/**
 * @file plrmsg.h
 *
 * Interface of functionality for printing the ingame chat messages.
 */
#ifndef __PLRMSG_H__
#define __PLRMSG_H__

<<<<<<< HEAD
DEVILUTION_BEGIN_NAMESPACE

#ifdef __cplusplus
extern "C" {
#endif

extern _plrmsg plr_msgs[PMSG_COUNT];

=======
>>>>>>> 4251527e
void plrmsg_delay(BOOL delay);
char *ErrorPlrMsg(const char *pszMsg);
size_t EventPlrMsg(const char *pszFmt, ...);
void SendPlrMsg(int pnum, const char *pszStr);
void ClearPlrMsg();
void InitPlrMsg();
void DrawPlrMsg();
void PrintPlrMsg(DWORD x, DWORD y, DWORD width, const char *str, BYTE col);

<<<<<<< HEAD
/* rdata */

extern const char text_color_from_player_num[MAX_PLRS + 1];

#ifdef __cplusplus
}
#endif

DEVILUTION_END_NAMESPACE

=======
>>>>>>> 4251527e
#endif /* __PLRMSG_H__ */
<|MERGE_RESOLUTION|>--- conflicted
+++ resolved
@@ -1,42 +1,30 @@
-/**
- * @file plrmsg.h
- *
- * Interface of functionality for printing the ingame chat messages.
- */
-#ifndef __PLRMSG_H__
-#define __PLRMSG_H__
-
-<<<<<<< HEAD
-DEVILUTION_BEGIN_NAMESPACE
-
-#ifdef __cplusplus
-extern "C" {
-#endif
-
-extern _plrmsg plr_msgs[PMSG_COUNT];
-
-=======
->>>>>>> 4251527e
-void plrmsg_delay(BOOL delay);
-char *ErrorPlrMsg(const char *pszMsg);
-size_t EventPlrMsg(const char *pszFmt, ...);
-void SendPlrMsg(int pnum, const char *pszStr);
-void ClearPlrMsg();
-void InitPlrMsg();
-void DrawPlrMsg();
-void PrintPlrMsg(DWORD x, DWORD y, DWORD width, const char *str, BYTE col);
-
-<<<<<<< HEAD
-/* rdata */
-
-extern const char text_color_from_player_num[MAX_PLRS + 1];
-
-#ifdef __cplusplus
-}
-#endif
-
-DEVILUTION_END_NAMESPACE
-
-=======
->>>>>>> 4251527e
-#endif /* __PLRMSG_H__ */
+/**
+ * @file plrmsg.h
+ *
+ * Interface of functionality for printing the ingame chat messages.
+ */
+#ifndef __PLRMSG_H__
+#define __PLRMSG_H__
+
+DEVILUTION_BEGIN_NAMESPACE
+
+#ifdef __cplusplus
+extern "C" {
+#endif
+
+void plrmsg_delay(BOOL delay);
+char *ErrorPlrMsg(const char *pszMsg);
+size_t EventPlrMsg(const char *pszFmt, ...);
+void SendPlrMsg(int pnum, const char *pszStr);
+void ClearPlrMsg();
+void InitPlrMsg();
+void DrawPlrMsg();
+void PrintPlrMsg(DWORD x, DWORD y, DWORD width, const char *str, BYTE col);
+
+#ifdef __cplusplus
+}
+#endif
+
+DEVILUTION_END_NAMESPACE
+
+#endif /* __PLRMSG_H__ */