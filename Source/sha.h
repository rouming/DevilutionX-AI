/**
 * @file sha.cpp
 *
 * Interface of functionality for calculating X-SHA-1 (a flawed implementation of SHA-1).
 */
#ifndef __SHA_H__
#define __SHA_H__

<<<<<<< HEAD
DEVILUTION_BEGIN_NAMESPACE

#ifdef __cplusplus
extern "C" {
#endif

=======
>>>>>>> 926b2ee2
#define SHA1HashSize 20

void SHA1Clear();
void SHA1Result(int n, char Message_Digest[SHA1HashSize]);
void SHA1Calculate(int n, const char *data, char Message_Digest[SHA1HashSize]);
void SHA1Reset(int n);

#ifdef __cplusplus
}
#endif

DEVILUTION_END_NAMESPACE

#endif /* __SHA_H__ */
<|MERGE_RESOLUTION|>--- conflicted
+++ resolved
@@ -1,31 +1,28 @@
-/**
- * @file sha.cpp
- *
- * Interface of functionality for calculating X-SHA-1 (a flawed implementation of SHA-1).
- */
-#ifndef __SHA_H__
-#define __SHA_H__
-
-<<<<<<< HEAD
-DEVILUTION_BEGIN_NAMESPACE
-
-#ifdef __cplusplus
-extern "C" {
-#endif
-
-=======
->>>>>>> 926b2ee2
-#define SHA1HashSize 20
-
-void SHA1Clear();
-void SHA1Result(int n, char Message_Digest[SHA1HashSize]);
-void SHA1Calculate(int n, const char *data, char Message_Digest[SHA1HashSize]);
-void SHA1Reset(int n);
-
-#ifdef __cplusplus
-}
-#endif
-
-DEVILUTION_END_NAMESPACE
-
-#endif /* __SHA_H__ */
+/**
+ * @file sha.cpp
+ *
+ * Interface of functionality for calculating X-SHA-1 (a flawed implementation of SHA-1).
+ */
+#ifndef __SHA_H__
+#define __SHA_H__
+
+DEVILUTION_BEGIN_NAMESPACE
+
+#ifdef __cplusplus
+extern "C" {
+#endif
+
+#define SHA1HashSize 20
+
+void SHA1Clear();
+void SHA1Result(int n, char Message_Digest[SHA1HashSize]);
+void SHA1Calculate(int n, const char *data, char Message_Digest[SHA1HashSize]);
+void SHA1Reset(int n);
+
+#ifdef __cplusplus
+}
+#endif
+
+DEVILUTION_END_NAMESPACE
+
+#endif /* __SHA_H__ */