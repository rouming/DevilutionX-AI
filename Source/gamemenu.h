/**
 * @file gamemenu.h
 *
 * Interface of the in-game menu functions.
 */
#ifndef __GAMEMENU_H__
#define __GAMEMENU_H__

DEVILUTION_BEGIN_NAMESPACE

#ifdef __cplusplus
extern "C" {
#endif

#ifdef HELLFIRE
extern char *jogging_title;
extern BOOL jogging_opt;
#endif

void gamemenu_on();
void gamemenu_off();
void gamemenu_handle_previous();
void gamemenu_previous(BOOL bActivate);
void gamemenu_new_game(BOOL bActivate);
void gamemenu_quit_game(BOOL bActivate);
void gamemenu_load_game(BOOL bActivate);
void gamemenu_save_game(BOOL bActivate);
void gamemenu_restart_town(BOOL bActivate);
void gamemenu_options(BOOL bActivate);
void gamemenu_music_volume(BOOL bActivate);
void gamemenu_sound_volume(BOOL bActivate);
#ifdef HELLFIRE
void gamemenu_loadjog(BOOL bActivate);
#endif
void gamemenu_gamma(BOOL bActivate);
#ifndef HELLFIRE
void gamemenu_color_cycling(BOOL bActivate);
#endif

<<<<<<< HEAD
void gamemenu_get_speed();
void gamemenu_speed(BOOL bActivate);

/* rdata */
extern const char *const music_toggle_names[];
extern const char *const sound_toggle_names[];
#ifndef HELLFIRE
extern const char *const color_cycling_toggle_names[];
#endif

#ifdef __cplusplus
}
#endif

DEVILUTION_END_NAMESPACE

=======
>>>>>>> c3380d31
#endif /* __GAMEMENU_H__ */
<|MERGE_RESOLUTION|>--- conflicted
+++ resolved
@@ -1,59 +1,47 @@
-/**
- * @file gamemenu.h
- *
- * Interface of the in-game menu functions.
- */
-#ifndef __GAMEMENU_H__
-#define __GAMEMENU_H__
-
-DEVILUTION_BEGIN_NAMESPACE
-
-#ifdef __cplusplus
-extern "C" {
-#endif
-
-#ifdef HELLFIRE
-extern char *jogging_title;
-extern BOOL jogging_opt;
-#endif
-
-void gamemenu_on();
-void gamemenu_off();
-void gamemenu_handle_previous();
-void gamemenu_previous(BOOL bActivate);
-void gamemenu_new_game(BOOL bActivate);
-void gamemenu_quit_game(BOOL bActivate);
-void gamemenu_load_game(BOOL bActivate);
-void gamemenu_save_game(BOOL bActivate);
-void gamemenu_restart_town(BOOL bActivate);
-void gamemenu_options(BOOL bActivate);
-void gamemenu_music_volume(BOOL bActivate);
-void gamemenu_sound_volume(BOOL bActivate);
-#ifdef HELLFIRE
-void gamemenu_loadjog(BOOL bActivate);
-#endif
-void gamemenu_gamma(BOOL bActivate);
-#ifndef HELLFIRE
-void gamemenu_color_cycling(BOOL bActivate);
-#endif
-
-<<<<<<< HEAD
-void gamemenu_get_speed();
-void gamemenu_speed(BOOL bActivate);
-
-/* rdata */
-extern const char *const music_toggle_names[];
-extern const char *const sound_toggle_names[];
-#ifndef HELLFIRE
-extern const char *const color_cycling_toggle_names[];
-#endif
-
-#ifdef __cplusplus
-}
-#endif
-
-DEVILUTION_END_NAMESPACE
-
-=======
->>>>>>> c3380d31
-#endif /* __GAMEMENU_H__ */
+/**
+ * @file gamemenu.h
+ *
+ * Interface of the in-game menu functions.
+ */
+#ifndef __GAMEMENU_H__
+#define __GAMEMENU_H__
+
+DEVILUTION_BEGIN_NAMESPACE
+
+#ifdef __cplusplus
+extern "C" {
+#endif
+
+#ifdef HELLFIRE
+extern char *jogging_title;
+extern BOOL jogging_opt;
+#endif
+
+void gamemenu_on();
+void gamemenu_off();
+void gamemenu_handle_previous();
+void gamemenu_previous(BOOL bActivate);
+void gamemenu_new_game(BOOL bActivate);
+void gamemenu_quit_game(BOOL bActivate);
+void gamemenu_load_game(BOOL bActivate);
+void gamemenu_save_game(BOOL bActivate);
+void gamemenu_restart_town(BOOL bActivate);
+void gamemenu_options(BOOL bActivate);
+void gamemenu_music_volume(BOOL bActivate);
+void gamemenu_sound_volume(BOOL bActivate);
+#ifdef HELLFIRE
+void gamemenu_loadjog(BOOL bActivate);
+#endif
+void gamemenu_gamma(BOOL bActivate);
+#ifndef HELLFIRE
+void gamemenu_speed(BOOL bActivate);
+void gamemenu_color_cycling(BOOL bActivate);
+#endif
+
+#ifdef __cplusplus
+}
+#endif
+
+DEVILUTION_END_NAMESPACE
+
+#endif /* __GAMEMENU_H__ */