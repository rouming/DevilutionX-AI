#ifndef SPAWN
#include "diablo.h"

DEVILUTION_BEGIN_NAMESPACE

BOOLEAN lavapool;
int abyssx;
int lockoutcnt;
BOOLEAN lockout[DMAXX][DMAXY];

const BYTE L3ConvTbl[16] = { 8, 11, 3, 10, 1, 9, 12, 12, 6, 13, 4, 13, 2, 14, 5, 7 };
const BYTE L3UP[20] = { 3, 3, 8, 8, 0, 10, 10, 0, 7, 7, 0, 51, 50, 0, 48, 49, 0, 0, 0, 0 };
const BYTE L3DOWN[20] = { 3, 3, 8, 9, 7, 8, 9, 7, 0, 0, 0, 0, 47, 0, 0, 46, 0, 0, 0, 0 };
const BYTE L3HOLDWARP[20] = { 3, 3, 8, 8, 0, 10, 10, 0, 7, 7, 0, 125, 125, 0, 125, 125, 0, 0, 0, 0 };
const BYTE L3TITE1[34] = { 4, 4, 7, 7, 7, 7, 7, 7, 7, 7, 7, 7, 7, 7, 7, 7, 7, 7, 0, 0, 0, 0, 0, 57, 58, 0, 0, 56, 55, 0, 0, 0, 0, 0 };
const BYTE L3TITE2[34] = { 4, 4, 7, 7, 7, 7, 7, 7, 7, 7, 7, 7, 7, 7, 7, 7, 7, 7, 0, 0, 0, 0, 0, 61, 62, 0, 0, 60, 59, 0, 0, 0, 0, 0 };
const BYTE L3TITE3[34] = { 4, 4, 7, 7, 7, 7, 7, 7, 7, 7, 7, 7, 7, 7, 7, 7, 7, 7, 0, 0, 0, 0, 0, 65, 66, 0, 0, 64, 63, 0, 0, 0, 0, 0 };
const BYTE L3TITE6[42] = { 5, 4, 7, 7, 7, 7, 7, 7, 7, 7, 0, 7, 7, 7, 7, 0, 7, 7, 7, 7, 7, 7, 0, 0, 0, 0, 0, 0, 77, 78, 0, 0, 0, 76, 74, 75, 0, 0, 0, 0, 0, 0 };
const BYTE L3TITE7[42] = { 4, 5, 7, 7, 7, 7, 7, 7, 0, 7, 7, 7, 7, 7, 7, 7, 7, 7, 7, 7, 7, 7, 0, 0, 0, 0, 0, 83, 0, 0, 0, 82, 80, 0, 0, 81, 79, 0, 0, 0, 0, 0 };
const BYTE L3TITE8[20] = { 3, 3, 7, 7, 7, 7, 7, 7, 7, 7, 7, 0, 0, 0, 0, 52, 0, 0, 0, 0 };
const BYTE L3TITE9[20] = { 3, 3, 7, 7, 7, 7, 7, 7, 7, 7, 7, 0, 0, 0, 0, 53, 0, 0, 0, 0 };
const BYTE L3TITE10[20] = { 3, 3, 7, 7, 7, 7, 7, 7, 7, 7, 7, 0, 0, 0, 0, 54, 0, 0, 0, 0 };
const BYTE L3TITE11[20] = { 3, 3, 7, 7, 7, 7, 7, 7, 7, 7, 7, 0, 0, 0, 0, 67, 0, 0, 0, 0 };
const BYTE L3TITE12[6] = { 2, 1, 9, 7, 68, 0 };
const BYTE L3TITE13[6] = { 1, 2, 10, 7, 69, 0 };
const BYTE L3CREV1[6] = { 2, 1, 8, 7, 84, 85 };
const BYTE L3CREV2[6] = { 2, 1, 8, 11, 86, 87 };
const BYTE L3CREV3[6] = { 1, 2, 8, 10, 89, 88 };
const BYTE L3CREV4[6] = { 2, 1, 8, 7, 90, 91 };
const BYTE L3CREV5[6] = { 1, 2, 8, 11, 92, 93 };
const BYTE L3CREV6[6] = { 1, 2, 8, 10, 95, 94 };
const BYTE L3CREV7[6] = { 2, 1, 8, 7, 96, 101 };
const BYTE L3CREV8[6] = { 1, 2, 2, 8, 102, 97 };
const BYTE L3CREV9[6] = { 2, 1, 3, 8, 103, 98 };
const BYTE L3CREV10[6] = { 2, 1, 4, 8, 104, 99 };
const BYTE L3CREV11[6] = { 1, 2, 6, 8, 105, 100 };
const BYTE L3ISLE1[14] = { 2, 3, 5, 14, 4, 9, 13, 12, 7, 7, 7, 7, 7, 7 };
const BYTE L3ISLE2[14] = { 3, 2, 5, 2, 14, 13, 10, 12, 7, 7, 7, 7, 7, 7 };
const BYTE L3ISLE3[14] = { 2, 3, 5, 14, 4, 9, 13, 12, 29, 30, 25, 28, 31, 32 };
const BYTE L3ISLE4[14] = { 3, 2, 5, 2, 14, 13, 10, 12, 29, 26, 30, 31, 27, 32 };
const BYTE L3ISLE5[10] = { 2, 2, 5, 14, 13, 12, 7, 7, 7, 7 };
const BYTE L3XTRA1[4] = { 1, 1, 7, 106 };
const BYTE L3XTRA2[4] = { 1, 1, 7, 107 };
const BYTE L3XTRA3[4] = { 1, 1, 7, 108 };
const BYTE L3XTRA4[4] = { 1, 1, 9, 109 };
const BYTE L3XTRA5[4] = { 1, 1, 10, 110 };
const BYTE L3ANVIL[244] = {
	11, 11, 7, 7, 7, 7, 7, 7, 7, 7,
	7, 7, 7, 7, 7, 7, 7, 7, 7, 7,
	7, 7, 7, 7, 7, 7, 7, 7, 7, 7,
	7, 7, 7, 7, 7, 7, 7, 7, 7, 7,
	7, 7, 7, 7, 7, 7, 7, 7, 7, 7,
	7, 7, 7, 7, 7, 7, 7, 7, 7, 7,
	7, 7, 7, 7, 7, 7, 7, 7, 7, 7,
	7, 7, 7, 7, 7, 7, 7, 7, 7, 7,
	7, 7, 7, 7, 7, 7, 7, 7, 7, 7,
	7, 7, 7, 7, 7, 7, 7, 7, 7, 7,
	7, 7, 7, 7, 7, 7, 7, 7, 7, 7,
	7, 7, 7, 7, 7, 7, 7, 7, 7, 7,
	7, 7, 7, 0, 0, 0, 0, 0, 0, 0,
	0, 0, 0, 0, 0, 0, 29, 26, 26, 26,
	26, 26, 30, 0, 0, 0, 29, 34, 33, 33,
	37, 36, 33, 35, 30, 0, 0, 25, 33, 37,
	27, 32, 31, 36, 33, 28, 0, 0, 25, 37,
	32, 7, 7, 7, 31, 27, 32, 0, 0, 25,
	28, 7, 7, 7, 7, 2, 2, 2, 0, 0,
	25, 35, 30, 7, 7, 7, 29, 26, 30, 0,
	0, 25, 33, 35, 26, 30, 29, 34, 33, 28,
	0, 0, 31, 36, 33, 33, 35, 34, 33, 37,
	32, 0, 0, 0, 31, 27, 27, 27, 27, 27,
	32, 0, 0, 0, 0, 0, 0, 0, 0, 0,
	0, 0, 0, 0
};

void AddFenceDoors()
{
	int i, j;

	for (j = 0; j < DMAXY; j++) {
		for (i = 0; i < DMAXX; i++) {
			if (dungeon[i][j] == 7) {
				if (dungeon[i - 1][j] <= 152 && dungeon[i - 1][j] >= 130
				    && dungeon[i + 1][j] <= 152 && dungeon[i + 1][j] >= 130) {
					dungeon[i][j] = 146;
					continue;
				}
			}
			if (dungeon[i][j] == 7) {
				if (dungeon[i][j - 1] <= 152 && dungeon[i][j - 1] >= 130
				    && dungeon[i][j + 1] <= 152 && dungeon[i][j + 1] >= 130) {
					dungeon[i][j] = 147;
					continue;
				}
			}
		}
	}
}

void FenceDoorFix()
{
	int i, j;

	for (j = 0; j < DMAXY; j++) {
		for (i = 0; i < DMAXX; i++) {
			if (dungeon[i][j] == 146) {
				if (dungeon[i + 1][j] > 152 || dungeon[i + 1][j] < 130
				    || dungeon[i - 1][j] > 152 || dungeon[i - 1][j] < 130) {
					dungeon[i][j] = 7;
					continue;
				}
			}
			if (dungeon[i][j] == 146) {
				if (dungeon[i + 1][j] != 130 && dungeon[i - 1][j] != 130
				    && dungeon[i + 1][j] != 132 && dungeon[i - 1][j] != 132
				    && dungeon[i + 1][j] != 133 && dungeon[i - 1][j] != 133
				    && dungeon[i + 1][j] != 134 && dungeon[i - 1][j] != 134
				    && dungeon[i + 1][j] != 136 && dungeon[i - 1][j] != 136
				    && dungeon[i + 1][j] != 138 && dungeon[i - 1][j] != 138
				    && dungeon[i + 1][j] != 140 && dungeon[i - 1][j] != 140) {
					dungeon[i][j] = 7;
					continue;
				}
			}
			if (dungeon[i][j] == 147) {
				if (dungeon[i][j + 1] > 152 || dungeon[i][j + 1] < 130
				    || dungeon[i][j - 1] > 152 || dungeon[i][j - 1] < 130) {
					dungeon[i][j] = 7;
					continue;
				}
			}
			if (dungeon[i][j] == 147) {
				if (dungeon[i][j + 1] != 131 && dungeon[i][j - 1] != 131
				    && dungeon[i][j + 1] != 132 && dungeon[i][j - 1] != 132
				    && dungeon[i][j + 1] != 133 && dungeon[i][j - 1] != 133
				    && dungeon[i][j + 1] != 135 && dungeon[i][j - 1] != 135
				    && dungeon[i][j + 1] != 137 && dungeon[i][j - 1] != 137
				    && dungeon[i][j + 1] != 138 && dungeon[i][j - 1] != 138
				    && dungeon[i][j + 1] != 139 && dungeon[i][j - 1] != 139) {
					dungeon[i][j] = 7;
					continue;
				}
			}
		}
	}
}

BOOL DRLG_L3Anvil()
{
	int sx, sy, sw, sh, xx, yy, ii, trys;
	BOOL found;

	sx = random(0, 29);
	sy = random(0, 29);
	sw = 11;
	sh = 11;

	found = FALSE;
	trys = 0;
	while (!found && trys < 200) {
		trys++;
		found = TRUE;
		ii = 2;
		for (yy = 0; yy < sh && found == TRUE; yy++) {
			for (xx = 0; xx < sw && found == TRUE; xx++) {
				if (L3ANVIL[ii] != 0 && dungeon[xx + sx][yy + sy] != L3ANVIL[ii]) {
					found = FALSE;
				}
				if (dflags[xx + sx][yy + sy] != 0) {
					found = FALSE;
				}
				ii++;
			}
		}
		if (!found) {
			sx++;
			if (sx == 29) {
				sx = 0;
				sy++;
				if (sy == 29) {
					sy = 0;
				}
			}
		}
	}
	if (trys >= 200) {
		return TRUE;
	}

	ii = 123;
	for (yy = 0; yy < sh; yy++) {
		for (xx = 0; xx < sw; xx++) {
			if (L3ANVIL[ii] != 0) {
				dungeon[xx + sx][yy + sy] = L3ANVIL[ii];
			}
			dflags[xx + sx][yy + sy] |= DLRG_PROTECTED;
			ii++;
		}
	}

	setpc_x = sx;
	setpc_y = sy;
	setpc_w = sw;
	setpc_h = sh;

	return FALSE;
}

void FixL3Warp()
{
	int i, j;

	for (j = 0; j < DMAXY; j++) {
		for (i = 0; i < DMAXX; i++) {
			if (dungeon[i][j] == 125 && dungeon[i + 1][j] == 125 && dungeon[i][j + 1] == 125 && dungeon[i + 1][j + 1] == 125) {
				dungeon[i][j] = 156;
				dungeon[i + 1][j] = 155;
				dungeon[i][j + 1] = 153;
				dungeon[i + 1][j + 1] = 154;
				return;
			}
			if (dungeon[i][j] == 5 && dungeon[i + 1][j + 1] == 7) {
				dungeon[i][j] = 7;
			}
		}
	}
}

void FixL3HallofHeroes()
{
	int i, j;

	for (j = 0; j < DMAXY; j++) {
		for (i = 0; i < DMAXX; i++) {
			if (dungeon[i][j] == 5 && dungeon[i + 1][j + 1] == 7) {
				dungeon[i][j] = 7;
			}
		}
	}
	for (j = 0; j < DMAXY; j++) {
		for (i = 0; i < DMAXX; i++) {
			if (dungeon[i][j] == 5 && dungeon[i + 1][j + 1] == 12 && dungeon[i + 1][j] == 7) {
				dungeon[i][j] = 7;
				dungeon[i][j + 1] = 7;
				dungeon[i + 1][j + 1] = 7;
			}
			if (dungeon[i][j] == 5 && dungeon[i + 1][j + 1] == 12 && dungeon[i][j + 1] == 7) {
				dungeon[i][j] = 7;
				dungeon[i + 1][j] = 7;
				dungeon[i + 1][j + 1] = 7;
			}
		}
	}
}

void DRLG_L3LockRec(int x, int y)
{
	if (!lockout[x][y]) {
		return;
	}

	lockout[x][y] = FALSE;
	lockoutcnt++;
	DRLG_L3LockRec(x, y - 1);
	DRLG_L3LockRec(x, y + 1);
	DRLG_L3LockRec(x - 1, y);
	DRLG_L3LockRec(x + 1, y);
}

BOOL DRLG_L3Lockout()
{
	int i, j, t, fx, fy;

	t = 0;
	for (j = 0; j < DMAXY; j++) {
		for (i = 0; i < DMAXX; i++) {
			if (dungeon[i][j] != 0) {
				lockout[i][j] = TRUE;
				fx = i;
				fy = j;
				t++;
			} else {
				lockout[i][j] = FALSE;
			}
		}
	}

	lockoutcnt = 0;
	DRLG_L3LockRec(fx, fy);

	return t == lockoutcnt;
}

void CreateL3Dungeon(DWORD rseed, int entry)
{
	int i, j;

	SetRndSeed(rseed);
	dminx = 16;
	dminy = 16;
	dmaxx = 96;
	dmaxy = 96;
	DRLG_InitTrans();
	DRLG_InitSetPC();
	DRLG_L3(entry);
	DRLG_L3Pass3();

	for (j = 0; j < 112; j++) {
		for (i = 0; i < 112; i++) {
			if (dPiece[i][j] >= 56 && dPiece[i][j] <= 147) {
				DoLighting(i, j, 7, -1);
			} else if (dPiece[i][j] >= 154 && dPiece[i][j] <= 161) {
				DoLighting(i, j, 7, -1);
			} else if (dPiece[i][j] == 150) {
				DoLighting(i, j, 7, -1);
			} else if (dPiece[i][j] == 152) {
				DoLighting(i, j, 7, -1);
			}
		}
	}

	DRLG_SetPC();
}

void DRLG_L3(int entry)
{
	int x1, y1, x2, y2, i, j;
	BOOL found, genok;

	lavapool = FALSE;

	do {
		do {
			do {
				InitL3Dungeon();
				x1 = random(0, 20) + 10;
				y1 = random(0, 20) + 10;
				x2 = x1 + 2;
				y2 = y1 + 2;
				DRLG_L3FillRoom(x1, y1, x2, y2);
				DRLG_L3CreateBlock(x1, y1, 2, 0);
				DRLG_L3CreateBlock(x2, y1, 2, 1);
				DRLG_L3CreateBlock(x1, y2, 2, 2);
				DRLG_L3CreateBlock(x1, y1, 2, 3);
				if (QuestStatus(QTYPE_ANVIL)) {
					x1 = random(0, 10) + 10;
					y1 = random(0, 10) + 10;
					x2 = x1 + 12;
					y2 = y1 + 12;
					DRLG_L3FloorArea(x1, y1, x2, y2);
				}
				DRLG_L3FillDiags();
				DRLG_L3FillSingles();
				DRLG_L3FillStraights();
				DRLG_L3FillDiags();
				DRLG_L3Edges();
				if (DRLG_L3GetFloorArea() >= 600) {
					found = DRLG_L3Lockout();
				} else {
					found = FALSE;
				}
			} while (!found);
			DRLG_L3MakeMegas();
			if (entry == 0) {
				genok = DRLG_L3PlaceMiniSet(L3UP, 1, 1, -1, -1, 1, 0);
				if (!genok) {
					genok = DRLG_L3PlaceMiniSet(L3DOWN, 1, 1, -1, -1, 0, 1);
					if (!genok && currlevel == 9) {
						genok = DRLG_L3PlaceMiniSet(L3HOLDWARP, 1, 1, -1, -1, 0, 6);
					}
				}
			} else if (entry == 1) {
				genok = DRLG_L3PlaceMiniSet(L3UP, 1, 1, -1, -1, 0, 0);
				if (!genok) {
					genok = DRLG_L3PlaceMiniSet(L3DOWN, 1, 1, -1, -1, 1, 1);
					ViewX += 2;
					ViewY -= 2;
					if (!genok && currlevel == 9) {
						genok = DRLG_L3PlaceMiniSet(L3HOLDWARP, 1, 1, -1, -1, 0, 6);
					}
				}
			} else {
				genok = DRLG_L3PlaceMiniSet(L3UP, 1, 1, -1, -1, 0, 0);
				if (!genok) {
					genok = DRLG_L3PlaceMiniSet(L3DOWN, 1, 1, -1, -1, 0, 1);
					if (!genok && currlevel == 9) {
						genok = DRLG_L3PlaceMiniSet(L3HOLDWARP, 1, 1, -1, -1, 1, 6);
					}
				}
			}
			if (!genok && QuestStatus(QTYPE_ANVIL)) {
				genok = DRLG_L3Anvil();
			}
		} while (genok == TRUE);
		DRLG_L3Pool();
	} while (!lavapool);

	DRLG_L3PoolFix();
	FixL3Warp();
	DRLG_L3PlaceRndSet(L3ISLE1, 70);
	DRLG_L3PlaceRndSet(L3ISLE2, 70);
	DRLG_L3PlaceRndSet(L3ISLE3, 30);
	DRLG_L3PlaceRndSet(L3ISLE4, 30);
	DRLG_L3PlaceRndSet(L3ISLE1, 100);
	DRLG_L3PlaceRndSet(L3ISLE2, 100);
	DRLG_L3PlaceRndSet(L3ISLE5, 90);
	FixL3HallofHeroes();
	DRLG_L3River();

	if (QuestStatus(QTYPE_ANVIL)) {
		dungeon[setpc_x + 7][setpc_y + 5] = 7;
		dungeon[setpc_x + 8][setpc_y + 5] = 7;
		dungeon[setpc_x + 9][setpc_y + 5] = 7;
		if (dungeon[setpc_x + 10][setpc_y + 5] == 17 || dungeon[setpc_x + 10][setpc_y + 5] == 18) {
			dungeon[setpc_x + 10][setpc_y + 5] = 45;
		}
	}

	DRLG_PlaceThemeRooms(5, 10, 7, 0, 0);
	DRLG_L3Wood();
	DRLG_L3PlaceRndSet(L3TITE1, 10);
	DRLG_L3PlaceRndSet(L3TITE2, 10);
	DRLG_L3PlaceRndSet(L3TITE3, 10);
	DRLG_L3PlaceRndSet(L3TITE6, 20);
	DRLG_L3PlaceRndSet(L3TITE7, 20);
	DRLG_L3PlaceRndSet(L3TITE8, 20);
	DRLG_L3PlaceRndSet(L3TITE9, 20);
	DRLG_L3PlaceRndSet(L3TITE10, 20);
	DRLG_L3PlaceRndSet(L3TITE11, 30);
	DRLG_L3PlaceRndSet(L3TITE12, 20);
	DRLG_L3PlaceRndSet(L3TITE13, 20);
	DRLG_L3PlaceRndSet(L3CREV1, 30);
	DRLG_L3PlaceRndSet(L3CREV2, 30);
	DRLG_L3PlaceRndSet(L3CREV3, 30);
	DRLG_L3PlaceRndSet(L3CREV4, 30);
	DRLG_L3PlaceRndSet(L3CREV5, 30);
	DRLG_L3PlaceRndSet(L3CREV6, 30);
	DRLG_L3PlaceRndSet(L3CREV7, 30);
	DRLG_L3PlaceRndSet(L3CREV8, 30);
	DRLG_L3PlaceRndSet(L3CREV9, 30);
	DRLG_L3PlaceRndSet(L3CREV10, 30);
	DRLG_L3PlaceRndSet(L3CREV11, 30);
	DRLG_L3PlaceRndSet(L3XTRA1, 25);
	DRLG_L3PlaceRndSet(L3XTRA2, 25);
	DRLG_L3PlaceRndSet(L3XTRA3, 25);
	DRLG_L3PlaceRndSet(L3XTRA4, 25);
	DRLG_L3PlaceRndSet(L3XTRA5, 25);

	for (j = 0; j < DMAXY; j++) {
		for (i = 0; i < DMAXX; i++) {
			pdungeon[i][j] = dungeon[i][j];
		}
	}

	DRLG_Init_Globals();
}

void InitL3Dungeon()
{
	int i, j;

	memset(dungeon, 0, sizeof(dungeon));

	for (j = 0; j < DMAXY; j++) {
		for (i = 0; i < DMAXX; i++) {
			dungeon[i][j] = 0;
			dflags[i][j] = 0;
		}
	}
}

BOOL DRLG_L3FillRoom(int x1, int y1, int x2, int y2)
{
	int i, j, v;

	if (x1 <= 1 || x2 >= 34 || y1 <= 1 || y2 >= 38) {
		return FALSE;
	}

	v = 0;
	for (j = y1; j <= y2; j++) {
		for (i = x1; i <= x2; i++) {
			v += dungeon[i][j];
		}
	}

	if (v != 0) {
		return FALSE;
	}

	for (j = y1 + 1; j < y2; j++) {
		for (i = x1 + 1; i < x2; i++) {
			dungeon[i][j] = 1;
		}
	}
	for (j = y1; j <= y2; j++) {
		if (random(0, 2) != 0) {
			dungeon[x1][j] = 1;
		}
		if (random(0, 2) != 0) {
			dungeon[x2][j] = 1;
		}
	}
	for (i = x1; i <= x2; i++) {
		if (random(0, 2) != 0) {
			dungeon[i][y1] = 1;
		}
		if (random(0, 2) != 0) {
			dungeon[i][y2] = 1;
		}
	}

	return TRUE;
}

void DRLG_L3CreateBlock(int x, int y, int obs, int dir)
{
	int blksizex, blksizey, x1, y1, x2, y2;
	BOOL contflag;

	blksizex = random(0, 2) + 3;
	blksizey = random(0, 2) + 3;

	if (dir == 0) {
		y2 = y - 1;
		y1 = y2 - blksizey;
		if (blksizex < obs) {
			x1 = random(0, blksizex) + x;
		}
		if (blksizex == obs) {
			x1 = x;
		}
		if (blksizex > obs) {
			x1 = x - random(0, blksizex);
		}
		x2 = blksizex + x1;
	}
	if (dir == 3) {
		x2 = x - 1;
		x1 = x2 - blksizex;
		if (blksizey < obs) {
			y1 = random(0, blksizey) + y;
		}
		if (blksizey == obs) {
			y1 = y;
		}
		if (blksizey > obs) {
			y1 = y - random(0, blksizey);
		}
		y2 = y1 + blksizey;
	}
	if (dir == 2) {
		y1 = y + 1;
		y2 = y1 + blksizey;
		if (blksizex < obs) {
			x1 = random(0, blksizex) + x;
		}
		if (blksizex == obs) {
			x1 = x;
		}
		if (blksizex > obs) {
			x1 = x - random(0, blksizex);
		}
		x2 = blksizex + x1;
	}
	if (dir == 1) {
		x1 = x + 1;
		x2 = x1 + blksizex;
		if (blksizey < obs) {
			y1 = random(0, blksizey) + y;
		}
		if (blksizey == obs) {
			y1 = y;
		}
		if (blksizey > obs) {
			y1 = y - random(0, blksizey);
		}
		y2 = y1 + blksizey;
	}

	if (DRLG_L3FillRoom(x1, y1, x2, y2) == TRUE) {
		contflag = random(0, 4);
		if (contflag && dir != 2) {
			DRLG_L3CreateBlock(x1, y1, blksizey, 0);
		}
		if (contflag && dir != 3) {
			DRLG_L3CreateBlock(x2, y1, blksizex, 1);
		}
		if (contflag && dir != 0) {
			DRLG_L3CreateBlock(x1, y2, blksizey, 2);
		}
		if (contflag && dir != 1) {
			DRLG_L3CreateBlock(x1, y1, blksizex, 3);
		}
	}
}

void DRLG_L3FloorArea(int x1, int y1, int x2, int y2)
{
	int i, j;

	for (j = y1; j <= y2; j++) {
		for (i = x1; i <= x2; i++) {
			dungeon[i][j] = 1;
		}
	}
}

void DRLG_L3FillDiags()
{
	int i, j, v;

	for (j = 0; j < DMAXY - 1; j++) {
		for (i = 0; i < DMAXX - 1; i++) {
			v = dungeon[i + 1][j + 1] + 2 * dungeon[i][j + 1] + 4 * dungeon[i + 1][j] + 8 * dungeon[i][j];
			if (v == 6) {
				if (random(0, 2) == 0) {
					dungeon[i][j] = 1;
				} else {
					dungeon[i + 1][j + 1] = 1;
				}
			}
			if (v == 9) {
				if (random(0, 2) == 0) {
					dungeon[i + 1][j] = 1;
				} else {
					dungeon[i][j + 1] = 1;
				}
			}
		}
	}
}

void DRLG_L3FillSingles()
{
	int i, j;

	for (j = 1; j < DMAXY - 1; j++) {
		for (i = 1; i < DMAXX - 1; i++) {
			if (dungeon[i][j] == 0
			    && dungeon[i][j - 1] + dungeon[i - 1][j - 1] + dungeon[i + 1][j - 1] == 3
			    && dungeon[i + 1][j] + dungeon[i - 1][j] == 2
			    && dungeon[i][j + 1] + dungeon[i - 1][j + 1] + dungeon[i + 1][j + 1] == 3) {
				dungeon[i][j] = 1;
			}
		}
	}
}

void DRLG_L3FillStraights()
{
	int i, j, xc, xs, yc, ys, k;

	for (j = 0; j < DMAXY - 1; j++) {
		xs = 0;
		for (i = 0; i < 37; i++) {
			if (dungeon[i][j] == 0 && dungeon[i][j + 1] == 1) {
				if (xs == 0) {
					xc = i;
				}
				xs++;
			} else {
				if (xs > 3 && random(0, 2) != 0) {
					for (k = xc; k < i; k++) {
						dungeon[k][j] = random(0, 2);
					}
				}
				xs = 0;
			}
		}
	}
	for (j = 0; j < DMAXY - 1; j++) {
		xs = 0;
		for (i = 0; i < 37; i++) {
			if (dungeon[i][j] == 1 && dungeon[i][j + 1] == 0) {
				if (xs == 0) {
					xc = i;
				}
				xs++;
			} else {
				if (xs > 3 && random(0, 2) != 0) {
					for (k = xc; k < i; k++) {
						dungeon[k][j + 1] = random(0, 2);
					}
				}
				xs = 0;
			}
		}
	}
	for (i = 0; i < DMAXX - 1; i++) {
		ys = 0;
		for (j = 0; j < 37; j++) {
			if (dungeon[i][j] == 0 && dungeon[i + 1][j] == 1) {
				if (ys == 0) {
					yc = j;
				}
				ys++;
			} else {
				if (ys > 3 && random(0, 2) != 0) {
					for (k = yc; k < j; k++) {
						dungeon[i][k] = random(0, 2);
					}
				}
				ys = 0;
			}
		}
	}
	for (i = 0; i < DMAXX - 1; i++) {
		ys = 0;
		for (j = 0; j < 37; j++) {
			if (dungeon[i][j] == 1 && dungeon[i + 1][j] == 0) {
				if (ys == 0) {
					yc = j;
				}
				ys++;
			} else {
				if (ys > 3 && random(0, 2) != 0) {
					for (k = yc; k < j; k++) {
						dungeon[i + 1][k] = random(0, 2);
					}
				}
				ys = 0;
			}
		}
	}
}

void DRLG_L3Edges()
{
	int i, j;

	for (j = 0; j < DMAXY; j++) {
		dungeon[DMAXX - 1][j] = 0;
	}
	for (i = 0; i < DMAXX; i++) {
		dungeon[i][DMAXY - 1] = 0;
	}
}

int DRLG_L3GetFloorArea()
{
	int i, j, gfa;

	gfa = 0;

	for (j = 0; j < DMAXY; j++) {
		for (i = 0; i < DMAXX; i++) {
			gfa += dungeon[i][j];
		}
	}

	return gfa;
}

void DRLG_L3MakeMegas()
{
	int i, j, v;

	for (j = 0; j < DMAXY-1; j++) {
		for (i = 0; i < DMAXX-1; i++) {
			v = dungeon[i + 1][j + 1] + 2 * dungeon[i][j + 1] + 4 * dungeon[i + 1][j] + 8 * dungeon[i][j];
			if (v == 6) {
				if (random(0, 2) == 0) {
					v = 12;
				} else {
					v = 5;
				}
			}
			if (v == 9) {
				if (random(0, 2) == 0) {
					v = 13;
				} else {
					v = 14;
				}
			}
			dungeon[i][j] = L3ConvTbl[v];
		}
		dungeon[DMAXX-1][j] = 8;
	}
	for (i = 0; i < DMAXX; i++) {
		dungeon[i][DMAXY-1] = 8;
	}
}

void DRLG_L3River()
{
	int rx, ry, px, py, dir, pdir, nodir, nodir2, dircheck;
	int river[3][100];
	int rivercnt, riveramt;
	int i, trys, found, bridge, lpcnt;
	BOOL bail;

	rivercnt = 0;
	bail = FALSE;
	trys = 0;
	/// BUGFIX: pdir is uninitialized, add code `pdir = -1;`

	while (trys < 200 && rivercnt < 4) {
		bail = FALSE;
		while (!bail && trys < 200) {
			trys++;
			rx = 0;
			ry = 0;
			i = 0;
			while ((dungeon[rx][ry] < 25 || dungeon[rx][ry] > 28) && i < 100) {
				rx = random(0, DMAXX);
				ry = random(0, DMAXY);
				i++;
				while ((dungeon[rx][ry] < 25 || dungeon[rx][ry] > 28) && ry < DMAXY) {
					rx++;
					if (rx >= DMAXX) {
						rx = 0;
						ry++;
					}
				}
			}
			if (i >= 100) {
				return;
			}
			switch (dungeon[rx][ry]) {
			case 25:
				dir = 3;
				nodir = 2;
				river[2][0] = 40;
				break;
			case 26:
				dir = 0;
				nodir = 1;
				river[2][0] = 38;
				break;
			case 27:
				dir = 1;
				nodir = 0;
				river[2][0] = 41;
				break;
			case 28:
				dir = 2;
				nodir = 3;
				river[2][0] = 39;
				break;
			}
			river[0][0] = rx;
			river[1][0] = ry;
			riveramt = 1;
			nodir2 = 4;
			dircheck = 0;
			while (dircheck < 4 && riveramt < 100) {
				px = rx;
				py = ry;
				if (dircheck == 0) {
					dir = random(0, 4);
				} else {
					dir = (dir + 1) & 3;
				}
				dircheck++;
				while (dir == nodir || dir == nodir2) {
					dir = (dir + 1) & 3;
					dircheck++;
				}
				if (dir == 0 && ry > 0) {
					ry--;
				}
				if (dir == 1 && ry < DMAXY) {
					ry++;
				}
				if (dir == 2 && rx < DMAXX) {
					rx++;
				}
				if (dir == 3 && rx > 0) {
					rx--;
				}
				if (dungeon[rx][ry] == 7) {
					dircheck = 0;
					if (dir < 2) {
						river[2][riveramt] = (BYTE)random(0, 2) + 17;
					}
					if (dir > 1) {
						river[2][riveramt] = (BYTE)random(0, 2) + 15;
					}
					river[0][riveramt] = rx;
					river[1][riveramt] = ry;
					riveramt++;
					if (dir == 0 && pdir == 2 || dir == 3 && pdir == 1) {
						if (riveramt > 2) {
							river[2][riveramt - 2] = 22;
						}
						if (dir == 0) {
							nodir2 = 1;
						} else {
							nodir2 = 2;
						}
					}
					if (dir == 0 && pdir == 3 || dir == 2 && pdir == 1) {
						if (riveramt > 2) {
							river[2][riveramt - 2] = 21;
						}
						if (dir == 0) {
							nodir2 = 1;
						} else {
							nodir2 = 3;
						}
					}
					if (dir == 1 && pdir == 2 || dir == 3 && pdir == 0) {
						if (riveramt > 2) {
							river[2][riveramt - 2] = 20;
						}
						if (dir == 1) {
							nodir2 = 0;
						} else {
							nodir2 = 2;
						}
					}
					if (dir == 1 && pdir == 3 || dir == 2 && pdir == 0) {
						if (riveramt > 2) {
							river[2][riveramt - 2] = 19;
						}
						if (dir == 1) {
							nodir2 = 0;
						} else {
							nodir2 = 3;
						}
					}
					pdir = dir;
				} else {
					rx = px;
					ry = py;
				}
			}
			if (dir == 0 && dungeon[rx][ry - 1] == 10 && dungeon[rx][ry - 2] == 8) {
				river[0][riveramt] = rx;
				river[1][riveramt] = ry - 1;
				river[2][riveramt] = 24;
				if (pdir == 2) {
					river[2][riveramt - 1] = 22;
				}
				if (pdir == 3) {
					river[2][riveramt - 1] = 21;
				}
				bail = TRUE;
			}
			if (dir == 1 && dungeon[rx][ry + 1] == 2 && dungeon[rx][ry + 2] == 8) {
				river[0][riveramt] = rx;
				river[1][riveramt] = ry + 1;
				river[2][riveramt] = 42;
				if (pdir == 2) {
					river[2][riveramt - 1] = 20;
				}
				if (pdir == 3) {
					river[2][riveramt - 1] = 19;
				}
				bail = TRUE;
			}
			if (dir == 2 && dungeon[rx + 1][ry] == 4 && dungeon[rx + 2][ry] == 8) {
				river[0][riveramt] = rx + 1;
				river[1][riveramt] = ry;
				river[2][riveramt] = 43;
				if (pdir == 0) {
					river[2][riveramt - 1] = 19;
				}
				if (pdir == 1) {
					river[2][riveramt - 1] = 21;
				}
				bail = TRUE;
			}
			if (dir == 3 && dungeon[rx - 1][ry] == 9 && dungeon[rx - 2][ry] == 8) {
				river[0][riveramt] = rx - 1;
				river[1][riveramt] = ry;
				river[2][riveramt] = 23;
				if (pdir == 0) {
					river[2][riveramt - 1] = 20;
				}
				if (pdir == 1) {
					river[2][riveramt - 1] = 22;
				}
				bail = TRUE;
			}
		}
		if (bail == TRUE && riveramt < 7) {
			bail = FALSE;
		}
		if (bail == TRUE) {
			found = 0;
			lpcnt = 0;
			while (found == 0 && lpcnt < 30) {
				lpcnt++;
				bridge = random(0, riveramt);
				if ((river[2][bridge] == 15 || river[2][bridge] == 16)
				    && dungeon[river[0][bridge]][river[1][bridge] - 1] == 7
				    && dungeon[river[0][bridge]][river[1][bridge] + 1] == 7) {
					found = 1;
				}
				if ((river[2][bridge] == 17 || river[2][bridge] == 18)
				    && dungeon[river[0][bridge] - 1][river[1][bridge]] == 7
				    && dungeon[river[0][bridge] + 1][river[1][bridge]] == 7) {
					found = 2;
				}
				for (i = 0; i < riveramt && found != 0; i++) {
					if (found == 1
					    && (river[1][bridge] - 1 == river[1][i] || river[1][bridge] + 1 == river[1][i])
					    && river[0][bridge] == river[0][i]) {
						found = 0;
					}
					if (found == 2
					    && (river[0][bridge] - 1 == river[0][i] || river[0][bridge] + 1 == river[0][i])
					    && river[1][bridge] == river[1][i]) {
						found = 0;
					}
				}
			}
			if (found != 0) {
				if (found == 1) {
					river[2][bridge] = 44;
				} else {
					river[2][bridge] = 45;
				}
				rivercnt++;
				for (bridge = 0; bridge <= riveramt; bridge++) {
					dungeon[river[0][bridge]][river[1][bridge]] = river[2][bridge];
				}
			} else {
				bail = FALSE;
			}
		}
	}
}

/**
 * Flood fills dirt and wall tiles looking for
 * an area of at most 40 tiles and disconnected from the map edge.
 * If it finds one, converts it to lava tiles and sets lavapool to TRUE.
 */
void DRLG_L3Pool()
{
	int i, j, dunx, duny, totarea, poolchance;
	BOOL found;
	BYTE k;
	static BYTE poolsub[15] = { 0, 35, 26, 36, 25, 29, 34, 7, 33, 28, 27, 37, 32, 31, 30 };

	for (duny = 0; duny < DMAXY; duny++) {
		for (dunx = 0; dunx < DMAXY; dunx++) {
			if (dungeon[dunx][duny] != 8) {
				continue;
			}
			dungeon[dunx][duny] |= 0x80;
			totarea = 1;
			if (dunx + 1 < DMAXX) {
				found = DRLG_L3SpawnEdge(dunx + 1, duny, &totarea);
			} else {
				found = TRUE;
			}
			if (dunx - 1 > 0 && !found) {
				found = DRLG_L3SpawnEdge(dunx - 1, duny, &totarea);
			} else {
				found = TRUE;
			}
			if (duny + 1 < DMAXY && !found) {
				found = DRLG_L3SpawnEdge(dunx, duny + 1, &totarea);
			} else {
				found = TRUE;
			}
			if (duny - 1 > 0 && !found) {
				found = DRLG_L3SpawnEdge(dunx, duny - 1, &totarea);
			} else {
				found = TRUE;
			}
			poolchance = random(0, 100);
			for (j = duny - totarea; j < duny + totarea; j++) {
				for (i = dunx - totarea; i < dunx + totarea; i++) {
					// BUGFIX: In the following swap the order to first do the
					// index checks and only then access dungeon[i][j]
					if (dungeon[i][j] & 0x80 && j >= 0 && j < DMAXY && i >= 0 && i < DMAXX) {
						dungeon[i][j] &= ~0x80;
						if (totarea > 4 && poolchance < 25 && !found) {
							k = poolsub[dungeon[i][j]];
							if (k != 0 && k <= 37) {
								dungeon[i][j] = k;
							}
							lavapool = TRUE;
						}
					}
				}
			}
		}
	}
}

BOOL DRLG_L3SpawnEdge(int x, int y, int *totarea)
{
	BYTE i;
	static BYTE spawntable[15] = { 0, 0x0A, 0x03, 0x05, 0x0C, 0x06, 0x09, 0, 0, 0x012, 0x03, 0x06, 0x09, 0x0A, 0x05 };

	if (*totarea > 40) {
		return TRUE;
	}
	if (x < 0 || y < 0 || x >= DMAXX || y >= DMAXY) {
		return TRUE;
	}
	if (dungeon[x][y] & 0x80) {
		return FALSE;
	}
	if (dungeon[x][y] > 15) {
		return TRUE;
	}

	i = dungeon[x][y];
	dungeon[x][y] |= 0x80;
	*totarea += 1;

	if (i != 8) {
		if (spawntable[i] & 8 && DRLG_L3Spawn(x, y - 1, totarea) == TRUE) {
			return TRUE;
		}
		if (spawntable[i] & 4 && DRLG_L3Spawn(x, y + 1, totarea) == TRUE) {
			return TRUE;
		}
		if (spawntable[i] & 2 && DRLG_L3Spawn(x + 1, y, totarea) == TRUE) {
			return TRUE;
		}
		if (spawntable[i] & 1 && DRLG_L3Spawn(x - 1, y, totarea) == TRUE) {
			return TRUE;
		}
	} else {
		if (DRLG_L3SpawnEdge(x + 1, y, totarea) == TRUE) {
			return TRUE;
		}
		if (DRLG_L3SpawnEdge(x - 1, y, totarea) == TRUE) {
			return TRUE;
		}
		if (DRLG_L3SpawnEdge(x, y + 1, totarea) == TRUE) {
			return TRUE;
		}
		if (DRLG_L3SpawnEdge(x, y - 1, totarea) == TRUE) {
			return TRUE;
		}
	}

	return FALSE;
}

BOOL DRLG_L3Spawn(int x, int y, int *totarea)
{
	BYTE i;
	static BYTE spawntable[15] = { 0, 0x0A, 0x43, 0x05, 0x2C, 0x06, 0x09, 0, 0, 0x1C, 0x83, 0x06, 0x09, 0x0A, 0x05 };

	if (*totarea > 40) {
		return TRUE;
	}
	if (x < 0 || y < 0 || x >= DMAXX || y >= DMAXY) {
		return TRUE;
	}
	if (dungeon[x][y] & 0x80) {
		return FALSE;
	}
	if (dungeon[x][y] > 15) {
		return TRUE;
	}

	i = dungeon[x][y];
	dungeon[x][y] |= 0x80;
	*totarea += 1;

	if (spawntable[i] & 8 && DRLG_L3Spawn(x, y - 1, totarea) == TRUE) {
		return TRUE;
	}
	if (spawntable[i] & 4 && DRLG_L3Spawn(x, y + 1, totarea) == TRUE) {
		return TRUE;
	}
	if (spawntable[i] & 2 && DRLG_L3Spawn(x + 1, y, totarea) == TRUE) {
		return TRUE;
	}
	if (spawntable[i] & 1 && DRLG_L3Spawn(x - 1, y, totarea) == TRUE) {
		return TRUE;
	}
	if (spawntable[i] & 0x80 && DRLG_L3SpawnEdge(x, y - 1, totarea) == TRUE) {
		return TRUE;
	}
	if (spawntable[i] & 0x40 && DRLG_L3SpawnEdge(x, y + 1, totarea) == TRUE) {
		return TRUE;
	}
	if (spawntable[i] & 0x20 && DRLG_L3SpawnEdge(x + 1, y, totarea) == TRUE) {
		return TRUE;
	}
	if (spawntable[i] & 0x10 && DRLG_L3SpawnEdge(x - 1, y, totarea) == TRUE) {
		return TRUE;
	}

	return FALSE;
}

void DRLG_L3PoolFix()
{
	int dunx, duny;

	for (duny = 0; duny < DMAXY; duny++) { // BUGFIX: Change '0' to '1' and 'DMAXY' to 'DMAXY - 1'
		for (dunx = 0; dunx < DMAXX; dunx++) { // BUGFIX: Change '0' to '1' and 'DMAXX' to 'DMAXX - 1'
			if (dungeon[dunx][duny] == 8) {
				if (dungeon[dunx - 1][duny - 1] >= 25 && dungeon[dunx - 1][duny - 1] <= 41
				    && dungeon[dunx - 1][duny] >= 25 && dungeon[dunx - 1][duny] <= 41
				    && dungeon[dunx - 1][duny + 1] >= 25 && dungeon[dunx - 1][duny + 1] <= 41
				    && dungeon[dunx][duny - 1] >= 25 && dungeon[dunx][duny - 1] <= 41
				    && dungeon[dunx][duny + 1] >= 25 && dungeon[dunx][duny + 1] <= 41
				    && dungeon[dunx + 1][duny - 1] >= 25 && dungeon[dunx + 1][duny - 1] <= 41
				    && dungeon[dunx + 1][duny] >= 25 && dungeon[dunx + 1][duny] <= 41
				    && dungeon[dunx + 1][duny + 1] >= 25 && dungeon[dunx + 1][duny + 1] <= 41) {
					dungeon[dunx][duny] = 33;
				}
			}
		}
	}
}

BOOL DRLG_L3PlaceMiniSet(const BYTE *miniset, int tmin, int tmax, int cx, int cy, BOOL setview, int ldir)
{
	int sx, sy, sw, sh, xx, yy, i, ii, numt, trys;
	BOOL found;

	sw = miniset[0];
	sh = miniset[1];

	if (tmax - tmin == 0) {
		numt = 1;
	} else {
		numt = random(0, tmax - tmin) + tmin;
	}

	for (i = 0; i < numt; i++) {
		sx = random(0, DMAXX - sw);
		sy = random(0, DMAXY - sh);
		found = FALSE;
		trys = 0;
		while (!found && trys < 200) {
			trys++;
			found = TRUE;
			if (cx != -1 && sx >= cx - sw && sx <= cx + 12) {
				sx = random(0, DMAXX - sw);
				sy = random(0, DMAXY - sh);
				found = FALSE;
			}
			if (cy != -1 && sy >= cy - sh && sy <= cy + 12) {
				sx = random(0, DMAXX - sw);
				sy = random(0, DMAXY - sh);
				found = FALSE;
			}
			ii = 2;
			for (yy = 0; yy < sh && found == TRUE; yy++) {
				for (xx = 0; xx < sw && found == TRUE; xx++) {
					if (miniset[ii] != 0 && dungeon[xx + sx][yy + sy] != miniset[ii]) {
						found = FALSE;
					}
					if (dflags[xx + sx][yy + sy] != 0) {
						found = FALSE;
					}
					ii++;
				}
			}
			if (!found) {
				sx++;
				if (sx == DMAXX - sw) {
					sx = 0;
					sy++;
					if (sy == DMAXY - sh) {
						sy = 0;
					}
				}
			}
		}
		if (trys >= 200) {
			return TRUE;
		}
		ii = sw * sh + 2;
		for (yy = 0; yy < sh; yy++) {
			for (xx = 0; xx < sw; xx++) {
				if (miniset[ii] != 0) {
					dungeon[xx + sx][yy + sy] = miniset[ii];
				}
				ii++;
			}
		}
	}

	if (setview == TRUE) {
		ViewX = 2 * sx + 17;
		ViewY = 2 * sy + 19;
	}
	if (ldir == 0) {
		LvlViewX = 2 * sx + 17;
		LvlViewY = 2 * sy + 19;
	}

	return FALSE;
}

void DRLG_L3PlaceRndSet(const BYTE *miniset, int rndper)
{
	int sx, sy, sw, sh, xx, yy, ii, kk;
	BOOL found;

	sw = miniset[0];
	sh = miniset[1];

	for (sy = 0; sy < DMAXX - sh; sy++) {
		for (sx = 0; sx < DMAXY - sw; sx++) {
			found = TRUE;
			ii = 2;
			for (yy = 0; yy < sh && found == TRUE; yy++) {
				for (xx = 0; xx < sw && found == TRUE; xx++) {
					if (miniset[ii] != 0 && dungeon[xx + sx][yy + sy] != miniset[ii]) {
						found = FALSE;
					}
					if (dflags[xx + sx][yy + sy] != 0) {
						found = FALSE;
					}
					ii++;
				}
			}
			kk = sw * sh + 2;
			if (miniset[kk] >= 84 && miniset[kk] <= 100 && found == TRUE) {
				// BUGFIX: accesses to dungeon can go out of bounds
				// BUGFIX: Comparisons vs 100 should use same tile as comparisons vs 84.
				if (dungeon[sx - 1][sy] >= 84 && dungeon[sx - 1][sy] <= 100) {
					found = FALSE;
				}
				if (dungeon[sx + 1][sy] >= 84 && dungeon[sx - 1][sy] <= 100) {
					found = FALSE;
				}
				if (dungeon[sx][sy + 1] >= 84 && dungeon[sx - 1][sy] <= 100) {
					found = FALSE;
				}
				if (dungeon[sx][sy - 1] >= 84 && dungeon[sx - 1][sy] <= 100) {
					found = FALSE;
				}
			}
			if (found == TRUE && random(0, 100) < rndper) {
				for (yy = 0; yy < sh; yy++) {
					for (xx = 0; xx < sw; xx++) {
						if (miniset[kk] != 0) {
							dungeon[xx + sx][yy + sy] = miniset[kk];
						}
						kk++;
					}
				}
			}
		}
	}
}

void DRLG_L3Wood()
{
	int i, j, x, y, xx, yy, rt, rp, x1, y1, x2, y2;
	BOOL skip;

	for (j = 0; j < DMAXY - 1; j++) { // BUGFIX: Change '0' to '1'
		for (i = 0; i < DMAXX - 1; i++) { // BUGFIX: Change '0' to '1'
			if (dungeon[i][j] == 10 && random(0, 2) != 0) {
				x = i;
				while (dungeon[x][j] == 10) {
					x++;
				}
				x--;
				if (x - i > 0) {
					dungeon[i][j] = 127;
					for (xx = i + 1; xx < x; xx++) {
						if (random(0, 2) != 0) {
							dungeon[xx][j] = 126;
						} else {
							dungeon[xx][j] = 129;
						}
					}
					dungeon[x][j] = 128;
				}
			}
			if (dungeon[i][j] == 9 && random(0, 2) != 0) {
				y = j;
				while (dungeon[i][y] == 9) {
					y++;
				}
				y--;
				if (y - j > 0) {
					dungeon[i][j] = 123;
					for (yy = j + 1; yy < y; yy++) {
						if (random(0, 2) != 0) {
							dungeon[i][yy] = 121;
						} else {
							dungeon[i][yy] = 124;
						}
					}
					dungeon[i][y] = 122;
				}
			}
			if (dungeon[i][j] == 11 && dungeon[i + 1][j] == 10 && dungeon[i][j + 1] == 9 && random(0, 2) != 0) {
				dungeon[i][j] = 125;
				x = i + 1;
				while (dungeon[x][j] == 10) {
					x++;
				}
				x--;
				for (xx = i + 1; xx < x; xx++) {
					if (random(0, 2) != 0) {
						dungeon[xx][j] = 126;
					} else {
						dungeon[xx][j] = 129;
					}
				}
				dungeon[x][j] = 128;
				y = j + 1;
				while (dungeon[i][y] == 9) {
					y++;
				}
				y--;
				for (yy = j + 1; yy < y; yy++) {
					if (random(0, 2) != 0) {
						dungeon[i][yy] = 121;
					} else {
						dungeon[i][yy] = 124;
					}
				}
				dungeon[i][y] = 122;
			}
		}
	}

	for (j = 0; j < DMAXY; j++) { // BUGFIX: Change '0' to '1'
		for (i = 0; i < DMAXX; i++) { // BUGFIX: Change '0' to '1'
			if (dungeon[i][j] != 7 || random(0, 1) != 0 || !SkipThemeRoom(i, j)) {
				continue;
			}
			rt = random(0, 2);
			if (rt == 0) {
				y1 = j;
				while (WoodVertU(i, y1)) {
					y1--;
				}
				y1++;
				y2 = j;
				while (WoodVertD(i, y2)) {
					y2++;
				}
				y2--;
				skip = TRUE;
				if (dungeon[i][y1] == 7) {
					skip = FALSE;
				}
				if (dungeon[i][y2] == 7) {
					skip = FALSE;
				}
				if (y2 - y1 > 1 && skip) {
					rp = random(0, y2 - y1 - 1) + y1 + 1;
					for (y = y1; y <= y2; y++) {
						if (y == rp) {
							continue;
						}
						if (dungeon[i][y] == 7) {
							if (random(0, 2) != 0) {
								dungeon[i][y] = 135;
							} else {
								dungeon[i][y] = 137;
							}
						}
						if (dungeon[i][y] == 10) {
							dungeon[i][y] = 131;
						}
						if (dungeon[i][y] == 126) {
							dungeon[i][y] = 133;
						}
						if (dungeon[i][y] == 129) {
							dungeon[i][y] = 133;
						}
						if (dungeon[i][y] == 2) {
							dungeon[i][y] = 139;
						}
						if (dungeon[i][y] == 134) {
							dungeon[i][y] = 138;
						}
						if (dungeon[i][y] == 136) {
							dungeon[i][y] = 138;
						}
					}
				}
			}
			if (rt == 1) {
				x1 = i;
				while (WoodHorizL(x1, j)) {
					x1--;
				}
				x1++;
				x2 = i;
				while (WoodHorizR(x2, j)) {
					x2++;
				}
				x2--;
				skip = TRUE;
				if (dungeon[x1][j] == 7) {
					skip = FALSE;
				}
				if (dungeon[x2][j] == 7) {
					skip = FALSE;
				}
				if (x2 - x1 > 1 && skip) {
					rp = random(0, x2 - x1 - 1) + x1 + 1;
					for (x = x1; x <= x2; x++) {
						if (x == rp) {
							continue;
						}
						if (dungeon[x][j] == 7) {
							if (random(0, 2) != 0) {
								dungeon[x][j] = 134;
							} else {
								dungeon[x][j] = 136;
							}
						}
						if (dungeon[x][j] == 9) {
							dungeon[x][j] = 130;
						}
						if (dungeon[x][j] == 121) {
							dungeon[x][j] = 132;
						}
						if (dungeon[x][j] == 124) {
							dungeon[x][j] = 132;
						}
						if (dungeon[x][j] == 4) {
							dungeon[x][j] = 140;
						}
						if (dungeon[x][j] == 135) {
							dungeon[x][j] = 138;
						}
						if (dungeon[x][j] == 137) {
							dungeon[x][j] = 138;
						}
					}
				}
			}
		}
	}

	AddFenceDoors();
	FenceDoorFix();
}

BOOL WoodVertU(int i, int y)
{
	if ((dungeon[i + 1][y] > 152 || dungeon[i + 1][y] < 130)
	    && (dungeon[i - 1][y] > 152 || dungeon[i - 1][y] < 130)) {
		if (dungeon[i][y] == 7) {
			return TRUE;
		}
		if (dungeon[i][y] == 10) {
			return TRUE;
		}
		if (dungeon[i][y] == 126) {
			return TRUE;
		}
		if (dungeon[i][y] == 129) {
			return TRUE;
		}
		if (dungeon[i][y] == 134) {
			return TRUE;
		}
		if (dungeon[i][y] == 136) {
			return TRUE;
		}
	}

	return FALSE;
}

BOOL WoodVertD(int i, int y)
{
	if ((dungeon[i + 1][y] > 152 || dungeon[i + 1][y] < 130)
	    && (dungeon[i - 1][y] > 152 || dungeon[i - 1][y] < 130)) {
		if (dungeon[i][y] == 7) {
			return TRUE;
		}
		if (dungeon[i][y] == 2) {
			return TRUE;
		}
		if (dungeon[i][y] == 134) {
			return TRUE;
		}
		if (dungeon[i][y] == 136) {
			return TRUE;
		}
	}

	return FALSE;
}

BOOL WoodHorizL(int x, int j)
{
	if ((dungeon[x][j + 1] > 152 || dungeon[x][j + 1] < 130)
	    && (dungeon[x][j - 1] > 152 || dungeon[x][j - 1] < 130)) {
		if (dungeon[x][j] == 7) {
			return TRUE;
		}
		if (dungeon[x][j] == 9) {
			return TRUE;
		}
		if (dungeon[x][j] == 121) {
			return TRUE;
		}
		if (dungeon[x][j] == 124) {
			return TRUE;
		}
		if (dungeon[x][j] == 135) {
			return TRUE;
		}
		if (dungeon[x][j] == 137) {
			return TRUE;
		}
	}

	return FALSE;
}

BOOL WoodHorizR(int x, int j)
{
	if ((dungeon[x][j + 1] > 152 || dungeon[x][j + 1] < 130)
	    && (dungeon[x][j - 1] > 152 || dungeon[x][j - 1] < 130)) {
		if (dungeon[x][j] == 7) {
			return TRUE;
		}
		if (dungeon[x][j] == 4) {
			return TRUE;
		}
		if (dungeon[x][j] == 135) {
			return TRUE;
		}
		if (dungeon[x][j] == 137) {
			return TRUE;
		}
	}

	return FALSE;
}

void DRLG_L3Pass3()
{
	int i, j, xx, yy;
	long v1, v2, v3, v4, lv;

	lv = 8 - 1;

#ifdef USE_ASM
	__asm {
		mov		esi, pMegaTiles
		mov		eax, lv
		shl		eax, 3
		add		esi, eax
		xor		eax, eax
		lodsw
		inc		eax
		mov		v1, eax
		lodsw
		inc		eax
		mov		v2, eax
		lodsw
		inc		eax
		mov		v3, eax
		lodsw
		inc		eax
		mov		v4, eax
	}
#else
	v1 = *((WORD *)&pMegaTiles[lv * 8]) + 1;
	v2 = *((WORD *)&pMegaTiles[lv * 8] + 1) + 1;
	v3 = *((WORD *)&pMegaTiles[lv * 8] + 2) + 1;
	v4 = *((WORD *)&pMegaTiles[lv * 8] + 3) + 1;
#endif

	for (j = 0; j < MAXDUNY; j += 2)
	{
		for (i = 0; i < MAXDUNX; i += 2) {
			dPiece[i][j] = v1;
			dPiece[i + 1][j] = v2;
			dPiece[i][j + 1] = v3;
			dPiece[i + 1][j + 1] = v4;
		}
	}

	yy = 16;
	for (j = 0; j < DMAXY; j++) {
		xx = 16;
		for (i = 0; i < DMAXX; i++) {
			lv = dungeon[i][j] - 1;
#ifdef USE_ASM
			if (lv >= 0) {
				__asm {
					mov		esi, pMegaTiles
					mov		eax, lv
					shl		eax, 3
					add		esi, eax
					xor		eax, eax
					lodsw
					inc		eax
					mov		v1, eax
					lodsw
					inc		eax
					mov		v2, eax
					lodsw
					inc		eax
					mov		v3, eax
					lodsw
					inc		eax
					mov		v4, eax
				}
			} else {
				v1 = 0;
				v2 = 0;
				v3 = 0;
				v4 = 0;
			}
#else
			if (lv >= 0) {
				v1 = *((WORD *)&pMegaTiles[lv * 8]) + 1;
				v2 = *((WORD *)&pMegaTiles[lv * 8] + 1) + 1;
				v3 = *((WORD *)&pMegaTiles[lv * 8] + 2) + 1;
				v4 = *((WORD *)&pMegaTiles[lv * 8] + 3) + 1;
			} else {
				v1 = 0;
				v2 = 0;
				v3 = 0;
				v4 = 0;
			}
#endif
			dPiece[xx][yy] = v1;
			dPiece[xx + 1][yy] = v2;
			dPiece[xx][yy + 1] = v3;
			dPiece[xx + 1][yy + 1] = v4;
			xx += 2;
		}
		yy += 2;
	}
}

void LoadL3Dungeon(char *sFileName, int vx, int vy)
{
	int i, j, rw, rh;
	BYTE *pLevelMap, *lm;

	InitL3Dungeon();
	dminx = 16;
	dminy = 16;
	dmaxx = 96;
	dmaxy = 96;
	DRLG_InitTrans();
	pLevelMap = LoadFileInMem(sFileName, NULL);

	lm = pLevelMap;
	rw = *lm;
	lm += 2;
	rh = *lm;
	lm += 2;

	for (j = 0; j < rh; j++) {
		for (i = 0; i < rw; i++) {
			if (*lm != 0) {
				dungeon[i][j] = *lm;
			} else {
				dungeon[i][j] = 7;
			}
			lm += 2;
		}
	}
	for (j = 0; j < DMAXY; j++) {
		for (i = 0; i < DMAXX; i++) {
			if (dungeon[i][j] == 0) {
				dungeon[i][j] = 8;
			}
		}
	}

	abyssx = 112;
	DRLG_L3Pass3();
	DRLG_Init_Globals();
	ViewX = 31;
	ViewY = 83;
	SetMapMonsters(pLevelMap, 0, 0);
	SetMapObjects(pLevelMap, 0, 0);

	for (j = 0; j < 112; j++) {
		for (i = 0; i < 112; i++) {
			if (dPiece[i][j] >= 56 && dPiece[i][j] <= 147) {
				DoLighting(i, j, 7, -1);
			} else if (dPiece[i][j] >= 154 && dPiece[i][j] <= 161) {
				DoLighting(i, j, 7, -1);
			} else if (dPiece[i][j] == 150) {
				DoLighting(i, j, 7, -1);
			} else if (dPiece[i][j] == 152) {
				DoLighting(i, j, 7, -1);
			}
		}
	}

	mem_free_dbg(pLevelMap);
}

void LoadPreL3Dungeon(char *sFileName, int vx, int vy)
{
	int i, j, rw, rh;
	BYTE *pLevelMap, *lm;

	InitL3Dungeon();
	DRLG_InitTrans();
	pLevelMap = LoadFileInMem(sFileName, NULL);

	lm = pLevelMap;
	rw = *lm;
	lm += 2;
	rh = *lm;
	lm += 2;

	for (j = 0; j < rh; j++) {
		for (i = 0; i < rw; i++) {
			if (*lm != 0) {
				dungeon[i][j] = *lm;
			} else {
				dungeon[i][j] = 7;
			}
			lm += 2;
		}
	}
	for (j = 0; j < DMAXY; j++) {
		for (i = 0; i < DMAXX; i++) {
			if (dungeon[i][j] == 0) {
				dungeon[i][j] = 8;
			}
		}
	}

	memcpy(pdungeon, dungeon, sizeof(pdungeon));
	mem_free_dbg(pLevelMap);
}
<<<<<<< HEAD

DEVILUTION_END_NAMESPACE

=======
#endif

>>>>>>> 0a0fe427
<|MERGE_RESOLUTION|>--- conflicted
+++ resolved
@@ -1,1838 +1,1833 @@
-#ifndef SPAWN
-#include "diablo.h"
-
-DEVILUTION_BEGIN_NAMESPACE
-
-BOOLEAN lavapool;
-int abyssx;
-int lockoutcnt;
-BOOLEAN lockout[DMAXX][DMAXY];
-
-const BYTE L3ConvTbl[16] = { 8, 11, 3, 10, 1, 9, 12, 12, 6, 13, 4, 13, 2, 14, 5, 7 };
-const BYTE L3UP[20] = { 3, 3, 8, 8, 0, 10, 10, 0, 7, 7, 0, 51, 50, 0, 48, 49, 0, 0, 0, 0 };
-const BYTE L3DOWN[20] = { 3, 3, 8, 9, 7, 8, 9, 7, 0, 0, 0, 0, 47, 0, 0, 46, 0, 0, 0, 0 };
-const BYTE L3HOLDWARP[20] = { 3, 3, 8, 8, 0, 10, 10, 0, 7, 7, 0, 125, 125, 0, 125, 125, 0, 0, 0, 0 };
-const BYTE L3TITE1[34] = { 4, 4, 7, 7, 7, 7, 7, 7, 7, 7, 7, 7, 7, 7, 7, 7, 7, 7, 0, 0, 0, 0, 0, 57, 58, 0, 0, 56, 55, 0, 0, 0, 0, 0 };
-const BYTE L3TITE2[34] = { 4, 4, 7, 7, 7, 7, 7, 7, 7, 7, 7, 7, 7, 7, 7, 7, 7, 7, 0, 0, 0, 0, 0, 61, 62, 0, 0, 60, 59, 0, 0, 0, 0, 0 };
-const BYTE L3TITE3[34] = { 4, 4, 7, 7, 7, 7, 7, 7, 7, 7, 7, 7, 7, 7, 7, 7, 7, 7, 0, 0, 0, 0, 0, 65, 66, 0, 0, 64, 63, 0, 0, 0, 0, 0 };
-const BYTE L3TITE6[42] = { 5, 4, 7, 7, 7, 7, 7, 7, 7, 7, 0, 7, 7, 7, 7, 0, 7, 7, 7, 7, 7, 7, 0, 0, 0, 0, 0, 0, 77, 78, 0, 0, 0, 76, 74, 75, 0, 0, 0, 0, 0, 0 };
-const BYTE L3TITE7[42] = { 4, 5, 7, 7, 7, 7, 7, 7, 0, 7, 7, 7, 7, 7, 7, 7, 7, 7, 7, 7, 7, 7, 0, 0, 0, 0, 0, 83, 0, 0, 0, 82, 80, 0, 0, 81, 79, 0, 0, 0, 0, 0 };
-const BYTE L3TITE8[20] = { 3, 3, 7, 7, 7, 7, 7, 7, 7, 7, 7, 0, 0, 0, 0, 52, 0, 0, 0, 0 };
-const BYTE L3TITE9[20] = { 3, 3, 7, 7, 7, 7, 7, 7, 7, 7, 7, 0, 0, 0, 0, 53, 0, 0, 0, 0 };
-const BYTE L3TITE10[20] = { 3, 3, 7, 7, 7, 7, 7, 7, 7, 7, 7, 0, 0, 0, 0, 54, 0, 0, 0, 0 };
-const BYTE L3TITE11[20] = { 3, 3, 7, 7, 7, 7, 7, 7, 7, 7, 7, 0, 0, 0, 0, 67, 0, 0, 0, 0 };
-const BYTE L3TITE12[6] = { 2, 1, 9, 7, 68, 0 };
-const BYTE L3TITE13[6] = { 1, 2, 10, 7, 69, 0 };
-const BYTE L3CREV1[6] = { 2, 1, 8, 7, 84, 85 };
-const BYTE L3CREV2[6] = { 2, 1, 8, 11, 86, 87 };
-const BYTE L3CREV3[6] = { 1, 2, 8, 10, 89, 88 };
-const BYTE L3CREV4[6] = { 2, 1, 8, 7, 90, 91 };
-const BYTE L3CREV5[6] = { 1, 2, 8, 11, 92, 93 };
-const BYTE L3CREV6[6] = { 1, 2, 8, 10, 95, 94 };
-const BYTE L3CREV7[6] = { 2, 1, 8, 7, 96, 101 };
-const BYTE L3CREV8[6] = { 1, 2, 2, 8, 102, 97 };
-const BYTE L3CREV9[6] = { 2, 1, 3, 8, 103, 98 };
-const BYTE L3CREV10[6] = { 2, 1, 4, 8, 104, 99 };
-const BYTE L3CREV11[6] = { 1, 2, 6, 8, 105, 100 };
-const BYTE L3ISLE1[14] = { 2, 3, 5, 14, 4, 9, 13, 12, 7, 7, 7, 7, 7, 7 };
-const BYTE L3ISLE2[14] = { 3, 2, 5, 2, 14, 13, 10, 12, 7, 7, 7, 7, 7, 7 };
-const BYTE L3ISLE3[14] = { 2, 3, 5, 14, 4, 9, 13, 12, 29, 30, 25, 28, 31, 32 };
-const BYTE L3ISLE4[14] = { 3, 2, 5, 2, 14, 13, 10, 12, 29, 26, 30, 31, 27, 32 };
-const BYTE L3ISLE5[10] = { 2, 2, 5, 14, 13, 12, 7, 7, 7, 7 };
-const BYTE L3XTRA1[4] = { 1, 1, 7, 106 };
-const BYTE L3XTRA2[4] = { 1, 1, 7, 107 };
-const BYTE L3XTRA3[4] = { 1, 1, 7, 108 };
-const BYTE L3XTRA4[4] = { 1, 1, 9, 109 };
-const BYTE L3XTRA5[4] = { 1, 1, 10, 110 };
-const BYTE L3ANVIL[244] = {
-	11, 11, 7, 7, 7, 7, 7, 7, 7, 7,
-	7, 7, 7, 7, 7, 7, 7, 7, 7, 7,
-	7, 7, 7, 7, 7, 7, 7, 7, 7, 7,
-	7, 7, 7, 7, 7, 7, 7, 7, 7, 7,
-	7, 7, 7, 7, 7, 7, 7, 7, 7, 7,
-	7, 7, 7, 7, 7, 7, 7, 7, 7, 7,
-	7, 7, 7, 7, 7, 7, 7, 7, 7, 7,
-	7, 7, 7, 7, 7, 7, 7, 7, 7, 7,
-	7, 7, 7, 7, 7, 7, 7, 7, 7, 7,
-	7, 7, 7, 7, 7, 7, 7, 7, 7, 7,
-	7, 7, 7, 7, 7, 7, 7, 7, 7, 7,
-	7, 7, 7, 7, 7, 7, 7, 7, 7, 7,
-	7, 7, 7, 0, 0, 0, 0, 0, 0, 0,
-	0, 0, 0, 0, 0, 0, 29, 26, 26, 26,
-	26, 26, 30, 0, 0, 0, 29, 34, 33, 33,
-	37, 36, 33, 35, 30, 0, 0, 25, 33, 37,
-	27, 32, 31, 36, 33, 28, 0, 0, 25, 37,
-	32, 7, 7, 7, 31, 27, 32, 0, 0, 25,
-	28, 7, 7, 7, 7, 2, 2, 2, 0, 0,
-	25, 35, 30, 7, 7, 7, 29, 26, 30, 0,
-	0, 25, 33, 35, 26, 30, 29, 34, 33, 28,
-	0, 0, 31, 36, 33, 33, 35, 34, 33, 37,
-	32, 0, 0, 0, 31, 27, 27, 27, 27, 27,
-	32, 0, 0, 0, 0, 0, 0, 0, 0, 0,
-	0, 0, 0, 0
-};
-
-void AddFenceDoors()
-{
-	int i, j;
-
-	for (j = 0; j < DMAXY; j++) {
-		for (i = 0; i < DMAXX; i++) {
-			if (dungeon[i][j] == 7) {
-				if (dungeon[i - 1][j] <= 152 && dungeon[i - 1][j] >= 130
-				    && dungeon[i + 1][j] <= 152 && dungeon[i + 1][j] >= 130) {
-					dungeon[i][j] = 146;
-					continue;
-				}
-			}
-			if (dungeon[i][j] == 7) {
-				if (dungeon[i][j - 1] <= 152 && dungeon[i][j - 1] >= 130
-				    && dungeon[i][j + 1] <= 152 && dungeon[i][j + 1] >= 130) {
-					dungeon[i][j] = 147;
-					continue;
-				}
-			}
-		}
-	}
-}
-
-void FenceDoorFix()
-{
-	int i, j;
-
-	for (j = 0; j < DMAXY; j++) {
-		for (i = 0; i < DMAXX; i++) {
-			if (dungeon[i][j] == 146) {
-				if (dungeon[i + 1][j] > 152 || dungeon[i + 1][j] < 130
-				    || dungeon[i - 1][j] > 152 || dungeon[i - 1][j] < 130) {
-					dungeon[i][j] = 7;
-					continue;
-				}
-			}
-			if (dungeon[i][j] == 146) {
-				if (dungeon[i + 1][j] != 130 && dungeon[i - 1][j] != 130
-				    && dungeon[i + 1][j] != 132 && dungeon[i - 1][j] != 132
-				    && dungeon[i + 1][j] != 133 && dungeon[i - 1][j] != 133
-				    && dungeon[i + 1][j] != 134 && dungeon[i - 1][j] != 134
-				    && dungeon[i + 1][j] != 136 && dungeon[i - 1][j] != 136
-				    && dungeon[i + 1][j] != 138 && dungeon[i - 1][j] != 138
-				    && dungeon[i + 1][j] != 140 && dungeon[i - 1][j] != 140) {
-					dungeon[i][j] = 7;
-					continue;
-				}
-			}
-			if (dungeon[i][j] == 147) {
-				if (dungeon[i][j + 1] > 152 || dungeon[i][j + 1] < 130
-				    || dungeon[i][j - 1] > 152 || dungeon[i][j - 1] < 130) {
-					dungeon[i][j] = 7;
-					continue;
-				}
-			}
-			if (dungeon[i][j] == 147) {
-				if (dungeon[i][j + 1] != 131 && dungeon[i][j - 1] != 131
-				    && dungeon[i][j + 1] != 132 && dungeon[i][j - 1] != 132
-				    && dungeon[i][j + 1] != 133 && dungeon[i][j - 1] != 133
-				    && dungeon[i][j + 1] != 135 && dungeon[i][j - 1] != 135
-				    && dungeon[i][j + 1] != 137 && dungeon[i][j - 1] != 137
-				    && dungeon[i][j + 1] != 138 && dungeon[i][j - 1] != 138
-				    && dungeon[i][j + 1] != 139 && dungeon[i][j - 1] != 139) {
-					dungeon[i][j] = 7;
-					continue;
-				}
-			}
-		}
-	}
-}
-
-BOOL DRLG_L3Anvil()
-{
-	int sx, sy, sw, sh, xx, yy, ii, trys;
-	BOOL found;
-
-	sx = random(0, 29);
-	sy = random(0, 29);
-	sw = 11;
-	sh = 11;
-
-	found = FALSE;
-	trys = 0;
-	while (!found && trys < 200) {
-		trys++;
-		found = TRUE;
-		ii = 2;
-		for (yy = 0; yy < sh && found == TRUE; yy++) {
-			for (xx = 0; xx < sw && found == TRUE; xx++) {
-				if (L3ANVIL[ii] != 0 && dungeon[xx + sx][yy + sy] != L3ANVIL[ii]) {
-					found = FALSE;
-				}
-				if (dflags[xx + sx][yy + sy] != 0) {
-					found = FALSE;
-				}
-				ii++;
-			}
-		}
-		if (!found) {
-			sx++;
-			if (sx == 29) {
-				sx = 0;
-				sy++;
-				if (sy == 29) {
-					sy = 0;
-				}
-			}
-		}
-	}
-	if (trys >= 200) {
-		return TRUE;
-	}
-
-	ii = 123;
-	for (yy = 0; yy < sh; yy++) {
-		for (xx = 0; xx < sw; xx++) {
-			if (L3ANVIL[ii] != 0) {
-				dungeon[xx + sx][yy + sy] = L3ANVIL[ii];
-			}
-			dflags[xx + sx][yy + sy] |= DLRG_PROTECTED;
-			ii++;
-		}
-	}
-
-	setpc_x = sx;
-	setpc_y = sy;
-	setpc_w = sw;
-	setpc_h = sh;
-
-	return FALSE;
-}
-
-void FixL3Warp()
-{
-	int i, j;
-
-	for (j = 0; j < DMAXY; j++) {
-		for (i = 0; i < DMAXX; i++) {
-			if (dungeon[i][j] == 125 && dungeon[i + 1][j] == 125 && dungeon[i][j + 1] == 125 && dungeon[i + 1][j + 1] == 125) {
-				dungeon[i][j] = 156;
-				dungeon[i + 1][j] = 155;
-				dungeon[i][j + 1] = 153;
-				dungeon[i + 1][j + 1] = 154;
-				return;
-			}
-			if (dungeon[i][j] == 5 && dungeon[i + 1][j + 1] == 7) {
-				dungeon[i][j] = 7;
-			}
-		}
-	}
-}
-
-void FixL3HallofHeroes()
-{
-	int i, j;
-
-	for (j = 0; j < DMAXY; j++) {
-		for (i = 0; i < DMAXX; i++) {
-			if (dungeon[i][j] == 5 && dungeon[i + 1][j + 1] == 7) {
-				dungeon[i][j] = 7;
-			}
-		}
-	}
-	for (j = 0; j < DMAXY; j++) {
-		for (i = 0; i < DMAXX; i++) {
-			if (dungeon[i][j] == 5 && dungeon[i + 1][j + 1] == 12 && dungeon[i + 1][j] == 7) {
-				dungeon[i][j] = 7;
-				dungeon[i][j + 1] = 7;
-				dungeon[i + 1][j + 1] = 7;
-			}
-			if (dungeon[i][j] == 5 && dungeon[i + 1][j + 1] == 12 && dungeon[i][j + 1] == 7) {
-				dungeon[i][j] = 7;
-				dungeon[i + 1][j] = 7;
-				dungeon[i + 1][j + 1] = 7;
-			}
-		}
-	}
-}
-
-void DRLG_L3LockRec(int x, int y)
-{
-	if (!lockout[x][y]) {
-		return;
-	}
-
-	lockout[x][y] = FALSE;
-	lockoutcnt++;
-	DRLG_L3LockRec(x, y - 1);
-	DRLG_L3LockRec(x, y + 1);
-	DRLG_L3LockRec(x - 1, y);
-	DRLG_L3LockRec(x + 1, y);
-}
-
-BOOL DRLG_L3Lockout()
-{
-	int i, j, t, fx, fy;
-
-	t = 0;
-	for (j = 0; j < DMAXY; j++) {
-		for (i = 0; i < DMAXX; i++) {
-			if (dungeon[i][j] != 0) {
-				lockout[i][j] = TRUE;
-				fx = i;
-				fy = j;
-				t++;
-			} else {
-				lockout[i][j] = FALSE;
-			}
-		}
-	}
-
-	lockoutcnt = 0;
-	DRLG_L3LockRec(fx, fy);
-
-	return t == lockoutcnt;
-}
-
-void CreateL3Dungeon(DWORD rseed, int entry)
-{
-	int i, j;
-
-	SetRndSeed(rseed);
-	dminx = 16;
-	dminy = 16;
-	dmaxx = 96;
-	dmaxy = 96;
-	DRLG_InitTrans();
-	DRLG_InitSetPC();
-	DRLG_L3(entry);
-	DRLG_L3Pass3();
-
-	for (j = 0; j < 112; j++) {
-		for (i = 0; i < 112; i++) {
-			if (dPiece[i][j] >= 56 && dPiece[i][j] <= 147) {
-				DoLighting(i, j, 7, -1);
-			} else if (dPiece[i][j] >= 154 && dPiece[i][j] <= 161) {
-				DoLighting(i, j, 7, -1);
-			} else if (dPiece[i][j] == 150) {
-				DoLighting(i, j, 7, -1);
-			} else if (dPiece[i][j] == 152) {
-				DoLighting(i, j, 7, -1);
-			}
-		}
-	}
-
-	DRLG_SetPC();
-}
-
-void DRLG_L3(int entry)
-{
-	int x1, y1, x2, y2, i, j;
-	BOOL found, genok;
-
-	lavapool = FALSE;
-
-	do {
-		do {
-			do {
-				InitL3Dungeon();
-				x1 = random(0, 20) + 10;
-				y1 = random(0, 20) + 10;
-				x2 = x1 + 2;
-				y2 = y1 + 2;
-				DRLG_L3FillRoom(x1, y1, x2, y2);
-				DRLG_L3CreateBlock(x1, y1, 2, 0);
-				DRLG_L3CreateBlock(x2, y1, 2, 1);
-				DRLG_L3CreateBlock(x1, y2, 2, 2);
-				DRLG_L3CreateBlock(x1, y1, 2, 3);
-				if (QuestStatus(QTYPE_ANVIL)) {
-					x1 = random(0, 10) + 10;
-					y1 = random(0, 10) + 10;
-					x2 = x1 + 12;
-					y2 = y1 + 12;
-					DRLG_L3FloorArea(x1, y1, x2, y2);
-				}
-				DRLG_L3FillDiags();
-				DRLG_L3FillSingles();
-				DRLG_L3FillStraights();
-				DRLG_L3FillDiags();
-				DRLG_L3Edges();
-				if (DRLG_L3GetFloorArea() >= 600) {
-					found = DRLG_L3Lockout();
-				} else {
-					found = FALSE;
-				}
-			} while (!found);
-			DRLG_L3MakeMegas();
-			if (entry == 0) {
-				genok = DRLG_L3PlaceMiniSet(L3UP, 1, 1, -1, -1, 1, 0);
-				if (!genok) {
-					genok = DRLG_L3PlaceMiniSet(L3DOWN, 1, 1, -1, -1, 0, 1);
-					if (!genok && currlevel == 9) {
-						genok = DRLG_L3PlaceMiniSet(L3HOLDWARP, 1, 1, -1, -1, 0, 6);
-					}
-				}
-			} else if (entry == 1) {
-				genok = DRLG_L3PlaceMiniSet(L3UP, 1, 1, -1, -1, 0, 0);
-				if (!genok) {
-					genok = DRLG_L3PlaceMiniSet(L3DOWN, 1, 1, -1, -1, 1, 1);
-					ViewX += 2;
-					ViewY -= 2;
-					if (!genok && currlevel == 9) {
-						genok = DRLG_L3PlaceMiniSet(L3HOLDWARP, 1, 1, -1, -1, 0, 6);
-					}
-				}
-			} else {
-				genok = DRLG_L3PlaceMiniSet(L3UP, 1, 1, -1, -1, 0, 0);
-				if (!genok) {
-					genok = DRLG_L3PlaceMiniSet(L3DOWN, 1, 1, -1, -1, 0, 1);
-					if (!genok && currlevel == 9) {
-						genok = DRLG_L3PlaceMiniSet(L3HOLDWARP, 1, 1, -1, -1, 1, 6);
-					}
-				}
-			}
-			if (!genok && QuestStatus(QTYPE_ANVIL)) {
-				genok = DRLG_L3Anvil();
-			}
-		} while (genok == TRUE);
-		DRLG_L3Pool();
-	} while (!lavapool);
-
-	DRLG_L3PoolFix();
-	FixL3Warp();
-	DRLG_L3PlaceRndSet(L3ISLE1, 70);
-	DRLG_L3PlaceRndSet(L3ISLE2, 70);
-	DRLG_L3PlaceRndSet(L3ISLE3, 30);
-	DRLG_L3PlaceRndSet(L3ISLE4, 30);
-	DRLG_L3PlaceRndSet(L3ISLE1, 100);
-	DRLG_L3PlaceRndSet(L3ISLE2, 100);
-	DRLG_L3PlaceRndSet(L3ISLE5, 90);
-	FixL3HallofHeroes();
-	DRLG_L3River();
-
-	if (QuestStatus(QTYPE_ANVIL)) {
-		dungeon[setpc_x + 7][setpc_y + 5] = 7;
-		dungeon[setpc_x + 8][setpc_y + 5] = 7;
-		dungeon[setpc_x + 9][setpc_y + 5] = 7;
-		if (dungeon[setpc_x + 10][setpc_y + 5] == 17 || dungeon[setpc_x + 10][setpc_y + 5] == 18) {
-			dungeon[setpc_x + 10][setpc_y + 5] = 45;
-		}
-	}
-
-	DRLG_PlaceThemeRooms(5, 10, 7, 0, 0);
-	DRLG_L3Wood();
-	DRLG_L3PlaceRndSet(L3TITE1, 10);
-	DRLG_L3PlaceRndSet(L3TITE2, 10);
-	DRLG_L3PlaceRndSet(L3TITE3, 10);
-	DRLG_L3PlaceRndSet(L3TITE6, 20);
-	DRLG_L3PlaceRndSet(L3TITE7, 20);
-	DRLG_L3PlaceRndSet(L3TITE8, 20);
-	DRLG_L3PlaceRndSet(L3TITE9, 20);
-	DRLG_L3PlaceRndSet(L3TITE10, 20);
-	DRLG_L3PlaceRndSet(L3TITE11, 30);
-	DRLG_L3PlaceRndSet(L3TITE12, 20);
-	DRLG_L3PlaceRndSet(L3TITE13, 20);
-	DRLG_L3PlaceRndSet(L3CREV1, 30);
-	DRLG_L3PlaceRndSet(L3CREV2, 30);
-	DRLG_L3PlaceRndSet(L3CREV3, 30);
-	DRLG_L3PlaceRndSet(L3CREV4, 30);
-	DRLG_L3PlaceRndSet(L3CREV5, 30);
-	DRLG_L3PlaceRndSet(L3CREV6, 30);
-	DRLG_L3PlaceRndSet(L3CREV7, 30);
-	DRLG_L3PlaceRndSet(L3CREV8, 30);
-	DRLG_L3PlaceRndSet(L3CREV9, 30);
-	DRLG_L3PlaceRndSet(L3CREV10, 30);
-	DRLG_L3PlaceRndSet(L3CREV11, 30);
-	DRLG_L3PlaceRndSet(L3XTRA1, 25);
-	DRLG_L3PlaceRndSet(L3XTRA2, 25);
-	DRLG_L3PlaceRndSet(L3XTRA3, 25);
-	DRLG_L3PlaceRndSet(L3XTRA4, 25);
-	DRLG_L3PlaceRndSet(L3XTRA5, 25);
-
-	for (j = 0; j < DMAXY; j++) {
-		for (i = 0; i < DMAXX; i++) {
-			pdungeon[i][j] = dungeon[i][j];
-		}
-	}
-
-	DRLG_Init_Globals();
-}
-
-void InitL3Dungeon()
-{
-	int i, j;
-
-	memset(dungeon, 0, sizeof(dungeon));
-
-	for (j = 0; j < DMAXY; j++) {
-		for (i = 0; i < DMAXX; i++) {
-			dungeon[i][j] = 0;
-			dflags[i][j] = 0;
-		}
-	}
-}
-
-BOOL DRLG_L3FillRoom(int x1, int y1, int x2, int y2)
-{
-	int i, j, v;
-
-	if (x1 <= 1 || x2 >= 34 || y1 <= 1 || y2 >= 38) {
-		return FALSE;
-	}
-
-	v = 0;
-	for (j = y1; j <= y2; j++) {
-		for (i = x1; i <= x2; i++) {
-			v += dungeon[i][j];
-		}
-	}
-
-	if (v != 0) {
-		return FALSE;
-	}
-
-	for (j = y1 + 1; j < y2; j++) {
-		for (i = x1 + 1; i < x2; i++) {
-			dungeon[i][j] = 1;
-		}
-	}
-	for (j = y1; j <= y2; j++) {
-		if (random(0, 2) != 0) {
-			dungeon[x1][j] = 1;
-		}
-		if (random(0, 2) != 0) {
-			dungeon[x2][j] = 1;
-		}
-	}
-	for (i = x1; i <= x2; i++) {
-		if (random(0, 2) != 0) {
-			dungeon[i][y1] = 1;
-		}
-		if (random(0, 2) != 0) {
-			dungeon[i][y2] = 1;
-		}
-	}
-
-	return TRUE;
-}
-
-void DRLG_L3CreateBlock(int x, int y, int obs, int dir)
-{
-	int blksizex, blksizey, x1, y1, x2, y2;
-	BOOL contflag;
-
-	blksizex = random(0, 2) + 3;
-	blksizey = random(0, 2) + 3;
-
-	if (dir == 0) {
-		y2 = y - 1;
-		y1 = y2 - blksizey;
-		if (blksizex < obs) {
-			x1 = random(0, blksizex) + x;
-		}
-		if (blksizex == obs) {
-			x1 = x;
-		}
-		if (blksizex > obs) {
-			x1 = x - random(0, blksizex);
-		}
-		x2 = blksizex + x1;
-	}
-	if (dir == 3) {
-		x2 = x - 1;
-		x1 = x2 - blksizex;
-		if (blksizey < obs) {
-			y1 = random(0, blksizey) + y;
-		}
-		if (blksizey == obs) {
-			y1 = y;
-		}
-		if (blksizey > obs) {
-			y1 = y - random(0, blksizey);
-		}
-		y2 = y1 + blksizey;
-	}
-	if (dir == 2) {
-		y1 = y + 1;
-		y2 = y1 + blksizey;
-		if (blksizex < obs) {
-			x1 = random(0, blksizex) + x;
-		}
-		if (blksizex == obs) {
-			x1 = x;
-		}
-		if (blksizex > obs) {
-			x1 = x - random(0, blksizex);
-		}
-		x2 = blksizex + x1;
-	}
-	if (dir == 1) {
-		x1 = x + 1;
-		x2 = x1 + blksizex;
-		if (blksizey < obs) {
-			y1 = random(0, blksizey) + y;
-		}
-		if (blksizey == obs) {
-			y1 = y;
-		}
-		if (blksizey > obs) {
-			y1 = y - random(0, blksizey);
-		}
-		y2 = y1 + blksizey;
-	}
-
-	if (DRLG_L3FillRoom(x1, y1, x2, y2) == TRUE) {
-		contflag = random(0, 4);
-		if (contflag && dir != 2) {
-			DRLG_L3CreateBlock(x1, y1, blksizey, 0);
-		}
-		if (contflag && dir != 3) {
-			DRLG_L3CreateBlock(x2, y1, blksizex, 1);
-		}
-		if (contflag && dir != 0) {
-			DRLG_L3CreateBlock(x1, y2, blksizey, 2);
-		}
-		if (contflag && dir != 1) {
-			DRLG_L3CreateBlock(x1, y1, blksizex, 3);
-		}
-	}
-}
-
-void DRLG_L3FloorArea(int x1, int y1, int x2, int y2)
-{
-	int i, j;
-
-	for (j = y1; j <= y2; j++) {
-		for (i = x1; i <= x2; i++) {
-			dungeon[i][j] = 1;
-		}
-	}
-}
-
-void DRLG_L3FillDiags()
-{
-	int i, j, v;
-
-	for (j = 0; j < DMAXY - 1; j++) {
-		for (i = 0; i < DMAXX - 1; i++) {
-			v = dungeon[i + 1][j + 1] + 2 * dungeon[i][j + 1] + 4 * dungeon[i + 1][j] + 8 * dungeon[i][j];
-			if (v == 6) {
-				if (random(0, 2) == 0) {
-					dungeon[i][j] = 1;
-				} else {
-					dungeon[i + 1][j + 1] = 1;
-				}
-			}
-			if (v == 9) {
-				if (random(0, 2) == 0) {
-					dungeon[i + 1][j] = 1;
-				} else {
-					dungeon[i][j + 1] = 1;
-				}
-			}
-		}
-	}
-}
-
-void DRLG_L3FillSingles()
-{
-	int i, j;
-
-	for (j = 1; j < DMAXY - 1; j++) {
-		for (i = 1; i < DMAXX - 1; i++) {
-			if (dungeon[i][j] == 0
-			    && dungeon[i][j - 1] + dungeon[i - 1][j - 1] + dungeon[i + 1][j - 1] == 3
-			    && dungeon[i + 1][j] + dungeon[i - 1][j] == 2
-			    && dungeon[i][j + 1] + dungeon[i - 1][j + 1] + dungeon[i + 1][j + 1] == 3) {
-				dungeon[i][j] = 1;
-			}
-		}
-	}
-}
-
-void DRLG_L3FillStraights()
-{
-	int i, j, xc, xs, yc, ys, k;
-
-	for (j = 0; j < DMAXY - 1; j++) {
-		xs = 0;
-		for (i = 0; i < 37; i++) {
-			if (dungeon[i][j] == 0 && dungeon[i][j + 1] == 1) {
-				if (xs == 0) {
-					xc = i;
-				}
-				xs++;
-			} else {
-				if (xs > 3 && random(0, 2) != 0) {
-					for (k = xc; k < i; k++) {
-						dungeon[k][j] = random(0, 2);
-					}
-				}
-				xs = 0;
-			}
-		}
-	}
-	for (j = 0; j < DMAXY - 1; j++) {
-		xs = 0;
-		for (i = 0; i < 37; i++) {
-			if (dungeon[i][j] == 1 && dungeon[i][j + 1] == 0) {
-				if (xs == 0) {
-					xc = i;
-				}
-				xs++;
-			} else {
-				if (xs > 3 && random(0, 2) != 0) {
-					for (k = xc; k < i; k++) {
-						dungeon[k][j + 1] = random(0, 2);
-					}
-				}
-				xs = 0;
-			}
-		}
-	}
-	for (i = 0; i < DMAXX - 1; i++) {
-		ys = 0;
-		for (j = 0; j < 37; j++) {
-			if (dungeon[i][j] == 0 && dungeon[i + 1][j] == 1) {
-				if (ys == 0) {
-					yc = j;
-				}
-				ys++;
-			} else {
-				if (ys > 3 && random(0, 2) != 0) {
-					for (k = yc; k < j; k++) {
-						dungeon[i][k] = random(0, 2);
-					}
-				}
-				ys = 0;
-			}
-		}
-	}
-	for (i = 0; i < DMAXX - 1; i++) {
-		ys = 0;
-		for (j = 0; j < 37; j++) {
-			if (dungeon[i][j] == 1 && dungeon[i + 1][j] == 0) {
-				if (ys == 0) {
-					yc = j;
-				}
-				ys++;
-			} else {
-				if (ys > 3 && random(0, 2) != 0) {
-					for (k = yc; k < j; k++) {
-						dungeon[i + 1][k] = random(0, 2);
-					}
-				}
-				ys = 0;
-			}
-		}
-	}
-}
-
-void DRLG_L3Edges()
-{
-	int i, j;
-
-	for (j = 0; j < DMAXY; j++) {
-		dungeon[DMAXX - 1][j] = 0;
-	}
-	for (i = 0; i < DMAXX; i++) {
-		dungeon[i][DMAXY - 1] = 0;
-	}
-}
-
-int DRLG_L3GetFloorArea()
-{
-	int i, j, gfa;
-
-	gfa = 0;
-
-	for (j = 0; j < DMAXY; j++) {
-		for (i = 0; i < DMAXX; i++) {
-			gfa += dungeon[i][j];
-		}
-	}
-
-	return gfa;
-}
-
-void DRLG_L3MakeMegas()
-{
-	int i, j, v;
-
-	for (j = 0; j < DMAXY-1; j++) {
-		for (i = 0; i < DMAXX-1; i++) {
-			v = dungeon[i + 1][j + 1] + 2 * dungeon[i][j + 1] + 4 * dungeon[i + 1][j] + 8 * dungeon[i][j];
-			if (v == 6) {
-				if (random(0, 2) == 0) {
-					v = 12;
-				} else {
-					v = 5;
-				}
-			}
-			if (v == 9) {
-				if (random(0, 2) == 0) {
-					v = 13;
-				} else {
-					v = 14;
-				}
-			}
-			dungeon[i][j] = L3ConvTbl[v];
-		}
-		dungeon[DMAXX-1][j] = 8;
-	}
-	for (i = 0; i < DMAXX; i++) {
-		dungeon[i][DMAXY-1] = 8;
-	}
-}
-
-void DRLG_L3River()
-{
-	int rx, ry, px, py, dir, pdir, nodir, nodir2, dircheck;
-	int river[3][100];
-	int rivercnt, riveramt;
-	int i, trys, found, bridge, lpcnt;
-	BOOL bail;
-
-	rivercnt = 0;
-	bail = FALSE;
-	trys = 0;
-	/// BUGFIX: pdir is uninitialized, add code `pdir = -1;`
-
-	while (trys < 200 && rivercnt < 4) {
-		bail = FALSE;
-		while (!bail && trys < 200) {
-			trys++;
-			rx = 0;
-			ry = 0;
-			i = 0;
-			while ((dungeon[rx][ry] < 25 || dungeon[rx][ry] > 28) && i < 100) {
-				rx = random(0, DMAXX);
-				ry = random(0, DMAXY);
-				i++;
-				while ((dungeon[rx][ry] < 25 || dungeon[rx][ry] > 28) && ry < DMAXY) {
-					rx++;
-					if (rx >= DMAXX) {
-						rx = 0;
-						ry++;
-					}
-				}
-			}
-			if (i >= 100) {
-				return;
-			}
-			switch (dungeon[rx][ry]) {
-			case 25:
-				dir = 3;
-				nodir = 2;
-				river[2][0] = 40;
-				break;
-			case 26:
-				dir = 0;
-				nodir = 1;
-				river[2][0] = 38;
-				break;
-			case 27:
-				dir = 1;
-				nodir = 0;
-				river[2][0] = 41;
-				break;
-			case 28:
-				dir = 2;
-				nodir = 3;
-				river[2][0] = 39;
-				break;
-			}
-			river[0][0] = rx;
-			river[1][0] = ry;
-			riveramt = 1;
-			nodir2 = 4;
-			dircheck = 0;
-			while (dircheck < 4 && riveramt < 100) {
-				px = rx;
-				py = ry;
-				if (dircheck == 0) {
-					dir = random(0, 4);
-				} else {
-					dir = (dir + 1) & 3;
-				}
-				dircheck++;
-				while (dir == nodir || dir == nodir2) {
-					dir = (dir + 1) & 3;
-					dircheck++;
-				}
-				if (dir == 0 && ry > 0) {
-					ry--;
-				}
-				if (dir == 1 && ry < DMAXY) {
-					ry++;
-				}
-				if (dir == 2 && rx < DMAXX) {
-					rx++;
-				}
-				if (dir == 3 && rx > 0) {
-					rx--;
-				}
-				if (dungeon[rx][ry] == 7) {
-					dircheck = 0;
-					if (dir < 2) {
-						river[2][riveramt] = (BYTE)random(0, 2) + 17;
-					}
-					if (dir > 1) {
-						river[2][riveramt] = (BYTE)random(0, 2) + 15;
-					}
-					river[0][riveramt] = rx;
-					river[1][riveramt] = ry;
-					riveramt++;
-					if (dir == 0 && pdir == 2 || dir == 3 && pdir == 1) {
-						if (riveramt > 2) {
-							river[2][riveramt - 2] = 22;
-						}
-						if (dir == 0) {
-							nodir2 = 1;
-						} else {
-							nodir2 = 2;
-						}
-					}
-					if (dir == 0 && pdir == 3 || dir == 2 && pdir == 1) {
-						if (riveramt > 2) {
-							river[2][riveramt - 2] = 21;
-						}
-						if (dir == 0) {
-							nodir2 = 1;
-						} else {
-							nodir2 = 3;
-						}
-					}
-					if (dir == 1 && pdir == 2 || dir == 3 && pdir == 0) {
-						if (riveramt > 2) {
-							river[2][riveramt - 2] = 20;
-						}
-						if (dir == 1) {
-							nodir2 = 0;
-						} else {
-							nodir2 = 2;
-						}
-					}
-					if (dir == 1 && pdir == 3 || dir == 2 && pdir == 0) {
-						if (riveramt > 2) {
-							river[2][riveramt - 2] = 19;
-						}
-						if (dir == 1) {
-							nodir2 = 0;
-						} else {
-							nodir2 = 3;
-						}
-					}
-					pdir = dir;
-				} else {
-					rx = px;
-					ry = py;
-				}
-			}
-			if (dir == 0 && dungeon[rx][ry - 1] == 10 && dungeon[rx][ry - 2] == 8) {
-				river[0][riveramt] = rx;
-				river[1][riveramt] = ry - 1;
-				river[2][riveramt] = 24;
-				if (pdir == 2) {
-					river[2][riveramt - 1] = 22;
-				}
-				if (pdir == 3) {
-					river[2][riveramt - 1] = 21;
-				}
-				bail = TRUE;
-			}
-			if (dir == 1 && dungeon[rx][ry + 1] == 2 && dungeon[rx][ry + 2] == 8) {
-				river[0][riveramt] = rx;
-				river[1][riveramt] = ry + 1;
-				river[2][riveramt] = 42;
-				if (pdir == 2) {
-					river[2][riveramt - 1] = 20;
-				}
-				if (pdir == 3) {
-					river[2][riveramt - 1] = 19;
-				}
-				bail = TRUE;
-			}
-			if (dir == 2 && dungeon[rx + 1][ry] == 4 && dungeon[rx + 2][ry] == 8) {
-				river[0][riveramt] = rx + 1;
-				river[1][riveramt] = ry;
-				river[2][riveramt] = 43;
-				if (pdir == 0) {
-					river[2][riveramt - 1] = 19;
-				}
-				if (pdir == 1) {
-					river[2][riveramt - 1] = 21;
-				}
-				bail = TRUE;
-			}
-			if (dir == 3 && dungeon[rx - 1][ry] == 9 && dungeon[rx - 2][ry] == 8) {
-				river[0][riveramt] = rx - 1;
-				river[1][riveramt] = ry;
-				river[2][riveramt] = 23;
-				if (pdir == 0) {
-					river[2][riveramt - 1] = 20;
-				}
-				if (pdir == 1) {
-					river[2][riveramt - 1] = 22;
-				}
-				bail = TRUE;
-			}
-		}
-		if (bail == TRUE && riveramt < 7) {
-			bail = FALSE;
-		}
-		if (bail == TRUE) {
-			found = 0;
-			lpcnt = 0;
-			while (found == 0 && lpcnt < 30) {
-				lpcnt++;
-				bridge = random(0, riveramt);
-				if ((river[2][bridge] == 15 || river[2][bridge] == 16)
-				    && dungeon[river[0][bridge]][river[1][bridge] - 1] == 7
-				    && dungeon[river[0][bridge]][river[1][bridge] + 1] == 7) {
-					found = 1;
-				}
-				if ((river[2][bridge] == 17 || river[2][bridge] == 18)
-				    && dungeon[river[0][bridge] - 1][river[1][bridge]] == 7
-				    && dungeon[river[0][bridge] + 1][river[1][bridge]] == 7) {
-					found = 2;
-				}
-				for (i = 0; i < riveramt && found != 0; i++) {
-					if (found == 1
-					    && (river[1][bridge] - 1 == river[1][i] || river[1][bridge] + 1 == river[1][i])
-					    && river[0][bridge] == river[0][i]) {
-						found = 0;
-					}
-					if (found == 2
-					    && (river[0][bridge] - 1 == river[0][i] || river[0][bridge] + 1 == river[0][i])
-					    && river[1][bridge] == river[1][i]) {
-						found = 0;
-					}
-				}
-			}
-			if (found != 0) {
-				if (found == 1) {
-					river[2][bridge] = 44;
-				} else {
-					river[2][bridge] = 45;
-				}
-				rivercnt++;
-				for (bridge = 0; bridge <= riveramt; bridge++) {
-					dungeon[river[0][bridge]][river[1][bridge]] = river[2][bridge];
-				}
-			} else {
-				bail = FALSE;
-			}
-		}
-	}
-}
-
-/**
- * Flood fills dirt and wall tiles looking for
- * an area of at most 40 tiles and disconnected from the map edge.
- * If it finds one, converts it to lava tiles and sets lavapool to TRUE.
- */
-void DRLG_L3Pool()
-{
-	int i, j, dunx, duny, totarea, poolchance;
-	BOOL found;
-	BYTE k;
-	static BYTE poolsub[15] = { 0, 35, 26, 36, 25, 29, 34, 7, 33, 28, 27, 37, 32, 31, 30 };
-
-	for (duny = 0; duny < DMAXY; duny++) {
-		for (dunx = 0; dunx < DMAXY; dunx++) {
-			if (dungeon[dunx][duny] != 8) {
-				continue;
-			}
-			dungeon[dunx][duny] |= 0x80;
-			totarea = 1;
-			if (dunx + 1 < DMAXX) {
-				found = DRLG_L3SpawnEdge(dunx + 1, duny, &totarea);
-			} else {
-				found = TRUE;
-			}
-			if (dunx - 1 > 0 && !found) {
-				found = DRLG_L3SpawnEdge(dunx - 1, duny, &totarea);
-			} else {
-				found = TRUE;
-			}
-			if (duny + 1 < DMAXY && !found) {
-				found = DRLG_L3SpawnEdge(dunx, duny + 1, &totarea);
-			} else {
-				found = TRUE;
-			}
-			if (duny - 1 > 0 && !found) {
-				found = DRLG_L3SpawnEdge(dunx, duny - 1, &totarea);
-			} else {
-				found = TRUE;
-			}
-			poolchance = random(0, 100);
-			for (j = duny - totarea; j < duny + totarea; j++) {
-				for (i = dunx - totarea; i < dunx + totarea; i++) {
-					// BUGFIX: In the following swap the order to first do the
-					// index checks and only then access dungeon[i][j]
-					if (dungeon[i][j] & 0x80 && j >= 0 && j < DMAXY && i >= 0 && i < DMAXX) {
-						dungeon[i][j] &= ~0x80;
-						if (totarea > 4 && poolchance < 25 && !found) {
-							k = poolsub[dungeon[i][j]];
-							if (k != 0 && k <= 37) {
-								dungeon[i][j] = k;
-							}
-							lavapool = TRUE;
-						}
-					}
-				}
-			}
-		}
-	}
-}
-
-BOOL DRLG_L3SpawnEdge(int x, int y, int *totarea)
-{
-	BYTE i;
-	static BYTE spawntable[15] = { 0, 0x0A, 0x03, 0x05, 0x0C, 0x06, 0x09, 0, 0, 0x012, 0x03, 0x06, 0x09, 0x0A, 0x05 };
-
-	if (*totarea > 40) {
-		return TRUE;
-	}
-	if (x < 0 || y < 0 || x >= DMAXX || y >= DMAXY) {
-		return TRUE;
-	}
-	if (dungeon[x][y] & 0x80) {
-		return FALSE;
-	}
-	if (dungeon[x][y] > 15) {
-		return TRUE;
-	}
-
-	i = dungeon[x][y];
-	dungeon[x][y] |= 0x80;
-	*totarea += 1;
-
-	if (i != 8) {
-		if (spawntable[i] & 8 && DRLG_L3Spawn(x, y - 1, totarea) == TRUE) {
-			return TRUE;
-		}
-		if (spawntable[i] & 4 && DRLG_L3Spawn(x, y + 1, totarea) == TRUE) {
-			return TRUE;
-		}
-		if (spawntable[i] & 2 && DRLG_L3Spawn(x + 1, y, totarea) == TRUE) {
-			return TRUE;
-		}
-		if (spawntable[i] & 1 && DRLG_L3Spawn(x - 1, y, totarea) == TRUE) {
-			return TRUE;
-		}
-	} else {
-		if (DRLG_L3SpawnEdge(x + 1, y, totarea) == TRUE) {
-			return TRUE;
-		}
-		if (DRLG_L3SpawnEdge(x - 1, y, totarea) == TRUE) {
-			return TRUE;
-		}
-		if (DRLG_L3SpawnEdge(x, y + 1, totarea) == TRUE) {
-			return TRUE;
-		}
-		if (DRLG_L3SpawnEdge(x, y - 1, totarea) == TRUE) {
-			return TRUE;
-		}
-	}
-
-	return FALSE;
-}
-
-BOOL DRLG_L3Spawn(int x, int y, int *totarea)
-{
-	BYTE i;
-	static BYTE spawntable[15] = { 0, 0x0A, 0x43, 0x05, 0x2C, 0x06, 0x09, 0, 0, 0x1C, 0x83, 0x06, 0x09, 0x0A, 0x05 };
-
-	if (*totarea > 40) {
-		return TRUE;
-	}
-	if (x < 0 || y < 0 || x >= DMAXX || y >= DMAXY) {
-		return TRUE;
-	}
-	if (dungeon[x][y] & 0x80) {
-		return FALSE;
-	}
-	if (dungeon[x][y] > 15) {
-		return TRUE;
-	}
-
-	i = dungeon[x][y];
-	dungeon[x][y] |= 0x80;
-	*totarea += 1;
-
-	if (spawntable[i] & 8 && DRLG_L3Spawn(x, y - 1, totarea) == TRUE) {
-		return TRUE;
-	}
-	if (spawntable[i] & 4 && DRLG_L3Spawn(x, y + 1, totarea) == TRUE) {
-		return TRUE;
-	}
-	if (spawntable[i] & 2 && DRLG_L3Spawn(x + 1, y, totarea) == TRUE) {
-		return TRUE;
-	}
-	if (spawntable[i] & 1 && DRLG_L3Spawn(x - 1, y, totarea) == TRUE) {
-		return TRUE;
-	}
-	if (spawntable[i] & 0x80 && DRLG_L3SpawnEdge(x, y - 1, totarea) == TRUE) {
-		return TRUE;
-	}
-	if (spawntable[i] & 0x40 && DRLG_L3SpawnEdge(x, y + 1, totarea) == TRUE) {
-		return TRUE;
-	}
-	if (spawntable[i] & 0x20 && DRLG_L3SpawnEdge(x + 1, y, totarea) == TRUE) {
-		return TRUE;
-	}
-	if (spawntable[i] & 0x10 && DRLG_L3SpawnEdge(x - 1, y, totarea) == TRUE) {
-		return TRUE;
-	}
-
-	return FALSE;
-}
-
-void DRLG_L3PoolFix()
-{
-	int dunx, duny;
-
-	for (duny = 0; duny < DMAXY; duny++) { // BUGFIX: Change '0' to '1' and 'DMAXY' to 'DMAXY - 1'
-		for (dunx = 0; dunx < DMAXX; dunx++) { // BUGFIX: Change '0' to '1' and 'DMAXX' to 'DMAXX - 1'
-			if (dungeon[dunx][duny] == 8) {
-				if (dungeon[dunx - 1][duny - 1] >= 25 && dungeon[dunx - 1][duny - 1] <= 41
-				    && dungeon[dunx - 1][duny] >= 25 && dungeon[dunx - 1][duny] <= 41
-				    && dungeon[dunx - 1][duny + 1] >= 25 && dungeon[dunx - 1][duny + 1] <= 41
-				    && dungeon[dunx][duny - 1] >= 25 && dungeon[dunx][duny - 1] <= 41
-				    && dungeon[dunx][duny + 1] >= 25 && dungeon[dunx][duny + 1] <= 41
-				    && dungeon[dunx + 1][duny - 1] >= 25 && dungeon[dunx + 1][duny - 1] <= 41
-				    && dungeon[dunx + 1][duny] >= 25 && dungeon[dunx + 1][duny] <= 41
-				    && dungeon[dunx + 1][duny + 1] >= 25 && dungeon[dunx + 1][duny + 1] <= 41) {
-					dungeon[dunx][duny] = 33;
-				}
-			}
-		}
-	}
-}
-
-BOOL DRLG_L3PlaceMiniSet(const BYTE *miniset, int tmin, int tmax, int cx, int cy, BOOL setview, int ldir)
-{
-	int sx, sy, sw, sh, xx, yy, i, ii, numt, trys;
-	BOOL found;
-
-	sw = miniset[0];
-	sh = miniset[1];
-
-	if (tmax - tmin == 0) {
-		numt = 1;
-	} else {
-		numt = random(0, tmax - tmin) + tmin;
-	}
-
-	for (i = 0; i < numt; i++) {
-		sx = random(0, DMAXX - sw);
-		sy = random(0, DMAXY - sh);
-		found = FALSE;
-		trys = 0;
-		while (!found && trys < 200) {
-			trys++;
-			found = TRUE;
-			if (cx != -1 && sx >= cx - sw && sx <= cx + 12) {
-				sx = random(0, DMAXX - sw);
-				sy = random(0, DMAXY - sh);
-				found = FALSE;
-			}
-			if (cy != -1 && sy >= cy - sh && sy <= cy + 12) {
-				sx = random(0, DMAXX - sw);
-				sy = random(0, DMAXY - sh);
-				found = FALSE;
-			}
-			ii = 2;
-			for (yy = 0; yy < sh && found == TRUE; yy++) {
-				for (xx = 0; xx < sw && found == TRUE; xx++) {
-					if (miniset[ii] != 0 && dungeon[xx + sx][yy + sy] != miniset[ii]) {
-						found = FALSE;
-					}
-					if (dflags[xx + sx][yy + sy] != 0) {
-						found = FALSE;
-					}
-					ii++;
-				}
-			}
-			if (!found) {
-				sx++;
-				if (sx == DMAXX - sw) {
-					sx = 0;
-					sy++;
-					if (sy == DMAXY - sh) {
-						sy = 0;
-					}
-				}
-			}
-		}
-		if (trys >= 200) {
-			return TRUE;
-		}
-		ii = sw * sh + 2;
-		for (yy = 0; yy < sh; yy++) {
-			for (xx = 0; xx < sw; xx++) {
-				if (miniset[ii] != 0) {
-					dungeon[xx + sx][yy + sy] = miniset[ii];
-				}
-				ii++;
-			}
-		}
-	}
-
-	if (setview == TRUE) {
-		ViewX = 2 * sx + 17;
-		ViewY = 2 * sy + 19;
-	}
-	if (ldir == 0) {
-		LvlViewX = 2 * sx + 17;
-		LvlViewY = 2 * sy + 19;
-	}
-
-	return FALSE;
-}
-
-void DRLG_L3PlaceRndSet(const BYTE *miniset, int rndper)
-{
-	int sx, sy, sw, sh, xx, yy, ii, kk;
-	BOOL found;
-
-	sw = miniset[0];
-	sh = miniset[1];
-
-	for (sy = 0; sy < DMAXX - sh; sy++) {
-		for (sx = 0; sx < DMAXY - sw; sx++) {
-			found = TRUE;
-			ii = 2;
-			for (yy = 0; yy < sh && found == TRUE; yy++) {
-				for (xx = 0; xx < sw && found == TRUE; xx++) {
-					if (miniset[ii] != 0 && dungeon[xx + sx][yy + sy] != miniset[ii]) {
-						found = FALSE;
-					}
-					if (dflags[xx + sx][yy + sy] != 0) {
-						found = FALSE;
-					}
-					ii++;
-				}
-			}
-			kk = sw * sh + 2;
-			if (miniset[kk] >= 84 && miniset[kk] <= 100 && found == TRUE) {
-				// BUGFIX: accesses to dungeon can go out of bounds
-				// BUGFIX: Comparisons vs 100 should use same tile as comparisons vs 84.
-				if (dungeon[sx - 1][sy] >= 84 && dungeon[sx - 1][sy] <= 100) {
-					found = FALSE;
-				}
-				if (dungeon[sx + 1][sy] >= 84 && dungeon[sx - 1][sy] <= 100) {
-					found = FALSE;
-				}
-				if (dungeon[sx][sy + 1] >= 84 && dungeon[sx - 1][sy] <= 100) {
-					found = FALSE;
-				}
-				if (dungeon[sx][sy - 1] >= 84 && dungeon[sx - 1][sy] <= 100) {
-					found = FALSE;
-				}
-			}
-			if (found == TRUE && random(0, 100) < rndper) {
-				for (yy = 0; yy < sh; yy++) {
-					for (xx = 0; xx < sw; xx++) {
-						if (miniset[kk] != 0) {
-							dungeon[xx + sx][yy + sy] = miniset[kk];
-						}
-						kk++;
-					}
-				}
-			}
-		}
-	}
-}
-
-void DRLG_L3Wood()
-{
-	int i, j, x, y, xx, yy, rt, rp, x1, y1, x2, y2;
-	BOOL skip;
-
-	for (j = 0; j < DMAXY - 1; j++) { // BUGFIX: Change '0' to '1'
-		for (i = 0; i < DMAXX - 1; i++) { // BUGFIX: Change '0' to '1'
-			if (dungeon[i][j] == 10 && random(0, 2) != 0) {
-				x = i;
-				while (dungeon[x][j] == 10) {
-					x++;
-				}
-				x--;
-				if (x - i > 0) {
-					dungeon[i][j] = 127;
-					for (xx = i + 1; xx < x; xx++) {
-						if (random(0, 2) != 0) {
-							dungeon[xx][j] = 126;
-						} else {
-							dungeon[xx][j] = 129;
-						}
-					}
-					dungeon[x][j] = 128;
-				}
-			}
-			if (dungeon[i][j] == 9 && random(0, 2) != 0) {
-				y = j;
-				while (dungeon[i][y] == 9) {
-					y++;
-				}
-				y--;
-				if (y - j > 0) {
-					dungeon[i][j] = 123;
-					for (yy = j + 1; yy < y; yy++) {
-						if (random(0, 2) != 0) {
-							dungeon[i][yy] = 121;
-						} else {
-							dungeon[i][yy] = 124;
-						}
-					}
-					dungeon[i][y] = 122;
-				}
-			}
-			if (dungeon[i][j] == 11 && dungeon[i + 1][j] == 10 && dungeon[i][j + 1] == 9 && random(0, 2) != 0) {
-				dungeon[i][j] = 125;
-				x = i + 1;
-				while (dungeon[x][j] == 10) {
-					x++;
-				}
-				x--;
-				for (xx = i + 1; xx < x; xx++) {
-					if (random(0, 2) != 0) {
-						dungeon[xx][j] = 126;
-					} else {
-						dungeon[xx][j] = 129;
-					}
-				}
-				dungeon[x][j] = 128;
-				y = j + 1;
-				while (dungeon[i][y] == 9) {
-					y++;
-				}
-				y--;
-				for (yy = j + 1; yy < y; yy++) {
-					if (random(0, 2) != 0) {
-						dungeon[i][yy] = 121;
-					} else {
-						dungeon[i][yy] = 124;
-					}
-				}
-				dungeon[i][y] = 122;
-			}
-		}
-	}
-
-	for (j = 0; j < DMAXY; j++) { // BUGFIX: Change '0' to '1'
-		for (i = 0; i < DMAXX; i++) { // BUGFIX: Change '0' to '1'
-			if (dungeon[i][j] != 7 || random(0, 1) != 0 || !SkipThemeRoom(i, j)) {
-				continue;
-			}
-			rt = random(0, 2);
-			if (rt == 0) {
-				y1 = j;
-				while (WoodVertU(i, y1)) {
-					y1--;
-				}
-				y1++;
-				y2 = j;
-				while (WoodVertD(i, y2)) {
-					y2++;
-				}
-				y2--;
-				skip = TRUE;
-				if (dungeon[i][y1] == 7) {
-					skip = FALSE;
-				}
-				if (dungeon[i][y2] == 7) {
-					skip = FALSE;
-				}
-				if (y2 - y1 > 1 && skip) {
-					rp = random(0, y2 - y1 - 1) + y1 + 1;
-					for (y = y1; y <= y2; y++) {
-						if (y == rp) {
-							continue;
-						}
-						if (dungeon[i][y] == 7) {
-							if (random(0, 2) != 0) {
-								dungeon[i][y] = 135;
-							} else {
-								dungeon[i][y] = 137;
-							}
-						}
-						if (dungeon[i][y] == 10) {
-							dungeon[i][y] = 131;
-						}
-						if (dungeon[i][y] == 126) {
-							dungeon[i][y] = 133;
-						}
-						if (dungeon[i][y] == 129) {
-							dungeon[i][y] = 133;
-						}
-						if (dungeon[i][y] == 2) {
-							dungeon[i][y] = 139;
-						}
-						if (dungeon[i][y] == 134) {
-							dungeon[i][y] = 138;
-						}
-						if (dungeon[i][y] == 136) {
-							dungeon[i][y] = 138;
-						}
-					}
-				}
-			}
-			if (rt == 1) {
-				x1 = i;
-				while (WoodHorizL(x1, j)) {
-					x1--;
-				}
-				x1++;
-				x2 = i;
-				while (WoodHorizR(x2, j)) {
-					x2++;
-				}
-				x2--;
-				skip = TRUE;
-				if (dungeon[x1][j] == 7) {
-					skip = FALSE;
-				}
-				if (dungeon[x2][j] == 7) {
-					skip = FALSE;
-				}
-				if (x2 - x1 > 1 && skip) {
-					rp = random(0, x2 - x1 - 1) + x1 + 1;
-					for (x = x1; x <= x2; x++) {
-						if (x == rp) {
-							continue;
-						}
-						if (dungeon[x][j] == 7) {
-							if (random(0, 2) != 0) {
-								dungeon[x][j] = 134;
-							} else {
-								dungeon[x][j] = 136;
-							}
-						}
-						if (dungeon[x][j] == 9) {
-							dungeon[x][j] = 130;
-						}
-						if (dungeon[x][j] == 121) {
-							dungeon[x][j] = 132;
-						}
-						if (dungeon[x][j] == 124) {
-							dungeon[x][j] = 132;
-						}
-						if (dungeon[x][j] == 4) {
-							dungeon[x][j] = 140;
-						}
-						if (dungeon[x][j] == 135) {
-							dungeon[x][j] = 138;
-						}
-						if (dungeon[x][j] == 137) {
-							dungeon[x][j] = 138;
-						}
-					}
-				}
-			}
-		}
-	}
-
-	AddFenceDoors();
-	FenceDoorFix();
-}
-
-BOOL WoodVertU(int i, int y)
-{
-	if ((dungeon[i + 1][y] > 152 || dungeon[i + 1][y] < 130)
-	    && (dungeon[i - 1][y] > 152 || dungeon[i - 1][y] < 130)) {
-		if (dungeon[i][y] == 7) {
-			return TRUE;
-		}
-		if (dungeon[i][y] == 10) {
-			return TRUE;
-		}
-		if (dungeon[i][y] == 126) {
-			return TRUE;
-		}
-		if (dungeon[i][y] == 129) {
-			return TRUE;
-		}
-		if (dungeon[i][y] == 134) {
-			return TRUE;
-		}
-		if (dungeon[i][y] == 136) {
-			return TRUE;
-		}
-	}
-
-	return FALSE;
-}
-
-BOOL WoodVertD(int i, int y)
-{
-	if ((dungeon[i + 1][y] > 152 || dungeon[i + 1][y] < 130)
-	    && (dungeon[i - 1][y] > 152 || dungeon[i - 1][y] < 130)) {
-		if (dungeon[i][y] == 7) {
-			return TRUE;
-		}
-		if (dungeon[i][y] == 2) {
-			return TRUE;
-		}
-		if (dungeon[i][y] == 134) {
-			return TRUE;
-		}
-		if (dungeon[i][y] == 136) {
-			return TRUE;
-		}
-	}
-
-	return FALSE;
-}
-
-BOOL WoodHorizL(int x, int j)
-{
-	if ((dungeon[x][j + 1] > 152 || dungeon[x][j + 1] < 130)
-	    && (dungeon[x][j - 1] > 152 || dungeon[x][j - 1] < 130)) {
-		if (dungeon[x][j] == 7) {
-			return TRUE;
-		}
-		if (dungeon[x][j] == 9) {
-			return TRUE;
-		}
-		if (dungeon[x][j] == 121) {
-			return TRUE;
-		}
-		if (dungeon[x][j] == 124) {
-			return TRUE;
-		}
-		if (dungeon[x][j] == 135) {
-			return TRUE;
-		}
-		if (dungeon[x][j] == 137) {
-			return TRUE;
-		}
-	}
-
-	return FALSE;
-}
-
-BOOL WoodHorizR(int x, int j)
-{
-	if ((dungeon[x][j + 1] > 152 || dungeon[x][j + 1] < 130)
-	    && (dungeon[x][j - 1] > 152 || dungeon[x][j - 1] < 130)) {
-		if (dungeon[x][j] == 7) {
-			return TRUE;
-		}
-		if (dungeon[x][j] == 4) {
-			return TRUE;
-		}
-		if (dungeon[x][j] == 135) {
-			return TRUE;
-		}
-		if (dungeon[x][j] == 137) {
-			return TRUE;
-		}
-	}
-
-	return FALSE;
-}
-
-void DRLG_L3Pass3()
-{
-	int i, j, xx, yy;
-	long v1, v2, v3, v4, lv;
-
-	lv = 8 - 1;
-
-#ifdef USE_ASM
-	__asm {
-		mov		esi, pMegaTiles
-		mov		eax, lv
-		shl		eax, 3
-		add		esi, eax
-		xor		eax, eax
-		lodsw
-		inc		eax
-		mov		v1, eax
-		lodsw
-		inc		eax
-		mov		v2, eax
-		lodsw
-		inc		eax
-		mov		v3, eax
-		lodsw
-		inc		eax
-		mov		v4, eax
-	}
-#else
-	v1 = *((WORD *)&pMegaTiles[lv * 8]) + 1;
-	v2 = *((WORD *)&pMegaTiles[lv * 8] + 1) + 1;
-	v3 = *((WORD *)&pMegaTiles[lv * 8] + 2) + 1;
-	v4 = *((WORD *)&pMegaTiles[lv * 8] + 3) + 1;
-#endif
-
-	for (j = 0; j < MAXDUNY; j += 2)
-	{
-		for (i = 0; i < MAXDUNX; i += 2) {
-			dPiece[i][j] = v1;
-			dPiece[i + 1][j] = v2;
-			dPiece[i][j + 1] = v3;
-			dPiece[i + 1][j + 1] = v4;
-		}
-	}
-
-	yy = 16;
-	for (j = 0; j < DMAXY; j++) {
-		xx = 16;
-		for (i = 0; i < DMAXX; i++) {
-			lv = dungeon[i][j] - 1;
-#ifdef USE_ASM
-			if (lv >= 0) {
-				__asm {
-					mov		esi, pMegaTiles
-					mov		eax, lv
-					shl		eax, 3
-					add		esi, eax
-					xor		eax, eax
-					lodsw
-					inc		eax
-					mov		v1, eax
-					lodsw
-					inc		eax
-					mov		v2, eax
-					lodsw
-					inc		eax
-					mov		v3, eax
-					lodsw
-					inc		eax
-					mov		v4, eax
-				}
-			} else {
-				v1 = 0;
-				v2 = 0;
-				v3 = 0;
-				v4 = 0;
-			}
-#else
-			if (lv >= 0) {
-				v1 = *((WORD *)&pMegaTiles[lv * 8]) + 1;
-				v2 = *((WORD *)&pMegaTiles[lv * 8] + 1) + 1;
-				v3 = *((WORD *)&pMegaTiles[lv * 8] + 2) + 1;
-				v4 = *((WORD *)&pMegaTiles[lv * 8] + 3) + 1;
-			} else {
-				v1 = 0;
-				v2 = 0;
-				v3 = 0;
-				v4 = 0;
-			}
-#endif
-			dPiece[xx][yy] = v1;
-			dPiece[xx + 1][yy] = v2;
-			dPiece[xx][yy + 1] = v3;
-			dPiece[xx + 1][yy + 1] = v4;
-			xx += 2;
-		}
-		yy += 2;
-	}
-}
-
-void LoadL3Dungeon(char *sFileName, int vx, int vy)
-{
-	int i, j, rw, rh;
-	BYTE *pLevelMap, *lm;
-
-	InitL3Dungeon();
-	dminx = 16;
-	dminy = 16;
-	dmaxx = 96;
-	dmaxy = 96;
-	DRLG_InitTrans();
-	pLevelMap = LoadFileInMem(sFileName, NULL);
-
-	lm = pLevelMap;
-	rw = *lm;
-	lm += 2;
-	rh = *lm;
-	lm += 2;
-
-	for (j = 0; j < rh; j++) {
-		for (i = 0; i < rw; i++) {
-			if (*lm != 0) {
-				dungeon[i][j] = *lm;
-			} else {
-				dungeon[i][j] = 7;
-			}
-			lm += 2;
-		}
-	}
-	for (j = 0; j < DMAXY; j++) {
-		for (i = 0; i < DMAXX; i++) {
-			if (dungeon[i][j] == 0) {
-				dungeon[i][j] = 8;
-			}
-		}
-	}
-
-	abyssx = 112;
-	DRLG_L3Pass3();
-	DRLG_Init_Globals();
-	ViewX = 31;
-	ViewY = 83;
-	SetMapMonsters(pLevelMap, 0, 0);
-	SetMapObjects(pLevelMap, 0, 0);
-
-	for (j = 0; j < 112; j++) {
-		for (i = 0; i < 112; i++) {
-			if (dPiece[i][j] >= 56 && dPiece[i][j] <= 147) {
-				DoLighting(i, j, 7, -1);
-			} else if (dPiece[i][j] >= 154 && dPiece[i][j] <= 161) {
-				DoLighting(i, j, 7, -1);
-			} else if (dPiece[i][j] == 150) {
-				DoLighting(i, j, 7, -1);
-			} else if (dPiece[i][j] == 152) {
-				DoLighting(i, j, 7, -1);
-			}
-		}
-	}
-
-	mem_free_dbg(pLevelMap);
-}
-
-void LoadPreL3Dungeon(char *sFileName, int vx, int vy)
-{
-	int i, j, rw, rh;
-	BYTE *pLevelMap, *lm;
-
-	InitL3Dungeon();
-	DRLG_InitTrans();
-	pLevelMap = LoadFileInMem(sFileName, NULL);
-
-	lm = pLevelMap;
-	rw = *lm;
-	lm += 2;
-	rh = *lm;
-	lm += 2;
-
-	for (j = 0; j < rh; j++) {
-		for (i = 0; i < rw; i++) {
-			if (*lm != 0) {
-				dungeon[i][j] = *lm;
-			} else {
-				dungeon[i][j] = 7;
-			}
-			lm += 2;
-		}
-	}
-	for (j = 0; j < DMAXY; j++) {
-		for (i = 0; i < DMAXX; i++) {
-			if (dungeon[i][j] == 0) {
-				dungeon[i][j] = 8;
-			}
-		}
-	}
-
-	memcpy(pdungeon, dungeon, sizeof(pdungeon));
-	mem_free_dbg(pLevelMap);
-}
-<<<<<<< HEAD
-
-DEVILUTION_END_NAMESPACE
-
-=======
-#endif
-
->>>>>>> 0a0fe427
+#ifndef SPAWN
+#include "diablo.h"
+
+DEVILUTION_BEGIN_NAMESPACE
+
+BOOLEAN lavapool;
+int abyssx;
+int lockoutcnt;
+BOOLEAN lockout[DMAXX][DMAXY];
+
+const BYTE L3ConvTbl[16] = { 8, 11, 3, 10, 1, 9, 12, 12, 6, 13, 4, 13, 2, 14, 5, 7 };
+const BYTE L3UP[20] = { 3, 3, 8, 8, 0, 10, 10, 0, 7, 7, 0, 51, 50, 0, 48, 49, 0, 0, 0, 0 };
+const BYTE L3DOWN[20] = { 3, 3, 8, 9, 7, 8, 9, 7, 0, 0, 0, 0, 47, 0, 0, 46, 0, 0, 0, 0 };
+const BYTE L3HOLDWARP[20] = { 3, 3, 8, 8, 0, 10, 10, 0, 7, 7, 0, 125, 125, 0, 125, 125, 0, 0, 0, 0 };
+const BYTE L3TITE1[34] = { 4, 4, 7, 7, 7, 7, 7, 7, 7, 7, 7, 7, 7, 7, 7, 7, 7, 7, 0, 0, 0, 0, 0, 57, 58, 0, 0, 56, 55, 0, 0, 0, 0, 0 };
+const BYTE L3TITE2[34] = { 4, 4, 7, 7, 7, 7, 7, 7, 7, 7, 7, 7, 7, 7, 7, 7, 7, 7, 0, 0, 0, 0, 0, 61, 62, 0, 0, 60, 59, 0, 0, 0, 0, 0 };
+const BYTE L3TITE3[34] = { 4, 4, 7, 7, 7, 7, 7, 7, 7, 7, 7, 7, 7, 7, 7, 7, 7, 7, 0, 0, 0, 0, 0, 65, 66, 0, 0, 64, 63, 0, 0, 0, 0, 0 };
+const BYTE L3TITE6[42] = { 5, 4, 7, 7, 7, 7, 7, 7, 7, 7, 0, 7, 7, 7, 7, 0, 7, 7, 7, 7, 7, 7, 0, 0, 0, 0, 0, 0, 77, 78, 0, 0, 0, 76, 74, 75, 0, 0, 0, 0, 0, 0 };
+const BYTE L3TITE7[42] = { 4, 5, 7, 7, 7, 7, 7, 7, 0, 7, 7, 7, 7, 7, 7, 7, 7, 7, 7, 7, 7, 7, 0, 0, 0, 0, 0, 83, 0, 0, 0, 82, 80, 0, 0, 81, 79, 0, 0, 0, 0, 0 };
+const BYTE L3TITE8[20] = { 3, 3, 7, 7, 7, 7, 7, 7, 7, 7, 7, 0, 0, 0, 0, 52, 0, 0, 0, 0 };
+const BYTE L3TITE9[20] = { 3, 3, 7, 7, 7, 7, 7, 7, 7, 7, 7, 0, 0, 0, 0, 53, 0, 0, 0, 0 };
+const BYTE L3TITE10[20] = { 3, 3, 7, 7, 7, 7, 7, 7, 7, 7, 7, 0, 0, 0, 0, 54, 0, 0, 0, 0 };
+const BYTE L3TITE11[20] = { 3, 3, 7, 7, 7, 7, 7, 7, 7, 7, 7, 0, 0, 0, 0, 67, 0, 0, 0, 0 };
+const BYTE L3TITE12[6] = { 2, 1, 9, 7, 68, 0 };
+const BYTE L3TITE13[6] = { 1, 2, 10, 7, 69, 0 };
+const BYTE L3CREV1[6] = { 2, 1, 8, 7, 84, 85 };
+const BYTE L3CREV2[6] = { 2, 1, 8, 11, 86, 87 };
+const BYTE L3CREV3[6] = { 1, 2, 8, 10, 89, 88 };
+const BYTE L3CREV4[6] = { 2, 1, 8, 7, 90, 91 };
+const BYTE L3CREV5[6] = { 1, 2, 8, 11, 92, 93 };
+const BYTE L3CREV6[6] = { 1, 2, 8, 10, 95, 94 };
+const BYTE L3CREV7[6] = { 2, 1, 8, 7, 96, 101 };
+const BYTE L3CREV8[6] = { 1, 2, 2, 8, 102, 97 };
+const BYTE L3CREV9[6] = { 2, 1, 3, 8, 103, 98 };
+const BYTE L3CREV10[6] = { 2, 1, 4, 8, 104, 99 };
+const BYTE L3CREV11[6] = { 1, 2, 6, 8, 105, 100 };
+const BYTE L3ISLE1[14] = { 2, 3, 5, 14, 4, 9, 13, 12, 7, 7, 7, 7, 7, 7 };
+const BYTE L3ISLE2[14] = { 3, 2, 5, 2, 14, 13, 10, 12, 7, 7, 7, 7, 7, 7 };
+const BYTE L3ISLE3[14] = { 2, 3, 5, 14, 4, 9, 13, 12, 29, 30, 25, 28, 31, 32 };
+const BYTE L3ISLE4[14] = { 3, 2, 5, 2, 14, 13, 10, 12, 29, 26, 30, 31, 27, 32 };
+const BYTE L3ISLE5[10] = { 2, 2, 5, 14, 13, 12, 7, 7, 7, 7 };
+const BYTE L3XTRA1[4] = { 1, 1, 7, 106 };
+const BYTE L3XTRA2[4] = { 1, 1, 7, 107 };
+const BYTE L3XTRA3[4] = { 1, 1, 7, 108 };
+const BYTE L3XTRA4[4] = { 1, 1, 9, 109 };
+const BYTE L3XTRA5[4] = { 1, 1, 10, 110 };
+const BYTE L3ANVIL[244] = {
+	11, 11, 7, 7, 7, 7, 7, 7, 7, 7,
+	7, 7, 7, 7, 7, 7, 7, 7, 7, 7,
+	7, 7, 7, 7, 7, 7, 7, 7, 7, 7,
+	7, 7, 7, 7, 7, 7, 7, 7, 7, 7,
+	7, 7, 7, 7, 7, 7, 7, 7, 7, 7,
+	7, 7, 7, 7, 7, 7, 7, 7, 7, 7,
+	7, 7, 7, 7, 7, 7, 7, 7, 7, 7,
+	7, 7, 7, 7, 7, 7, 7, 7, 7, 7,
+	7, 7, 7, 7, 7, 7, 7, 7, 7, 7,
+	7, 7, 7, 7, 7, 7, 7, 7, 7, 7,
+	7, 7, 7, 7, 7, 7, 7, 7, 7, 7,
+	7, 7, 7, 7, 7, 7, 7, 7, 7, 7,
+	7, 7, 7, 0, 0, 0, 0, 0, 0, 0,
+	0, 0, 0, 0, 0, 0, 29, 26, 26, 26,
+	26, 26, 30, 0, 0, 0, 29, 34, 33, 33,
+	37, 36, 33, 35, 30, 0, 0, 25, 33, 37,
+	27, 32, 31, 36, 33, 28, 0, 0, 25, 37,
+	32, 7, 7, 7, 31, 27, 32, 0, 0, 25,
+	28, 7, 7, 7, 7, 2, 2, 2, 0, 0,
+	25, 35, 30, 7, 7, 7, 29, 26, 30, 0,
+	0, 25, 33, 35, 26, 30, 29, 34, 33, 28,
+	0, 0, 31, 36, 33, 33, 35, 34, 33, 37,
+	32, 0, 0, 0, 31, 27, 27, 27, 27, 27,
+	32, 0, 0, 0, 0, 0, 0, 0, 0, 0,
+	0, 0, 0, 0
+};
+
+void AddFenceDoors()
+{
+	int i, j;
+
+	for (j = 0; j < DMAXY; j++) {
+		for (i = 0; i < DMAXX; i++) {
+			if (dungeon[i][j] == 7) {
+				if (dungeon[i - 1][j] <= 152 && dungeon[i - 1][j] >= 130
+				    && dungeon[i + 1][j] <= 152 && dungeon[i + 1][j] >= 130) {
+					dungeon[i][j] = 146;
+					continue;
+				}
+			}
+			if (dungeon[i][j] == 7) {
+				if (dungeon[i][j - 1] <= 152 && dungeon[i][j - 1] >= 130
+				    && dungeon[i][j + 1] <= 152 && dungeon[i][j + 1] >= 130) {
+					dungeon[i][j] = 147;
+					continue;
+				}
+			}
+		}
+	}
+}
+
+void FenceDoorFix()
+{
+	int i, j;
+
+	for (j = 0; j < DMAXY; j++) {
+		for (i = 0; i < DMAXX; i++) {
+			if (dungeon[i][j] == 146) {
+				if (dungeon[i + 1][j] > 152 || dungeon[i + 1][j] < 130
+				    || dungeon[i - 1][j] > 152 || dungeon[i - 1][j] < 130) {
+					dungeon[i][j] = 7;
+					continue;
+				}
+			}
+			if (dungeon[i][j] == 146) {
+				if (dungeon[i + 1][j] != 130 && dungeon[i - 1][j] != 130
+				    && dungeon[i + 1][j] != 132 && dungeon[i - 1][j] != 132
+				    && dungeon[i + 1][j] != 133 && dungeon[i - 1][j] != 133
+				    && dungeon[i + 1][j] != 134 && dungeon[i - 1][j] != 134
+				    && dungeon[i + 1][j] != 136 && dungeon[i - 1][j] != 136
+				    && dungeon[i + 1][j] != 138 && dungeon[i - 1][j] != 138
+				    && dungeon[i + 1][j] != 140 && dungeon[i - 1][j] != 140) {
+					dungeon[i][j] = 7;
+					continue;
+				}
+			}
+			if (dungeon[i][j] == 147) {
+				if (dungeon[i][j + 1] > 152 || dungeon[i][j + 1] < 130
+				    || dungeon[i][j - 1] > 152 || dungeon[i][j - 1] < 130) {
+					dungeon[i][j] = 7;
+					continue;
+				}
+			}
+			if (dungeon[i][j] == 147) {
+				if (dungeon[i][j + 1] != 131 && dungeon[i][j - 1] != 131
+				    && dungeon[i][j + 1] != 132 && dungeon[i][j - 1] != 132
+				    && dungeon[i][j + 1] != 133 && dungeon[i][j - 1] != 133
+				    && dungeon[i][j + 1] != 135 && dungeon[i][j - 1] != 135
+				    && dungeon[i][j + 1] != 137 && dungeon[i][j - 1] != 137
+				    && dungeon[i][j + 1] != 138 && dungeon[i][j - 1] != 138
+				    && dungeon[i][j + 1] != 139 && dungeon[i][j - 1] != 139) {
+					dungeon[i][j] = 7;
+					continue;
+				}
+			}
+		}
+	}
+}
+
+BOOL DRLG_L3Anvil()
+{
+	int sx, sy, sw, sh, xx, yy, ii, trys;
+	BOOL found;
+
+	sx = random(0, 29);
+	sy = random(0, 29);
+	sw = 11;
+	sh = 11;
+
+	found = FALSE;
+	trys = 0;
+	while (!found && trys < 200) {
+		trys++;
+		found = TRUE;
+		ii = 2;
+		for (yy = 0; yy < sh && found == TRUE; yy++) {
+			for (xx = 0; xx < sw && found == TRUE; xx++) {
+				if (L3ANVIL[ii] != 0 && dungeon[xx + sx][yy + sy] != L3ANVIL[ii]) {
+					found = FALSE;
+				}
+				if (dflags[xx + sx][yy + sy] != 0) {
+					found = FALSE;
+				}
+				ii++;
+			}
+		}
+		if (!found) {
+			sx++;
+			if (sx == 29) {
+				sx = 0;
+				sy++;
+				if (sy == 29) {
+					sy = 0;
+				}
+			}
+		}
+	}
+	if (trys >= 200) {
+		return TRUE;
+	}
+
+	ii = 123;
+	for (yy = 0; yy < sh; yy++) {
+		for (xx = 0; xx < sw; xx++) {
+			if (L3ANVIL[ii] != 0) {
+				dungeon[xx + sx][yy + sy] = L3ANVIL[ii];
+			}
+			dflags[xx + sx][yy + sy] |= DLRG_PROTECTED;
+			ii++;
+		}
+	}
+
+	setpc_x = sx;
+	setpc_y = sy;
+	setpc_w = sw;
+	setpc_h = sh;
+
+	return FALSE;
+}
+
+void FixL3Warp()
+{
+	int i, j;
+
+	for (j = 0; j < DMAXY; j++) {
+		for (i = 0; i < DMAXX; i++) {
+			if (dungeon[i][j] == 125 && dungeon[i + 1][j] == 125 && dungeon[i][j + 1] == 125 && dungeon[i + 1][j + 1] == 125) {
+				dungeon[i][j] = 156;
+				dungeon[i + 1][j] = 155;
+				dungeon[i][j + 1] = 153;
+				dungeon[i + 1][j + 1] = 154;
+				return;
+			}
+			if (dungeon[i][j] == 5 && dungeon[i + 1][j + 1] == 7) {
+				dungeon[i][j] = 7;
+			}
+		}
+	}
+}
+
+void FixL3HallofHeroes()
+{
+	int i, j;
+
+	for (j = 0; j < DMAXY; j++) {
+		for (i = 0; i < DMAXX; i++) {
+			if (dungeon[i][j] == 5 && dungeon[i + 1][j + 1] == 7) {
+				dungeon[i][j] = 7;
+			}
+		}
+	}
+	for (j = 0; j < DMAXY; j++) {
+		for (i = 0; i < DMAXX; i++) {
+			if (dungeon[i][j] == 5 && dungeon[i + 1][j + 1] == 12 && dungeon[i + 1][j] == 7) {
+				dungeon[i][j] = 7;
+				dungeon[i][j + 1] = 7;
+				dungeon[i + 1][j + 1] = 7;
+			}
+			if (dungeon[i][j] == 5 && dungeon[i + 1][j + 1] == 12 && dungeon[i][j + 1] == 7) {
+				dungeon[i][j] = 7;
+				dungeon[i + 1][j] = 7;
+				dungeon[i + 1][j + 1] = 7;
+			}
+		}
+	}
+}
+
+void DRLG_L3LockRec(int x, int y)
+{
+	if (!lockout[x][y]) {
+		return;
+	}
+
+	lockout[x][y] = FALSE;
+	lockoutcnt++;
+	DRLG_L3LockRec(x, y - 1);
+	DRLG_L3LockRec(x, y + 1);
+	DRLG_L3LockRec(x - 1, y);
+	DRLG_L3LockRec(x + 1, y);
+}
+
+BOOL DRLG_L3Lockout()
+{
+	int i, j, t, fx, fy;
+
+	t = 0;
+	for (j = 0; j < DMAXY; j++) {
+		for (i = 0; i < DMAXX; i++) {
+			if (dungeon[i][j] != 0) {
+				lockout[i][j] = TRUE;
+				fx = i;
+				fy = j;
+				t++;
+			} else {
+				lockout[i][j] = FALSE;
+			}
+		}
+	}
+
+	lockoutcnt = 0;
+	DRLG_L3LockRec(fx, fy);
+
+	return t == lockoutcnt;
+}
+
+void CreateL3Dungeon(DWORD rseed, int entry)
+{
+	int i, j;
+
+	SetRndSeed(rseed);
+	dminx = 16;
+	dminy = 16;
+	dmaxx = 96;
+	dmaxy = 96;
+	DRLG_InitTrans();
+	DRLG_InitSetPC();
+	DRLG_L3(entry);
+	DRLG_L3Pass3();
+
+	for (j = 0; j < 112; j++) {
+		for (i = 0; i < 112; i++) {
+			if (dPiece[i][j] >= 56 && dPiece[i][j] <= 147) {
+				DoLighting(i, j, 7, -1);
+			} else if (dPiece[i][j] >= 154 && dPiece[i][j] <= 161) {
+				DoLighting(i, j, 7, -1);
+			} else if (dPiece[i][j] == 150) {
+				DoLighting(i, j, 7, -1);
+			} else if (dPiece[i][j] == 152) {
+				DoLighting(i, j, 7, -1);
+			}
+		}
+	}
+
+	DRLG_SetPC();
+}
+
+void DRLG_L3(int entry)
+{
+	int x1, y1, x2, y2, i, j;
+	BOOL found, genok;
+
+	lavapool = FALSE;
+
+	do {
+		do {
+			do {
+				InitL3Dungeon();
+				x1 = random(0, 20) + 10;
+				y1 = random(0, 20) + 10;
+				x2 = x1 + 2;
+				y2 = y1 + 2;
+				DRLG_L3FillRoom(x1, y1, x2, y2);
+				DRLG_L3CreateBlock(x1, y1, 2, 0);
+				DRLG_L3CreateBlock(x2, y1, 2, 1);
+				DRLG_L3CreateBlock(x1, y2, 2, 2);
+				DRLG_L3CreateBlock(x1, y1, 2, 3);
+				if (QuestStatus(QTYPE_ANVIL)) {
+					x1 = random(0, 10) + 10;
+					y1 = random(0, 10) + 10;
+					x2 = x1 + 12;
+					y2 = y1 + 12;
+					DRLG_L3FloorArea(x1, y1, x2, y2);
+				}
+				DRLG_L3FillDiags();
+				DRLG_L3FillSingles();
+				DRLG_L3FillStraights();
+				DRLG_L3FillDiags();
+				DRLG_L3Edges();
+				if (DRLG_L3GetFloorArea() >= 600) {
+					found = DRLG_L3Lockout();
+				} else {
+					found = FALSE;
+				}
+			} while (!found);
+			DRLG_L3MakeMegas();
+			if (entry == 0) {
+				genok = DRLG_L3PlaceMiniSet(L3UP, 1, 1, -1, -1, 1, 0);
+				if (!genok) {
+					genok = DRLG_L3PlaceMiniSet(L3DOWN, 1, 1, -1, -1, 0, 1);
+					if (!genok && currlevel == 9) {
+						genok = DRLG_L3PlaceMiniSet(L3HOLDWARP, 1, 1, -1, -1, 0, 6);
+					}
+				}
+			} else if (entry == 1) {
+				genok = DRLG_L3PlaceMiniSet(L3UP, 1, 1, -1, -1, 0, 0);
+				if (!genok) {
+					genok = DRLG_L3PlaceMiniSet(L3DOWN, 1, 1, -1, -1, 1, 1);
+					ViewX += 2;
+					ViewY -= 2;
+					if (!genok && currlevel == 9) {
+						genok = DRLG_L3PlaceMiniSet(L3HOLDWARP, 1, 1, -1, -1, 0, 6);
+					}
+				}
+			} else {
+				genok = DRLG_L3PlaceMiniSet(L3UP, 1, 1, -1, -1, 0, 0);
+				if (!genok) {
+					genok = DRLG_L3PlaceMiniSet(L3DOWN, 1, 1, -1, -1, 0, 1);
+					if (!genok && currlevel == 9) {
+						genok = DRLG_L3PlaceMiniSet(L3HOLDWARP, 1, 1, -1, -1, 1, 6);
+					}
+				}
+			}
+			if (!genok && QuestStatus(QTYPE_ANVIL)) {
+				genok = DRLG_L3Anvil();
+			}
+		} while (genok == TRUE);
+		DRLG_L3Pool();
+	} while (!lavapool);
+
+	DRLG_L3PoolFix();
+	FixL3Warp();
+	DRLG_L3PlaceRndSet(L3ISLE1, 70);
+	DRLG_L3PlaceRndSet(L3ISLE2, 70);
+	DRLG_L3PlaceRndSet(L3ISLE3, 30);
+	DRLG_L3PlaceRndSet(L3ISLE4, 30);
+	DRLG_L3PlaceRndSet(L3ISLE1, 100);
+	DRLG_L3PlaceRndSet(L3ISLE2, 100);
+	DRLG_L3PlaceRndSet(L3ISLE5, 90);
+	FixL3HallofHeroes();
+	DRLG_L3River();
+
+	if (QuestStatus(QTYPE_ANVIL)) {
+		dungeon[setpc_x + 7][setpc_y + 5] = 7;
+		dungeon[setpc_x + 8][setpc_y + 5] = 7;
+		dungeon[setpc_x + 9][setpc_y + 5] = 7;
+		if (dungeon[setpc_x + 10][setpc_y + 5] == 17 || dungeon[setpc_x + 10][setpc_y + 5] == 18) {
+			dungeon[setpc_x + 10][setpc_y + 5] = 45;
+		}
+	}
+
+	DRLG_PlaceThemeRooms(5, 10, 7, 0, 0);
+	DRLG_L3Wood();
+	DRLG_L3PlaceRndSet(L3TITE1, 10);
+	DRLG_L3PlaceRndSet(L3TITE2, 10);
+	DRLG_L3PlaceRndSet(L3TITE3, 10);
+	DRLG_L3PlaceRndSet(L3TITE6, 20);
+	DRLG_L3PlaceRndSet(L3TITE7, 20);
+	DRLG_L3PlaceRndSet(L3TITE8, 20);
+	DRLG_L3PlaceRndSet(L3TITE9, 20);
+	DRLG_L3PlaceRndSet(L3TITE10, 20);
+	DRLG_L3PlaceRndSet(L3TITE11, 30);
+	DRLG_L3PlaceRndSet(L3TITE12, 20);
+	DRLG_L3PlaceRndSet(L3TITE13, 20);
+	DRLG_L3PlaceRndSet(L3CREV1, 30);
+	DRLG_L3PlaceRndSet(L3CREV2, 30);
+	DRLG_L3PlaceRndSet(L3CREV3, 30);
+	DRLG_L3PlaceRndSet(L3CREV4, 30);
+	DRLG_L3PlaceRndSet(L3CREV5, 30);
+	DRLG_L3PlaceRndSet(L3CREV6, 30);
+	DRLG_L3PlaceRndSet(L3CREV7, 30);
+	DRLG_L3PlaceRndSet(L3CREV8, 30);
+	DRLG_L3PlaceRndSet(L3CREV9, 30);
+	DRLG_L3PlaceRndSet(L3CREV10, 30);
+	DRLG_L3PlaceRndSet(L3CREV11, 30);
+	DRLG_L3PlaceRndSet(L3XTRA1, 25);
+	DRLG_L3PlaceRndSet(L3XTRA2, 25);
+	DRLG_L3PlaceRndSet(L3XTRA3, 25);
+	DRLG_L3PlaceRndSet(L3XTRA4, 25);
+	DRLG_L3PlaceRndSet(L3XTRA5, 25);
+
+	for (j = 0; j < DMAXY; j++) {
+		for (i = 0; i < DMAXX; i++) {
+			pdungeon[i][j] = dungeon[i][j];
+		}
+	}
+
+	DRLG_Init_Globals();
+}
+
+void InitL3Dungeon()
+{
+	int i, j;
+
+	memset(dungeon, 0, sizeof(dungeon));
+
+	for (j = 0; j < DMAXY; j++) {
+		for (i = 0; i < DMAXX; i++) {
+			dungeon[i][j] = 0;
+			dflags[i][j] = 0;
+		}
+	}
+}
+
+BOOL DRLG_L3FillRoom(int x1, int y1, int x2, int y2)
+{
+	int i, j, v;
+
+	if (x1 <= 1 || x2 >= 34 || y1 <= 1 || y2 >= 38) {
+		return FALSE;
+	}
+
+	v = 0;
+	for (j = y1; j <= y2; j++) {
+		for (i = x1; i <= x2; i++) {
+			v += dungeon[i][j];
+		}
+	}
+
+	if (v != 0) {
+		return FALSE;
+	}
+
+	for (j = y1 + 1; j < y2; j++) {
+		for (i = x1 + 1; i < x2; i++) {
+			dungeon[i][j] = 1;
+		}
+	}
+	for (j = y1; j <= y2; j++) {
+		if (random(0, 2) != 0) {
+			dungeon[x1][j] = 1;
+		}
+		if (random(0, 2) != 0) {
+			dungeon[x2][j] = 1;
+		}
+	}
+	for (i = x1; i <= x2; i++) {
+		if (random(0, 2) != 0) {
+			dungeon[i][y1] = 1;
+		}
+		if (random(0, 2) != 0) {
+			dungeon[i][y2] = 1;
+		}
+	}
+
+	return TRUE;
+}
+
+void DRLG_L3CreateBlock(int x, int y, int obs, int dir)
+{
+	int blksizex, blksizey, x1, y1, x2, y2;
+	BOOL contflag;
+
+	blksizex = random(0, 2) + 3;
+	blksizey = random(0, 2) + 3;
+
+	if (dir == 0) {
+		y2 = y - 1;
+		y1 = y2 - blksizey;
+		if (blksizex < obs) {
+			x1 = random(0, blksizex) + x;
+		}
+		if (blksizex == obs) {
+			x1 = x;
+		}
+		if (blksizex > obs) {
+			x1 = x - random(0, blksizex);
+		}
+		x2 = blksizex + x1;
+	}
+	if (dir == 3) {
+		x2 = x - 1;
+		x1 = x2 - blksizex;
+		if (blksizey < obs) {
+			y1 = random(0, blksizey) + y;
+		}
+		if (blksizey == obs) {
+			y1 = y;
+		}
+		if (blksizey > obs) {
+			y1 = y - random(0, blksizey);
+		}
+		y2 = y1 + blksizey;
+	}
+	if (dir == 2) {
+		y1 = y + 1;
+		y2 = y1 + blksizey;
+		if (blksizex < obs) {
+			x1 = random(0, blksizex) + x;
+		}
+		if (blksizex == obs) {
+			x1 = x;
+		}
+		if (blksizex > obs) {
+			x1 = x - random(0, blksizex);
+		}
+		x2 = blksizex + x1;
+	}
+	if (dir == 1) {
+		x1 = x + 1;
+		x2 = x1 + blksizex;
+		if (blksizey < obs) {
+			y1 = random(0, blksizey) + y;
+		}
+		if (blksizey == obs) {
+			y1 = y;
+		}
+		if (blksizey > obs) {
+			y1 = y - random(0, blksizey);
+		}
+		y2 = y1 + blksizey;
+	}
+
+	if (DRLG_L3FillRoom(x1, y1, x2, y2) == TRUE) {
+		contflag = random(0, 4);
+		if (contflag && dir != 2) {
+			DRLG_L3CreateBlock(x1, y1, blksizey, 0);
+		}
+		if (contflag && dir != 3) {
+			DRLG_L3CreateBlock(x2, y1, blksizex, 1);
+		}
+		if (contflag && dir != 0) {
+			DRLG_L3CreateBlock(x1, y2, blksizey, 2);
+		}
+		if (contflag && dir != 1) {
+			DRLG_L3CreateBlock(x1, y1, blksizex, 3);
+		}
+	}
+}
+
+void DRLG_L3FloorArea(int x1, int y1, int x2, int y2)
+{
+	int i, j;
+
+	for (j = y1; j <= y2; j++) {
+		for (i = x1; i <= x2; i++) {
+			dungeon[i][j] = 1;
+		}
+	}
+}
+
+void DRLG_L3FillDiags()
+{
+	int i, j, v;
+
+	for (j = 0; j < DMAXY - 1; j++) {
+		for (i = 0; i < DMAXX - 1; i++) {
+			v = dungeon[i + 1][j + 1] + 2 * dungeon[i][j + 1] + 4 * dungeon[i + 1][j] + 8 * dungeon[i][j];
+			if (v == 6) {
+				if (random(0, 2) == 0) {
+					dungeon[i][j] = 1;
+				} else {
+					dungeon[i + 1][j + 1] = 1;
+				}
+			}
+			if (v == 9) {
+				if (random(0, 2) == 0) {
+					dungeon[i + 1][j] = 1;
+				} else {
+					dungeon[i][j + 1] = 1;
+				}
+			}
+		}
+	}
+}
+
+void DRLG_L3FillSingles()
+{
+	int i, j;
+
+	for (j = 1; j < DMAXY - 1; j++) {
+		for (i = 1; i < DMAXX - 1; i++) {
+			if (dungeon[i][j] == 0
+			    && dungeon[i][j - 1] + dungeon[i - 1][j - 1] + dungeon[i + 1][j - 1] == 3
+			    && dungeon[i + 1][j] + dungeon[i - 1][j] == 2
+			    && dungeon[i][j + 1] + dungeon[i - 1][j + 1] + dungeon[i + 1][j + 1] == 3) {
+				dungeon[i][j] = 1;
+			}
+		}
+	}
+}
+
+void DRLG_L3FillStraights()
+{
+	int i, j, xc, xs, yc, ys, k;
+
+	for (j = 0; j < DMAXY - 1; j++) {
+		xs = 0;
+		for (i = 0; i < 37; i++) {
+			if (dungeon[i][j] == 0 && dungeon[i][j + 1] == 1) {
+				if (xs == 0) {
+					xc = i;
+				}
+				xs++;
+			} else {
+				if (xs > 3 && random(0, 2) != 0) {
+					for (k = xc; k < i; k++) {
+						dungeon[k][j] = random(0, 2);
+					}
+				}
+				xs = 0;
+			}
+		}
+	}
+	for (j = 0; j < DMAXY - 1; j++) {
+		xs = 0;
+		for (i = 0; i < 37; i++) {
+			if (dungeon[i][j] == 1 && dungeon[i][j + 1] == 0) {
+				if (xs == 0) {
+					xc = i;
+				}
+				xs++;
+			} else {
+				if (xs > 3 && random(0, 2) != 0) {
+					for (k = xc; k < i; k++) {
+						dungeon[k][j + 1] = random(0, 2);
+					}
+				}
+				xs = 0;
+			}
+		}
+	}
+	for (i = 0; i < DMAXX - 1; i++) {
+		ys = 0;
+		for (j = 0; j < 37; j++) {
+			if (dungeon[i][j] == 0 && dungeon[i + 1][j] == 1) {
+				if (ys == 0) {
+					yc = j;
+				}
+				ys++;
+			} else {
+				if (ys > 3 && random(0, 2) != 0) {
+					for (k = yc; k < j; k++) {
+						dungeon[i][k] = random(0, 2);
+					}
+				}
+				ys = 0;
+			}
+		}
+	}
+	for (i = 0; i < DMAXX - 1; i++) {
+		ys = 0;
+		for (j = 0; j < 37; j++) {
+			if (dungeon[i][j] == 1 && dungeon[i + 1][j] == 0) {
+				if (ys == 0) {
+					yc = j;
+				}
+				ys++;
+			} else {
+				if (ys > 3 && random(0, 2) != 0) {
+					for (k = yc; k < j; k++) {
+						dungeon[i + 1][k] = random(0, 2);
+					}
+				}
+				ys = 0;
+			}
+		}
+	}
+}
+
+void DRLG_L3Edges()
+{
+	int i, j;
+
+	for (j = 0; j < DMAXY; j++) {
+		dungeon[DMAXX - 1][j] = 0;
+	}
+	for (i = 0; i < DMAXX; i++) {
+		dungeon[i][DMAXY - 1] = 0;
+	}
+}
+
+int DRLG_L3GetFloorArea()
+{
+	int i, j, gfa;
+
+	gfa = 0;
+
+	for (j = 0; j < DMAXY; j++) {
+		for (i = 0; i < DMAXX; i++) {
+			gfa += dungeon[i][j];
+		}
+	}
+
+	return gfa;
+}
+
+void DRLG_L3MakeMegas()
+{
+	int i, j, v;
+
+	for (j = 0; j < DMAXY-1; j++) {
+		for (i = 0; i < DMAXX-1; i++) {
+			v = dungeon[i + 1][j + 1] + 2 * dungeon[i][j + 1] + 4 * dungeon[i + 1][j] + 8 * dungeon[i][j];
+			if (v == 6) {
+				if (random(0, 2) == 0) {
+					v = 12;
+				} else {
+					v = 5;
+				}
+			}
+			if (v == 9) {
+				if (random(0, 2) == 0) {
+					v = 13;
+				} else {
+					v = 14;
+				}
+			}
+			dungeon[i][j] = L3ConvTbl[v];
+		}
+		dungeon[DMAXX-1][j] = 8;
+	}
+	for (i = 0; i < DMAXX; i++) {
+		dungeon[i][DMAXY-1] = 8;
+	}
+}
+
+void DRLG_L3River()
+{
+	int rx, ry, px, py, dir, pdir, nodir, nodir2, dircheck;
+	int river[3][100];
+	int rivercnt, riveramt;
+	int i, trys, found, bridge, lpcnt;
+	BOOL bail;
+
+	rivercnt = 0;
+	bail = FALSE;
+	trys = 0;
+	/// BUGFIX: pdir is uninitialized, add code `pdir = -1;`
+
+	while (trys < 200 && rivercnt < 4) {
+		bail = FALSE;
+		while (!bail && trys < 200) {
+			trys++;
+			rx = 0;
+			ry = 0;
+			i = 0;
+			while ((dungeon[rx][ry] < 25 || dungeon[rx][ry] > 28) && i < 100) {
+				rx = random(0, DMAXX);
+				ry = random(0, DMAXY);
+				i++;
+				while ((dungeon[rx][ry] < 25 || dungeon[rx][ry] > 28) && ry < DMAXY) {
+					rx++;
+					if (rx >= DMAXX) {
+						rx = 0;
+						ry++;
+					}
+				}
+			}
+			if (i >= 100) {
+				return;
+			}
+			switch (dungeon[rx][ry]) {
+			case 25:
+				dir = 3;
+				nodir = 2;
+				river[2][0] = 40;
+				break;
+			case 26:
+				dir = 0;
+				nodir = 1;
+				river[2][0] = 38;
+				break;
+			case 27:
+				dir = 1;
+				nodir = 0;
+				river[2][0] = 41;
+				break;
+			case 28:
+				dir = 2;
+				nodir = 3;
+				river[2][0] = 39;
+				break;
+			}
+			river[0][0] = rx;
+			river[1][0] = ry;
+			riveramt = 1;
+			nodir2 = 4;
+			dircheck = 0;
+			while (dircheck < 4 && riveramt < 100) {
+				px = rx;
+				py = ry;
+				if (dircheck == 0) {
+					dir = random(0, 4);
+				} else {
+					dir = (dir + 1) & 3;
+				}
+				dircheck++;
+				while (dir == nodir || dir == nodir2) {
+					dir = (dir + 1) & 3;
+					dircheck++;
+				}
+				if (dir == 0 && ry > 0) {
+					ry--;
+				}
+				if (dir == 1 && ry < DMAXY) {
+					ry++;
+				}
+				if (dir == 2 && rx < DMAXX) {
+					rx++;
+				}
+				if (dir == 3 && rx > 0) {
+					rx--;
+				}
+				if (dungeon[rx][ry] == 7) {
+					dircheck = 0;
+					if (dir < 2) {
+						river[2][riveramt] = (BYTE)random(0, 2) + 17;
+					}
+					if (dir > 1) {
+						river[2][riveramt] = (BYTE)random(0, 2) + 15;
+					}
+					river[0][riveramt] = rx;
+					river[1][riveramt] = ry;
+					riveramt++;
+					if (dir == 0 && pdir == 2 || dir == 3 && pdir == 1) {
+						if (riveramt > 2) {
+							river[2][riveramt - 2] = 22;
+						}
+						if (dir == 0) {
+							nodir2 = 1;
+						} else {
+							nodir2 = 2;
+						}
+					}
+					if (dir == 0 && pdir == 3 || dir == 2 && pdir == 1) {
+						if (riveramt > 2) {
+							river[2][riveramt - 2] = 21;
+						}
+						if (dir == 0) {
+							nodir2 = 1;
+						} else {
+							nodir2 = 3;
+						}
+					}
+					if (dir == 1 && pdir == 2 || dir == 3 && pdir == 0) {
+						if (riveramt > 2) {
+							river[2][riveramt - 2] = 20;
+						}
+						if (dir == 1) {
+							nodir2 = 0;
+						} else {
+							nodir2 = 2;
+						}
+					}
+					if (dir == 1 && pdir == 3 || dir == 2 && pdir == 0) {
+						if (riveramt > 2) {
+							river[2][riveramt - 2] = 19;
+						}
+						if (dir == 1) {
+							nodir2 = 0;
+						} else {
+							nodir2 = 3;
+						}
+					}
+					pdir = dir;
+				} else {
+					rx = px;
+					ry = py;
+				}
+			}
+			if (dir == 0 && dungeon[rx][ry - 1] == 10 && dungeon[rx][ry - 2] == 8) {
+				river[0][riveramt] = rx;
+				river[1][riveramt] = ry - 1;
+				river[2][riveramt] = 24;
+				if (pdir == 2) {
+					river[2][riveramt - 1] = 22;
+				}
+				if (pdir == 3) {
+					river[2][riveramt - 1] = 21;
+				}
+				bail = TRUE;
+			}
+			if (dir == 1 && dungeon[rx][ry + 1] == 2 && dungeon[rx][ry + 2] == 8) {
+				river[0][riveramt] = rx;
+				river[1][riveramt] = ry + 1;
+				river[2][riveramt] = 42;
+				if (pdir == 2) {
+					river[2][riveramt - 1] = 20;
+				}
+				if (pdir == 3) {
+					river[2][riveramt - 1] = 19;
+				}
+				bail = TRUE;
+			}
+			if (dir == 2 && dungeon[rx + 1][ry] == 4 && dungeon[rx + 2][ry] == 8) {
+				river[0][riveramt] = rx + 1;
+				river[1][riveramt] = ry;
+				river[2][riveramt] = 43;
+				if (pdir == 0) {
+					river[2][riveramt - 1] = 19;
+				}
+				if (pdir == 1) {
+					river[2][riveramt - 1] = 21;
+				}
+				bail = TRUE;
+			}
+			if (dir == 3 && dungeon[rx - 1][ry] == 9 && dungeon[rx - 2][ry] == 8) {
+				river[0][riveramt] = rx - 1;
+				river[1][riveramt] = ry;
+				river[2][riveramt] = 23;
+				if (pdir == 0) {
+					river[2][riveramt - 1] = 20;
+				}
+				if (pdir == 1) {
+					river[2][riveramt - 1] = 22;
+				}
+				bail = TRUE;
+			}
+		}
+		if (bail == TRUE && riveramt < 7) {
+			bail = FALSE;
+		}
+		if (bail == TRUE) {
+			found = 0;
+			lpcnt = 0;
+			while (found == 0 && lpcnt < 30) {
+				lpcnt++;
+				bridge = random(0, riveramt);
+				if ((river[2][bridge] == 15 || river[2][bridge] == 16)
+				    && dungeon[river[0][bridge]][river[1][bridge] - 1] == 7
+				    && dungeon[river[0][bridge]][river[1][bridge] + 1] == 7) {
+					found = 1;
+				}
+				if ((river[2][bridge] == 17 || river[2][bridge] == 18)
+				    && dungeon[river[0][bridge] - 1][river[1][bridge]] == 7
+				    && dungeon[river[0][bridge] + 1][river[1][bridge]] == 7) {
+					found = 2;
+				}
+				for (i = 0; i < riveramt && found != 0; i++) {
+					if (found == 1
+					    && (river[1][bridge] - 1 == river[1][i] || river[1][bridge] + 1 == river[1][i])
+					    && river[0][bridge] == river[0][i]) {
+						found = 0;
+					}
+					if (found == 2
+					    && (river[0][bridge] - 1 == river[0][i] || river[0][bridge] + 1 == river[0][i])
+					    && river[1][bridge] == river[1][i]) {
+						found = 0;
+					}
+				}
+			}
+			if (found != 0) {
+				if (found == 1) {
+					river[2][bridge] = 44;
+				} else {
+					river[2][bridge] = 45;
+				}
+				rivercnt++;
+				for (bridge = 0; bridge <= riveramt; bridge++) {
+					dungeon[river[0][bridge]][river[1][bridge]] = river[2][bridge];
+				}
+			} else {
+				bail = FALSE;
+			}
+		}
+	}
+}
+
+/**
+ * Flood fills dirt and wall tiles looking for
+ * an area of at most 40 tiles and disconnected from the map edge.
+ * If it finds one, converts it to lava tiles and sets lavapool to TRUE.
+ */
+void DRLG_L3Pool()
+{
+	int i, j, dunx, duny, totarea, poolchance;
+	BOOL found;
+	BYTE k;
+	static BYTE poolsub[15] = { 0, 35, 26, 36, 25, 29, 34, 7, 33, 28, 27, 37, 32, 31, 30 };
+
+	for (duny = 0; duny < DMAXY; duny++) {
+		for (dunx = 0; dunx < DMAXY; dunx++) {
+			if (dungeon[dunx][duny] != 8) {
+				continue;
+			}
+			dungeon[dunx][duny] |= 0x80;
+			totarea = 1;
+			if (dunx + 1 < DMAXX) {
+				found = DRLG_L3SpawnEdge(dunx + 1, duny, &totarea);
+			} else {
+				found = TRUE;
+			}
+			if (dunx - 1 > 0 && !found) {
+				found = DRLG_L3SpawnEdge(dunx - 1, duny, &totarea);
+			} else {
+				found = TRUE;
+			}
+			if (duny + 1 < DMAXY && !found) {
+				found = DRLG_L3SpawnEdge(dunx, duny + 1, &totarea);
+			} else {
+				found = TRUE;
+			}
+			if (duny - 1 > 0 && !found) {
+				found = DRLG_L3SpawnEdge(dunx, duny - 1, &totarea);
+			} else {
+				found = TRUE;
+			}
+			poolchance = random(0, 100);
+			for (j = duny - totarea; j < duny + totarea; j++) {
+				for (i = dunx - totarea; i < dunx + totarea; i++) {
+					// BUGFIX: In the following swap the order to first do the
+					// index checks and only then access dungeon[i][j]
+					if (dungeon[i][j] & 0x80 && j >= 0 && j < DMAXY && i >= 0 && i < DMAXX) {
+						dungeon[i][j] &= ~0x80;
+						if (totarea > 4 && poolchance < 25 && !found) {
+							k = poolsub[dungeon[i][j]];
+							if (k != 0 && k <= 37) {
+								dungeon[i][j] = k;
+							}
+							lavapool = TRUE;
+						}
+					}
+				}
+			}
+		}
+	}
+}
+
+BOOL DRLG_L3SpawnEdge(int x, int y, int *totarea)
+{
+	BYTE i;
+	static BYTE spawntable[15] = { 0, 0x0A, 0x03, 0x05, 0x0C, 0x06, 0x09, 0, 0, 0x012, 0x03, 0x06, 0x09, 0x0A, 0x05 };
+
+	if (*totarea > 40) {
+		return TRUE;
+	}
+	if (x < 0 || y < 0 || x >= DMAXX || y >= DMAXY) {
+		return TRUE;
+	}
+	if (dungeon[x][y] & 0x80) {
+		return FALSE;
+	}
+	if (dungeon[x][y] > 15) {
+		return TRUE;
+	}
+
+	i = dungeon[x][y];
+	dungeon[x][y] |= 0x80;
+	*totarea += 1;
+
+	if (i != 8) {
+		if (spawntable[i] & 8 && DRLG_L3Spawn(x, y - 1, totarea) == TRUE) {
+			return TRUE;
+		}
+		if (spawntable[i] & 4 && DRLG_L3Spawn(x, y + 1, totarea) == TRUE) {
+			return TRUE;
+		}
+		if (spawntable[i] & 2 && DRLG_L3Spawn(x + 1, y, totarea) == TRUE) {
+			return TRUE;
+		}
+		if (spawntable[i] & 1 && DRLG_L3Spawn(x - 1, y, totarea) == TRUE) {
+			return TRUE;
+		}
+	} else {
+		if (DRLG_L3SpawnEdge(x + 1, y, totarea) == TRUE) {
+			return TRUE;
+		}
+		if (DRLG_L3SpawnEdge(x - 1, y, totarea) == TRUE) {
+			return TRUE;
+		}
+		if (DRLG_L3SpawnEdge(x, y + 1, totarea) == TRUE) {
+			return TRUE;
+		}
+		if (DRLG_L3SpawnEdge(x, y - 1, totarea) == TRUE) {
+			return TRUE;
+		}
+	}
+
+	return FALSE;
+}
+
+BOOL DRLG_L3Spawn(int x, int y, int *totarea)
+{
+	BYTE i;
+	static BYTE spawntable[15] = { 0, 0x0A, 0x43, 0x05, 0x2C, 0x06, 0x09, 0, 0, 0x1C, 0x83, 0x06, 0x09, 0x0A, 0x05 };
+
+	if (*totarea > 40) {
+		return TRUE;
+	}
+	if (x < 0 || y < 0 || x >= DMAXX || y >= DMAXY) {
+		return TRUE;
+	}
+	if (dungeon[x][y] & 0x80) {
+		return FALSE;
+	}
+	if (dungeon[x][y] > 15) {
+		return TRUE;
+	}
+
+	i = dungeon[x][y];
+	dungeon[x][y] |= 0x80;
+	*totarea += 1;
+
+	if (spawntable[i] & 8 && DRLG_L3Spawn(x, y - 1, totarea) == TRUE) {
+		return TRUE;
+	}
+	if (spawntable[i] & 4 && DRLG_L3Spawn(x, y + 1, totarea) == TRUE) {
+		return TRUE;
+	}
+	if (spawntable[i] & 2 && DRLG_L3Spawn(x + 1, y, totarea) == TRUE) {
+		return TRUE;
+	}
+	if (spawntable[i] & 1 && DRLG_L3Spawn(x - 1, y, totarea) == TRUE) {
+		return TRUE;
+	}
+	if (spawntable[i] & 0x80 && DRLG_L3SpawnEdge(x, y - 1, totarea) == TRUE) {
+		return TRUE;
+	}
+	if (spawntable[i] & 0x40 && DRLG_L3SpawnEdge(x, y + 1, totarea) == TRUE) {
+		return TRUE;
+	}
+	if (spawntable[i] & 0x20 && DRLG_L3SpawnEdge(x + 1, y, totarea) == TRUE) {
+		return TRUE;
+	}
+	if (spawntable[i] & 0x10 && DRLG_L3SpawnEdge(x - 1, y, totarea) == TRUE) {
+		return TRUE;
+	}
+
+	return FALSE;
+}
+
+void DRLG_L3PoolFix()
+{
+	int dunx, duny;
+
+	for (duny = 0; duny < DMAXY; duny++) { // BUGFIX: Change '0' to '1' and 'DMAXY' to 'DMAXY - 1'
+		for (dunx = 0; dunx < DMAXX; dunx++) { // BUGFIX: Change '0' to '1' and 'DMAXX' to 'DMAXX - 1'
+			if (dungeon[dunx][duny] == 8) {
+				if (dungeon[dunx - 1][duny - 1] >= 25 && dungeon[dunx - 1][duny - 1] <= 41
+				    && dungeon[dunx - 1][duny] >= 25 && dungeon[dunx - 1][duny] <= 41
+				    && dungeon[dunx - 1][duny + 1] >= 25 && dungeon[dunx - 1][duny + 1] <= 41
+				    && dungeon[dunx][duny - 1] >= 25 && dungeon[dunx][duny - 1] <= 41
+				    && dungeon[dunx][duny + 1] >= 25 && dungeon[dunx][duny + 1] <= 41
+				    && dungeon[dunx + 1][duny - 1] >= 25 && dungeon[dunx + 1][duny - 1] <= 41
+				    && dungeon[dunx + 1][duny] >= 25 && dungeon[dunx + 1][duny] <= 41
+				    && dungeon[dunx + 1][duny + 1] >= 25 && dungeon[dunx + 1][duny + 1] <= 41) {
+					dungeon[dunx][duny] = 33;
+				}
+			}
+		}
+	}
+}
+
+BOOL DRLG_L3PlaceMiniSet(const BYTE *miniset, int tmin, int tmax, int cx, int cy, BOOL setview, int ldir)
+{
+	int sx, sy, sw, sh, xx, yy, i, ii, numt, trys;
+	BOOL found;
+
+	sw = miniset[0];
+	sh = miniset[1];
+
+	if (tmax - tmin == 0) {
+		numt = 1;
+	} else {
+		numt = random(0, tmax - tmin) + tmin;
+	}
+
+	for (i = 0; i < numt; i++) {
+		sx = random(0, DMAXX - sw);
+		sy = random(0, DMAXY - sh);
+		found = FALSE;
+		trys = 0;
+		while (!found && trys < 200) {
+			trys++;
+			found = TRUE;
+			if (cx != -1 && sx >= cx - sw && sx <= cx + 12) {
+				sx = random(0, DMAXX - sw);
+				sy = random(0, DMAXY - sh);
+				found = FALSE;
+			}
+			if (cy != -1 && sy >= cy - sh && sy <= cy + 12) {
+				sx = random(0, DMAXX - sw);
+				sy = random(0, DMAXY - sh);
+				found = FALSE;
+			}
+			ii = 2;
+			for (yy = 0; yy < sh && found == TRUE; yy++) {
+				for (xx = 0; xx < sw && found == TRUE; xx++) {
+					if (miniset[ii] != 0 && dungeon[xx + sx][yy + sy] != miniset[ii]) {
+						found = FALSE;
+					}
+					if (dflags[xx + sx][yy + sy] != 0) {
+						found = FALSE;
+					}
+					ii++;
+				}
+			}
+			if (!found) {
+				sx++;
+				if (sx == DMAXX - sw) {
+					sx = 0;
+					sy++;
+					if (sy == DMAXY - sh) {
+						sy = 0;
+					}
+				}
+			}
+		}
+		if (trys >= 200) {
+			return TRUE;
+		}
+		ii = sw * sh + 2;
+		for (yy = 0; yy < sh; yy++) {
+			for (xx = 0; xx < sw; xx++) {
+				if (miniset[ii] != 0) {
+					dungeon[xx + sx][yy + sy] = miniset[ii];
+				}
+				ii++;
+			}
+		}
+	}
+
+	if (setview == TRUE) {
+		ViewX = 2 * sx + 17;
+		ViewY = 2 * sy + 19;
+	}
+	if (ldir == 0) {
+		LvlViewX = 2 * sx + 17;
+		LvlViewY = 2 * sy + 19;
+	}
+
+	return FALSE;
+}
+
+void DRLG_L3PlaceRndSet(const BYTE *miniset, int rndper)
+{
+	int sx, sy, sw, sh, xx, yy, ii, kk;
+	BOOL found;
+
+	sw = miniset[0];
+	sh = miniset[1];
+
+	for (sy = 0; sy < DMAXX - sh; sy++) {
+		for (sx = 0; sx < DMAXY - sw; sx++) {
+			found = TRUE;
+			ii = 2;
+			for (yy = 0; yy < sh && found == TRUE; yy++) {
+				for (xx = 0; xx < sw && found == TRUE; xx++) {
+					if (miniset[ii] != 0 && dungeon[xx + sx][yy + sy] != miniset[ii]) {
+						found = FALSE;
+					}
+					if (dflags[xx + sx][yy + sy] != 0) {
+						found = FALSE;
+					}
+					ii++;
+				}
+			}
+			kk = sw * sh + 2;
+			if (miniset[kk] >= 84 && miniset[kk] <= 100 && found == TRUE) {
+				// BUGFIX: accesses to dungeon can go out of bounds
+				// BUGFIX: Comparisons vs 100 should use same tile as comparisons vs 84.
+				if (dungeon[sx - 1][sy] >= 84 && dungeon[sx - 1][sy] <= 100) {
+					found = FALSE;
+				}
+				if (dungeon[sx + 1][sy] >= 84 && dungeon[sx - 1][sy] <= 100) {
+					found = FALSE;
+				}
+				if (dungeon[sx][sy + 1] >= 84 && dungeon[sx - 1][sy] <= 100) {
+					found = FALSE;
+				}
+				if (dungeon[sx][sy - 1] >= 84 && dungeon[sx - 1][sy] <= 100) {
+					found = FALSE;
+				}
+			}
+			if (found == TRUE && random(0, 100) < rndper) {
+				for (yy = 0; yy < sh; yy++) {
+					for (xx = 0; xx < sw; xx++) {
+						if (miniset[kk] != 0) {
+							dungeon[xx + sx][yy + sy] = miniset[kk];
+						}
+						kk++;
+					}
+				}
+			}
+		}
+	}
+}
+
+void DRLG_L3Wood()
+{
+	int i, j, x, y, xx, yy, rt, rp, x1, y1, x2, y2;
+	BOOL skip;
+
+	for (j = 0; j < DMAXY - 1; j++) { // BUGFIX: Change '0' to '1'
+		for (i = 0; i < DMAXX - 1; i++) { // BUGFIX: Change '0' to '1'
+			if (dungeon[i][j] == 10 && random(0, 2) != 0) {
+				x = i;
+				while (dungeon[x][j] == 10) {
+					x++;
+				}
+				x--;
+				if (x - i > 0) {
+					dungeon[i][j] = 127;
+					for (xx = i + 1; xx < x; xx++) {
+						if (random(0, 2) != 0) {
+							dungeon[xx][j] = 126;
+						} else {
+							dungeon[xx][j] = 129;
+						}
+					}
+					dungeon[x][j] = 128;
+				}
+			}
+			if (dungeon[i][j] == 9 && random(0, 2) != 0) {
+				y = j;
+				while (dungeon[i][y] == 9) {
+					y++;
+				}
+				y--;
+				if (y - j > 0) {
+					dungeon[i][j] = 123;
+					for (yy = j + 1; yy < y; yy++) {
+						if (random(0, 2) != 0) {
+							dungeon[i][yy] = 121;
+						} else {
+							dungeon[i][yy] = 124;
+						}
+					}
+					dungeon[i][y] = 122;
+				}
+			}
+			if (dungeon[i][j] == 11 && dungeon[i + 1][j] == 10 && dungeon[i][j + 1] == 9 && random(0, 2) != 0) {
+				dungeon[i][j] = 125;
+				x = i + 1;
+				while (dungeon[x][j] == 10) {
+					x++;
+				}
+				x--;
+				for (xx = i + 1; xx < x; xx++) {
+					if (random(0, 2) != 0) {
+						dungeon[xx][j] = 126;
+					} else {
+						dungeon[xx][j] = 129;
+					}
+				}
+				dungeon[x][j] = 128;
+				y = j + 1;
+				while (dungeon[i][y] == 9) {
+					y++;
+				}
+				y--;
+				for (yy = j + 1; yy < y; yy++) {
+					if (random(0, 2) != 0) {
+						dungeon[i][yy] = 121;
+					} else {
+						dungeon[i][yy] = 124;
+					}
+				}
+				dungeon[i][y] = 122;
+			}
+		}
+	}
+
+	for (j = 0; j < DMAXY; j++) { // BUGFIX: Change '0' to '1'
+		for (i = 0; i < DMAXX; i++) { // BUGFIX: Change '0' to '1'
+			if (dungeon[i][j] != 7 || random(0, 1) != 0 || !SkipThemeRoom(i, j)) {
+				continue;
+			}
+			rt = random(0, 2);
+			if (rt == 0) {
+				y1 = j;
+				while (WoodVertU(i, y1)) {
+					y1--;
+				}
+				y1++;
+				y2 = j;
+				while (WoodVertD(i, y2)) {
+					y2++;
+				}
+				y2--;
+				skip = TRUE;
+				if (dungeon[i][y1] == 7) {
+					skip = FALSE;
+				}
+				if (dungeon[i][y2] == 7) {
+					skip = FALSE;
+				}
+				if (y2 - y1 > 1 && skip) {
+					rp = random(0, y2 - y1 - 1) + y1 + 1;
+					for (y = y1; y <= y2; y++) {
+						if (y == rp) {
+							continue;
+						}
+						if (dungeon[i][y] == 7) {
+							if (random(0, 2) != 0) {
+								dungeon[i][y] = 135;
+							} else {
+								dungeon[i][y] = 137;
+							}
+						}
+						if (dungeon[i][y] == 10) {
+							dungeon[i][y] = 131;
+						}
+						if (dungeon[i][y] == 126) {
+							dungeon[i][y] = 133;
+						}
+						if (dungeon[i][y] == 129) {
+							dungeon[i][y] = 133;
+						}
+						if (dungeon[i][y] == 2) {
+							dungeon[i][y] = 139;
+						}
+						if (dungeon[i][y] == 134) {
+							dungeon[i][y] = 138;
+						}
+						if (dungeon[i][y] == 136) {
+							dungeon[i][y] = 138;
+						}
+					}
+				}
+			}
+			if (rt == 1) {
+				x1 = i;
+				while (WoodHorizL(x1, j)) {
+					x1--;
+				}
+				x1++;
+				x2 = i;
+				while (WoodHorizR(x2, j)) {
+					x2++;
+				}
+				x2--;
+				skip = TRUE;
+				if (dungeon[x1][j] == 7) {
+					skip = FALSE;
+				}
+				if (dungeon[x2][j] == 7) {
+					skip = FALSE;
+				}
+				if (x2 - x1 > 1 && skip) {
+					rp = random(0, x2 - x1 - 1) + x1 + 1;
+					for (x = x1; x <= x2; x++) {
+						if (x == rp) {
+							continue;
+						}
+						if (dungeon[x][j] == 7) {
+							if (random(0, 2) != 0) {
+								dungeon[x][j] = 134;
+							} else {
+								dungeon[x][j] = 136;
+							}
+						}
+						if (dungeon[x][j] == 9) {
+							dungeon[x][j] = 130;
+						}
+						if (dungeon[x][j] == 121) {
+							dungeon[x][j] = 132;
+						}
+						if (dungeon[x][j] == 124) {
+							dungeon[x][j] = 132;
+						}
+						if (dungeon[x][j] == 4) {
+							dungeon[x][j] = 140;
+						}
+						if (dungeon[x][j] == 135) {
+							dungeon[x][j] = 138;
+						}
+						if (dungeon[x][j] == 137) {
+							dungeon[x][j] = 138;
+						}
+					}
+				}
+			}
+		}
+	}
+
+	AddFenceDoors();
+	FenceDoorFix();
+}
+
+BOOL WoodVertU(int i, int y)
+{
+	if ((dungeon[i + 1][y] > 152 || dungeon[i + 1][y] < 130)
+	    && (dungeon[i - 1][y] > 152 || dungeon[i - 1][y] < 130)) {
+		if (dungeon[i][y] == 7) {
+			return TRUE;
+		}
+		if (dungeon[i][y] == 10) {
+			return TRUE;
+		}
+		if (dungeon[i][y] == 126) {
+			return TRUE;
+		}
+		if (dungeon[i][y] == 129) {
+			return TRUE;
+		}
+		if (dungeon[i][y] == 134) {
+			return TRUE;
+		}
+		if (dungeon[i][y] == 136) {
+			return TRUE;
+		}
+	}
+
+	return FALSE;
+}
+
+BOOL WoodVertD(int i, int y)
+{
+	if ((dungeon[i + 1][y] > 152 || dungeon[i + 1][y] < 130)
+	    && (dungeon[i - 1][y] > 152 || dungeon[i - 1][y] < 130)) {
+		if (dungeon[i][y] == 7) {
+			return TRUE;
+		}
+		if (dungeon[i][y] == 2) {
+			return TRUE;
+		}
+		if (dungeon[i][y] == 134) {
+			return TRUE;
+		}
+		if (dungeon[i][y] == 136) {
+			return TRUE;
+		}
+	}
+
+	return FALSE;
+}
+
+BOOL WoodHorizL(int x, int j)
+{
+	if ((dungeon[x][j + 1] > 152 || dungeon[x][j + 1] < 130)
+	    && (dungeon[x][j - 1] > 152 || dungeon[x][j - 1] < 130)) {
+		if (dungeon[x][j] == 7) {
+			return TRUE;
+		}
+		if (dungeon[x][j] == 9) {
+			return TRUE;
+		}
+		if (dungeon[x][j] == 121) {
+			return TRUE;
+		}
+		if (dungeon[x][j] == 124) {
+			return TRUE;
+		}
+		if (dungeon[x][j] == 135) {
+			return TRUE;
+		}
+		if (dungeon[x][j] == 137) {
+			return TRUE;
+		}
+	}
+
+	return FALSE;
+}
+
+BOOL WoodHorizR(int x, int j)
+{
+	if ((dungeon[x][j + 1] > 152 || dungeon[x][j + 1] < 130)
+	    && (dungeon[x][j - 1] > 152 || dungeon[x][j - 1] < 130)) {
+		if (dungeon[x][j] == 7) {
+			return TRUE;
+		}
+		if (dungeon[x][j] == 4) {
+			return TRUE;
+		}
+		if (dungeon[x][j] == 135) {
+			return TRUE;
+		}
+		if (dungeon[x][j] == 137) {
+			return TRUE;
+		}
+	}
+
+	return FALSE;
+}
+
+void DRLG_L3Pass3()
+{
+	int i, j, xx, yy;
+	long v1, v2, v3, v4, lv;
+
+	lv = 8 - 1;
+
+#ifdef USE_ASM
+	__asm {
+		mov		esi, pMegaTiles
+		mov		eax, lv
+		shl		eax, 3
+		add		esi, eax
+		xor		eax, eax
+		lodsw
+		inc		eax
+		mov		v1, eax
+		lodsw
+		inc		eax
+		mov		v2, eax
+		lodsw
+		inc		eax
+		mov		v3, eax
+		lodsw
+		inc		eax
+		mov		v4, eax
+	}
+#else
+	v1 = *((WORD *)&pMegaTiles[lv * 8]) + 1;
+	v2 = *((WORD *)&pMegaTiles[lv * 8] + 1) + 1;
+	v3 = *((WORD *)&pMegaTiles[lv * 8] + 2) + 1;
+	v4 = *((WORD *)&pMegaTiles[lv * 8] + 3) + 1;
+#endif
+
+	for (j = 0; j < MAXDUNY; j += 2)
+	{
+		for (i = 0; i < MAXDUNX; i += 2) {
+			dPiece[i][j] = v1;
+			dPiece[i + 1][j] = v2;
+			dPiece[i][j + 1] = v3;
+			dPiece[i + 1][j + 1] = v4;
+		}
+	}
+
+	yy = 16;
+	for (j = 0; j < DMAXY; j++) {
+		xx = 16;
+		for (i = 0; i < DMAXX; i++) {
+			lv = dungeon[i][j] - 1;
+#ifdef USE_ASM
+			if (lv >= 0) {
+				__asm {
+					mov		esi, pMegaTiles
+					mov		eax, lv
+					shl		eax, 3
+					add		esi, eax
+					xor		eax, eax
+					lodsw
+					inc		eax
+					mov		v1, eax
+					lodsw
+					inc		eax
+					mov		v2, eax
+					lodsw
+					inc		eax
+					mov		v3, eax
+					lodsw
+					inc		eax
+					mov		v4, eax
+				}
+			} else {
+				v1 = 0;
+				v2 = 0;
+				v3 = 0;
+				v4 = 0;
+			}
+#else
+			if (lv >= 0) {
+				v1 = *((WORD *)&pMegaTiles[lv * 8]) + 1;
+				v2 = *((WORD *)&pMegaTiles[lv * 8] + 1) + 1;
+				v3 = *((WORD *)&pMegaTiles[lv * 8] + 2) + 1;
+				v4 = *((WORD *)&pMegaTiles[lv * 8] + 3) + 1;
+			} else {
+				v1 = 0;
+				v2 = 0;
+				v3 = 0;
+				v4 = 0;
+			}
+#endif
+			dPiece[xx][yy] = v1;
+			dPiece[xx + 1][yy] = v2;
+			dPiece[xx][yy + 1] = v3;
+			dPiece[xx + 1][yy + 1] = v4;
+			xx += 2;
+		}
+		yy += 2;
+	}
+}
+
+void LoadL3Dungeon(char *sFileName, int vx, int vy)
+{
+	int i, j, rw, rh;
+	BYTE *pLevelMap, *lm;
+
+	InitL3Dungeon();
+	dminx = 16;
+	dminy = 16;
+	dmaxx = 96;
+	dmaxy = 96;
+	DRLG_InitTrans();
+	pLevelMap = LoadFileInMem(sFileName, NULL);
+
+	lm = pLevelMap;
+	rw = *lm;
+	lm += 2;
+	rh = *lm;
+	lm += 2;
+
+	for (j = 0; j < rh; j++) {
+		for (i = 0; i < rw; i++) {
+			if (*lm != 0) {
+				dungeon[i][j] = *lm;
+			} else {
+				dungeon[i][j] = 7;
+			}
+			lm += 2;
+		}
+	}
+	for (j = 0; j < DMAXY; j++) {
+		for (i = 0; i < DMAXX; i++) {
+			if (dungeon[i][j] == 0) {
+				dungeon[i][j] = 8;
+			}
+		}
+	}
+
+	abyssx = 112;
+	DRLG_L3Pass3();
+	DRLG_Init_Globals();
+	ViewX = 31;
+	ViewY = 83;
+	SetMapMonsters(pLevelMap, 0, 0);
+	SetMapObjects(pLevelMap, 0, 0);
+
+	for (j = 0; j < 112; j++) {
+		for (i = 0; i < 112; i++) {
+			if (dPiece[i][j] >= 56 && dPiece[i][j] <= 147) {
+				DoLighting(i, j, 7, -1);
+			} else if (dPiece[i][j] >= 154 && dPiece[i][j] <= 161) {
+				DoLighting(i, j, 7, -1);
+			} else if (dPiece[i][j] == 150) {
+				DoLighting(i, j, 7, -1);
+			} else if (dPiece[i][j] == 152) {
+				DoLighting(i, j, 7, -1);
+			}
+		}
+	}
+
+	mem_free_dbg(pLevelMap);
+}
+
+void LoadPreL3Dungeon(char *sFileName, int vx, int vy)
+{
+	int i, j, rw, rh;
+	BYTE *pLevelMap, *lm;
+
+	InitL3Dungeon();
+	DRLG_InitTrans();
+	pLevelMap = LoadFileInMem(sFileName, NULL);
+
+	lm = pLevelMap;
+	rw = *lm;
+	lm += 2;
+	rh = *lm;
+	lm += 2;
+
+	for (j = 0; j < rh; j++) {
+		for (i = 0; i < rw; i++) {
+			if (*lm != 0) {
+				dungeon[i][j] = *lm;
+			} else {
+				dungeon[i][j] = 7;
+			}
+			lm += 2;
+		}
+	}
+	for (j = 0; j < DMAXY; j++) {
+		for (i = 0; i < DMAXX; i++) {
+			if (dungeon[i][j] == 0) {
+				dungeon[i][j] = 8;
+			}
+		}
+	}
+
+	memcpy(pdungeon, dungeon, sizeof(pdungeon));
+	mem_free_dbg(pLevelMap);
+}
+
+DEVILUTION_END_NAMESPACE
+#endif