--- conflicted
+++ resolved
@@ -1,91 +1,73 @@
-//HEADER_GOES_HERE
-#ifndef __ENGINE_H__
-#define __ENGINE_H__
-
-//offset 0
-//pCelBuff->pFrameTable[0]
-
-extern char gbPixelCol;  // automap pixel color 8-bit (palette entry)
-extern int dword_52B970; // bool flip - if y < x
-extern int orgseed;      // weak
-extern int SeedCount;    // weak
-extern int dword_52B99C; // bool valid - if x/y are in bounds
-
-void __fastcall CelDrawDatOnly(BYTE *pDecodeTo, BYTE *pRLEBytes, int nDataSize, int nWidth);
-void __fastcall CelDecodeOnly(int sx, int sy, BYTE *pCelBuff, int nCel, int nWidth);
-void __fastcall CelDecDatOnly(BYTE *pBuff, BYTE *pCelBuff, int nCel, int nWidth);
-void __fastcall CelDrawHdrOnly(int sx, int sy, BYTE *pCelBuff, int nCel, int nWidth, int always_0, int dir);
-void __fastcall CelDecodeHdrOnly(BYTE *pBuff, BYTE *pCelBuff, int nCel, int nWidth, int always_0, int dir);
-void __fastcall CelDecDatLightOnly(BYTE *pDecodeTo, BYTE *pRLEBytes, int nDataSize, int nWidth);
-void __fastcall CelDecDatLightTrans(BYTE *pDecodeTo, BYTE *pRLEBytes, int nDataSize, int nWidth);
-void __fastcall CelDecodeLightOnly(int sx, int sy, BYTE *pCelBuff, int nCel, int nWidth);
-void __fastcall CelDecodeHdrLightOnly(int screen_x, int screen_y, char *pCelBuff, int frame, int frame_width, int always_0, int direction);
-void __fastcall CelDecodeHdrLightTrans(char *pBuff, char *pCelBuff, int frame, int frame_width, int always_0, int direction);
-void __fastcall CelDrawHdrLightRed(int screen_x, int screen_y, char *pCelBuff, int frame, int frame_width, int always_0, int direction, char always_1);
-void __fastcall Cel2DecDatOnly(BYTE *pDecodeTo, BYTE *pRLEBytes, int nDataSize, int nWidth);
-void __fastcall Cel2DrawHdrOnly(int sx, int sy, BYTE *pCelBuff, int nCel, int nWidth, int always_0, int dir);
-void __fastcall Cel2DecodeHdrOnly(BYTE *pBuff, BYTE *pCelBuff, int nCel, int nWidth, int always_0, int dir);
-void __fastcall Cel2DecDatLightOnly(BYTE *pDecodeTo, BYTE *pRLEBytes, int nDataSize, int nWidth);
-void __fastcall Cel2DecDatLightTrans(BYTE *pDecodeTo, BYTE *pRLEBytes, int nDataSize, int nWidth);
-void __fastcall Cel2DecodeHdrLight(int screen_x, int screen_y, char *pCelBuff, int frame, int frame_width, int a6, int direction);
-void __fastcall Cel2DecodeLightTrans(char *dst_buf, char *pCelBuff, int frame, int frame_width, int a5, int direction);
-void __fastcall Cel2DrawHdrLightRed(int screen_x, int screen_y, char *pCelBuff, int frame, int frame_width, int always_0, int direction, char always_1);
-void __fastcall CelDecodeRect(char *pBuff, int always_0, int dst_height, int dst_width, char *pCelBuff, int frame, int frame_width);
-void __fastcall CelDecodeClr(BYTE colour, int screen_x, int screen_y, char *pCelBuff, int frame, int frame_width, int a7, int direction);
-void __fastcall CelDrawHdrClrHL(char colour, int screen_x, int screen_y, char *pCelBuff, int frame, int frame_width, int a7, int direction);
-void __fastcall ENG_set_pixel(int screen_x, int screen_y, UCHAR pixel);
-void __fastcall engine_draw_pixel(int x, int y);
-void __fastcall DrawLine(int x0, int y0, int x1, int y1, UCHAR col);
-int __fastcall GetDirection(int x1, int y1, int x2, int y2);
-void __fastcall SetRndSeed(int s);
-int __cdecl GetRndSeed();
-int __fastcall random(BYTE idx, int v);
-void __cdecl mem_init_mutex();
-void __cdecl mem_atexit_mutex();
-void __cdecl mem_free_mutex(void);
-unsigned char *__fastcall DiabloAllocPtr(int dwBytes);
-void __fastcall mem_free_dbg(void *p);
-BYTE *__fastcall LoadFileInMem(char *pszName, int *pdwFileLen);
-void __fastcall LoadFileWithMem(char *pszName, void *buf);
-<<<<<<< HEAD
-void __fastcall Cl2ApplyTrans(unsigned char *p, unsigned char *ttbl, int last_frame);
-void __fastcall Cl2DecodeFrm1(int x, int y, char *pCelBuff, int nCel, int width, INT_PTR dir1, INT_PTR dir2);
-void __fastcall Cl2DecDatFrm1(char *buffer, char *frame_content, int a3, int width);
-void __fastcall Cl2DecodeFrm2(char colour, int screen_x, int screen_y, char *pCelBuff, int nCel, int frame_width, int a7, int a8);
-void __fastcall Cl2DecDatFrm2(char *buffer, char *a2, int a3, int a4, char a5);
-void __fastcall Cl2DecodeFrm3(int screen_x, int screen_y, char *pCelBuff, int nCel, int frame_width, int a6, int a7, char a8);
-void __fastcall Cl2DecDatLightTbl1(char *a1, char *a2, int a3, int a4, char *unused_lindex);
-void __fastcall Cl2DecodeLightTbl(int screen_x, int screen_y, char *pCelBuff, int nCel, int frame_width, int a6, int a7);
-void __fastcall Cl2DecodeFrm4(int screen_x, int screen_y, char *pCelBuff, int nCel, int frame_width, int a6, int a7);
-void __fastcall Cl2DecDatFrm4(char *buffer, char *a2, int a3, int frame_width);
-void __fastcall Cl2DecodeClrHL(char colour, int screen_x, int screen_y, char *pCelBuff, int nCel, int frame_width, int a7, int a8);
-void __fastcall Cl2DecDatClrHL(char *dst_buf, char *frame_content, int a3, int frame_width, char colour);
-void __fastcall Cl2DecodeFrm5(int screen_x, int screen_y, char *pCelBuff, int nCel, int frame_width, int a6, int a7, char a8);
-void __fastcall Cl2DecDatLightTbl2(char *dst_buf, char *a2, int a3, int frame_width, char *a5);
-void __fastcall Cl2DecodeFrm6(int screen_x, int screen_y, char *pCelBuff, int nCel, int frame_width, int a6, int a7);
-=======
-void __fastcall Cl2ApplyTrans(BYTE *p, BYTE *ttbl, int nCel);
-void __fastcall Cl2DecodeFrm1(int sx, int sy, BYTE *pCelBuff, int nCel, int nWidth, int always_0, int dir);
-void __fastcall Cl2DecDatFrm1(BYTE *pDecodeTo, BYTE *pRLEBytes, int nDataSize, int nWidth);
-void __fastcall Cl2DecodeFrm2(char col, int sx, int sy, BYTE *pCelBuff, int nCel, int nWidth, int always_0, int dir);
-void __fastcall Cl2DecDatFrm2(BYTE *pDecodeTo, BYTE *pRLEBytes, int nDataSize, int nWidth, char col);
-void __fastcall Cl2DecodeFrm3(int sx, int sy, BYTE *pCelBuff, int nCel, int nWidth, int always_0, int dir, char light);
-void __fastcall Cl2DecDatLightTbl1(BYTE *pDecodeTo, BYTE *pRLEBytes, int nDataSize, int nWidth, BYTE *pTable);
-void __fastcall Cl2DecodeLightTbl(int sx, int sy, BYTE *pCelBuff, int nCel, int nWidth, int always_0, int dir);
-void __fastcall Cl2DecodeFrm4(int sx, int sy, BYTE *pCelBuff, int nCel, int nWidth, int always_0, int dir);
-void __fastcall Cl2DecDatFrm4(BYTE *pDecodeTo, BYTE *pRLEBytes, int nDataSize, int nWidth);
-void __fastcall Cl2DecodeClrHL(char col, int sx, int sy, BYTE *pCelBuff, int nCel, int nWidth, int always_0, int dir);
-void __fastcall Cl2DecDatClrHL(BYTE *pDecodeTo, BYTE *pRLEBytes, int nDataSize, int nWidth, char col);
-void __fastcall Cl2DecodeFrm5(int sx, int sy, BYTE *pCelBuff, int nCel, int nWidth, int always_0, int dir, char light);
-void __fastcall Cl2DecDatLightTbl2(BYTE *pDecodeTo, BYTE *pRLEBytes, int nDataSize, int nWidth, BYTE *pTable);
-void __fastcall Cl2DecodeFrm6(int sx, int sy, BYTE *pCelBuff, int nCel, int nWidth, int always_0, int dir);
->>>>>>> 9e4885a9
-void __fastcall PlayInGameMovie(char *pszMovie);
-
-/* rdata */
-
-extern const int engine_inf;      // weak
-extern const int rand_increment;  // unused
-extern const int rand_multiplier; // unused
-
-#endif /* __ENGINE_H__ */
+//HEADER_GOES_HERE
+#ifndef __ENGINE_H__
+#define __ENGINE_H__
+
+//offset 0
+//pCelBuff->pFrameTable[0]
+
+extern char gbPixelCol;  // automap pixel color 8-bit (palette entry)
+extern int dword_52B970; // bool flip - if y < x
+extern int orgseed;      // weak
+extern int SeedCount;    // weak
+extern int dword_52B99C; // bool valid - if x/y are in bounds
+
+void __fastcall CelDrawDatOnly(BYTE *pDecodeTo, BYTE *pRLEBytes, int nDataSize, int nWidth);
+void __fastcall CelDecodeOnly(int sx, int sy, BYTE *pCelBuff, int nCel, int nWidth);
+void __fastcall CelDecDatOnly(BYTE *pBuff, BYTE *pCelBuff, int nCel, int nWidth);
+void __fastcall CelDrawHdrOnly(int sx, int sy, BYTE *pCelBuff, int nCel, int nWidth, int always_0, int dir);
+void __fastcall CelDecodeHdrOnly(BYTE *pBuff, BYTE *pCelBuff, int nCel, int nWidth, int always_0, int dir);
+void __fastcall CelDecDatLightOnly(BYTE *pDecodeTo, BYTE *pRLEBytes, int nDataSize, int nWidth);
+void __fastcall CelDecDatLightTrans(BYTE *pDecodeTo, BYTE *pRLEBytes, int nDataSize, int nWidth);
+void __fastcall CelDecodeLightOnly(int sx, int sy, BYTE *pCelBuff, int nCel, int nWidth);
+void __fastcall CelDecodeHdrLightOnly(int screen_x, int screen_y, char *pCelBuff, int frame, int frame_width, int always_0, int direction);
+void __fastcall CelDecodeHdrLightTrans(char *pBuff, char *pCelBuff, int frame, int frame_width, int always_0, int direction);
+void __fastcall CelDrawHdrLightRed(int screen_x, int screen_y, char *pCelBuff, int frame, int frame_width, int always_0, int direction, char always_1);
+void __fastcall Cel2DecDatOnly(BYTE *pDecodeTo, BYTE *pRLEBytes, int nDataSize, int nWidth);
+void __fastcall Cel2DrawHdrOnly(int sx, int sy, BYTE *pCelBuff, int nCel, int nWidth, int always_0, int dir);
+void __fastcall Cel2DecodeHdrOnly(BYTE *pBuff, BYTE *pCelBuff, int nCel, int nWidth, int always_0, int dir);
+void __fastcall Cel2DecDatLightOnly(BYTE *pDecodeTo, BYTE *pRLEBytes, int nDataSize, int nWidth);
+void __fastcall Cel2DecDatLightTrans(BYTE *pDecodeTo, BYTE *pRLEBytes, int nDataSize, int nWidth);
+void __fastcall Cel2DecodeHdrLight(int screen_x, int screen_y, char *pCelBuff, int frame, int frame_width, int a6, int direction);
+void __fastcall Cel2DecodeLightTrans(char *dst_buf, char *pCelBuff, int frame, int frame_width, int a5, int direction);
+void __fastcall Cel2DrawHdrLightRed(int screen_x, int screen_y, char *pCelBuff, int frame, int frame_width, int always_0, int direction, char always_1);
+void __fastcall CelDecodeRect(char *pBuff, int always_0, int dst_height, int dst_width, char *pCelBuff, int frame, int frame_width);
+void __fastcall CelDecodeClr(BYTE colour, int screen_x, int screen_y, char *pCelBuff, int frame, int frame_width, int a7, int direction);
+void __fastcall CelDrawHdrClrHL(char colour, int screen_x, int screen_y, char *pCelBuff, int frame, int frame_width, int a7, int direction);
+void __fastcall ENG_set_pixel(int screen_x, int screen_y, UCHAR pixel);
+void __fastcall engine_draw_pixel(int x, int y);
+void __fastcall DrawLine(int x0, int y0, int x1, int y1, UCHAR col);
+int __fastcall GetDirection(int x1, int y1, int x2, int y2);
+void __fastcall SetRndSeed(int s);
+int __cdecl GetRndSeed();
+int __fastcall random(BYTE idx, int v);
+void __cdecl mem_init_mutex();
+void __cdecl mem_atexit_mutex();
+void __cdecl mem_free_mutex(void);
+unsigned char *__fastcall DiabloAllocPtr(int dwBytes);
+void __fastcall mem_free_dbg(void *p);
+BYTE *__fastcall LoadFileInMem(char *pszName, int *pdwFileLen);
+void __fastcall LoadFileWithMem(char *pszName, void *buf);
+void __fastcall Cl2ApplyTrans(BYTE *p, BYTE *ttbl, int nCel);
+void __fastcall Cl2DecodeFrm1(int sx, int sy, BYTE *pCelBuff, int nCel, int nWidth, int always_0, int dir);
+void __fastcall Cl2DecDatFrm1(BYTE *pDecodeTo, BYTE *pRLEBytes, int nDataSize, int nWidth);
+void __fastcall Cl2DecodeFrm2(char col, int sx, int sy, BYTE *pCelBuff, int nCel, int nWidth, int always_0, int dir);
+void __fastcall Cl2DecDatFrm2(BYTE *pDecodeTo, BYTE *pRLEBytes, int nDataSize, int nWidth, char col);
+void __fastcall Cl2DecodeFrm3(int sx, int sy, BYTE *pCelBuff, int nCel, int nWidth, int always_0, int dir, char light);
+void __fastcall Cl2DecDatLightTbl1(BYTE *pDecodeTo, BYTE *pRLEBytes, int nDataSize, int nWidth, BYTE *pTable);
+void __fastcall Cl2DecodeLightTbl(int sx, int sy, BYTE *pCelBuff, int nCel, int nWidth, int always_0, int dir);
+void __fastcall Cl2DecodeFrm4(int sx, int sy, BYTE *pCelBuff, int nCel, int nWidth, int always_0, int dir);
+void __fastcall Cl2DecDatFrm4(BYTE *pDecodeTo, BYTE *pRLEBytes, int nDataSize, int nWidth);
+void __fastcall Cl2DecodeClrHL(char col, int sx, int sy, BYTE *pCelBuff, int nCel, int nWidth, int always_0, int dir);
+void __fastcall Cl2DecDatClrHL(BYTE *pDecodeTo, BYTE *pRLEBytes, int nDataSize, int nWidth, char col);
+void __fastcall Cl2DecodeFrm5(int sx, int sy, BYTE *pCelBuff, int nCel, int nWidth, int always_0, int dir, char light);
+void __fastcall Cl2DecDatLightTbl2(BYTE *pDecodeTo, BYTE *pRLEBytes, int nDataSize, int nWidth, BYTE *pTable);
+void __fastcall Cl2DecodeFrm6(int sx, int sy, BYTE *pCelBuff, int nCel, int nWidth, int always_0, int dir);
+void __fastcall PlayInGameMovie(char *pszMovie);
+
+/* rdata */
+
+extern const int engine_inf;      // weak
+extern const int rand_increment;  // unused
+extern const int rand_multiplier; // unused
+
+#endif /* __ENGINE_H__ */