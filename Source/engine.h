/**
 * @file engine.h
 *
 *  of basic engine helper functions:
 * - Sprite blitting
 * - Drawing
 * - Angle calculation
 * - RNG
 * - Memory allocation
 * - File loading
 * - Video playback
 */
#ifndef __ENGINE_H__
#define __ENGINE_H__

DEVILUTION_BEGIN_NAMESPACE

#ifdef __cplusplus
extern "C" {
#endif

//offset 0
//pCelBuff->pFrameTable[0]

/** automap pixel color 8-bit (palette entry) */
extern char gbPixelCol;
/** flip - if y < x */
extern BOOL gbRotateMap;
/** Seed value before the most recent call to SetRndSeed() */
extern int orgseed;
/** Track number of calls to GetRndSeed() since last call to SetRndSeed() */
extern int SeedCount;
/** valid - if x/y are in bounds */
extern BOOL gbNotInView;

inline BYTE *CelGetFrameStart(BYTE *pCelBuff, int nCel)
{
	DWORD *pFrameTable;

	pFrameTable = (DWORD *)pCelBuff;

	return pCelBuff + SwapLE32(pFrameTable[nCel]);
}

#define LOAD_LE32(b) (((DWORD)(b)[3] << 24) | ((DWORD)(b)[2] << 16) | ((DWORD)(b)[1] << 8) | (DWORD)(b)[0])
inline BYTE *CelGetFrame(BYTE *pCelBuff, int nCel, int *nDataSize)
{
	DWORD nCellStart;

	nCellStart = LOAD_LE32(&pCelBuff[nCel * 4]);
	*nDataSize = LOAD_LE32(&pCelBuff[(nCel + 1) * 4]) - nCellStart;
	return pCelBuff + nCellStart;
}

inline BYTE *CelGetFrameClipped(BYTE *pCelBuff, int nCel, int *nDataSize)
{
	DWORD nDataStart;
	BYTE *pRLEBytes = CelGetFrame(pCelBuff, nCel, nDataSize);

	nDataStart = pRLEBytes[1] << 8 | pRLEBytes[0];
	*nDataSize -= nDataStart;

	return pRLEBytes + nDataStart;
}

void CelDraw(int sx, int sy, BYTE *pCelBuff, int nCel, int nWidth);
void CelBlitFrame(BYTE *pBuff, BYTE *pCelBuff, int nCel, int nWidth);
void CelClippedDraw(int sx, int sy, BYTE *pCelBuff, int nCel, int nWidth);
void CelDrawLight(int sx, int sy, BYTE *pCelBuff, int nCel, int nWidth, BYTE *tbl);
void CelClippedDrawLight(int sx, int sy, BYTE *pCelBuff, int nCel, int nWidth);
void CelClippedBlitLightTrans(BYTE *pBuff, BYTE *pCelBuff, int nCel, int nWidth);
void CelDrawLightRed(int sx, int sy, BYTE *pCelBuff, int nCel, int nWidth, char light);
void CelBlitSafe(BYTE *pDecodeTo, BYTE *pRLEBytes, int nDataSize, int nWidth);
void CelClippedDrawSafe(int sx, int sy, BYTE *pCelBuff, int nCel, int nWidth);
void CelBlitLightSafe(BYTE *pDecodeTo, BYTE *pRLEBytes, int nDataSize, int nWidth, BYTE *tbl);
void CelBlitLightTransSafe(BYTE *pDecodeTo, BYTE *pRLEBytes, int nDataSize, int nWidth);
void CelDrawLightRedSafe(int sx, int sy, BYTE *pCelBuff, int nCel, int nWidth, char light);
void CelBlitWidth(BYTE *pBuff, int x, int y, int wdt, BYTE *pCelBuff, int nCel, int nWidth);
void CelBlitOutline(char col, int sx, int sy, BYTE *pCelBuff, int nCel, int nWidth);
void ENG_set_pixel(int sx, int sy, BYTE col);
void engine_draw_pixel(int sx, int sy);
void DrawLine(int x0, int y0, int x1, int y1, BYTE col);
int GetDirection(int x1, int y1, int x2, int y2);
void SetRndSeed(int s);
int GetRndSeed();
int random_(BYTE idx, int v);
void engine_debug_trap(BOOL show_cursor);
BYTE *DiabloAllocPtr(DWORD dwBytes);
void mem_free_dbg(void *p);
BYTE *LoadFileInMem(const char *pszName, DWORD *pdwFileLen);
DWORD LoadFileWithMem(const char *pszName, BYTE *p);
void Cl2ApplyTrans(BYTE *p, BYTE *ttbl, int nCel);
void Cl2Draw(int sx, int sy, BYTE *pCelBuff, int nCel, int nWidth);
void Cl2DrawOutline(char col, int sx, int sy, BYTE *pCelBuff, int nCel, int nWidth);
void Cl2DrawLightTbl(int sx, int sy, BYTE *pCelBuff, int nCel, int nWidth, char light);
void Cl2DrawLight(int sx, int sy, BYTE *pCelBuff, int nCel, int nWidth);
void Cl2BlitSafe(BYTE *pDecodeTo, BYTE *pRLEBytes, int nDataSize, int nWidth);
void Cl2BlitOutlineSafe(BYTE *pDecodeTo, BYTE *pRLEBytes, int nDataSize, int nWidth, char col);
void Cl2BlitLightSafe(BYTE *pDecodeTo, BYTE *pRLEBytes, int nDataSize, int nWidth, BYTE *pTable);
<<<<<<< HEAD
void PlayInGameMovie(char *pszMovie);
=======
void Cl2DrawLightSafe(int sx, int sy, BYTE *pCelBuff, int nCel, int nWidth, int CelSkip, int CelCap);
void PlayInGameMovie(const char *pszMovie);
>>>>>>> ec329e64

/* rdata */

extern const int RndInc;
extern const int RndMult;

#ifdef __cplusplus
}
#endif

DEVILUTION_END_NAMESPACE

#endif /* __ENGINE_H__ */
<|MERGE_RESOLUTION|>--- conflicted
+++ resolved
@@ -1,118 +1,113 @@
-/**
- * @file engine.h
- *
- *  of basic engine helper functions:
- * - Sprite blitting
- * - Drawing
- * - Angle calculation
- * - RNG
- * - Memory allocation
- * - File loading
- * - Video playback
- */
-#ifndef __ENGINE_H__
-#define __ENGINE_H__
-
-DEVILUTION_BEGIN_NAMESPACE
-
-#ifdef __cplusplus
-extern "C" {
-#endif
-
-//offset 0
-//pCelBuff->pFrameTable[0]
-
-/** automap pixel color 8-bit (palette entry) */
-extern char gbPixelCol;
-/** flip - if y < x */
-extern BOOL gbRotateMap;
-/** Seed value before the most recent call to SetRndSeed() */
-extern int orgseed;
-/** Track number of calls to GetRndSeed() since last call to SetRndSeed() */
-extern int SeedCount;
-/** valid - if x/y are in bounds */
-extern BOOL gbNotInView;
-
-inline BYTE *CelGetFrameStart(BYTE *pCelBuff, int nCel)
-{
-	DWORD *pFrameTable;
-
-	pFrameTable = (DWORD *)pCelBuff;
-
-	return pCelBuff + SwapLE32(pFrameTable[nCel]);
-}
-
-#define LOAD_LE32(b) (((DWORD)(b)[3] << 24) | ((DWORD)(b)[2] << 16) | ((DWORD)(b)[1] << 8) | (DWORD)(b)[0])
-inline BYTE *CelGetFrame(BYTE *pCelBuff, int nCel, int *nDataSize)
-{
-	DWORD nCellStart;
-
-	nCellStart = LOAD_LE32(&pCelBuff[nCel * 4]);
-	*nDataSize = LOAD_LE32(&pCelBuff[(nCel + 1) * 4]) - nCellStart;
-	return pCelBuff + nCellStart;
-}
-
-inline BYTE *CelGetFrameClipped(BYTE *pCelBuff, int nCel, int *nDataSize)
-{
-	DWORD nDataStart;
-	BYTE *pRLEBytes = CelGetFrame(pCelBuff, nCel, nDataSize);
-
-	nDataStart = pRLEBytes[1] << 8 | pRLEBytes[0];
-	*nDataSize -= nDataStart;
-
-	return pRLEBytes + nDataStart;
-}
-
-void CelDraw(int sx, int sy, BYTE *pCelBuff, int nCel, int nWidth);
-void CelBlitFrame(BYTE *pBuff, BYTE *pCelBuff, int nCel, int nWidth);
-void CelClippedDraw(int sx, int sy, BYTE *pCelBuff, int nCel, int nWidth);
-void CelDrawLight(int sx, int sy, BYTE *pCelBuff, int nCel, int nWidth, BYTE *tbl);
-void CelClippedDrawLight(int sx, int sy, BYTE *pCelBuff, int nCel, int nWidth);
-void CelClippedBlitLightTrans(BYTE *pBuff, BYTE *pCelBuff, int nCel, int nWidth);
-void CelDrawLightRed(int sx, int sy, BYTE *pCelBuff, int nCel, int nWidth, char light);
-void CelBlitSafe(BYTE *pDecodeTo, BYTE *pRLEBytes, int nDataSize, int nWidth);
-void CelClippedDrawSafe(int sx, int sy, BYTE *pCelBuff, int nCel, int nWidth);
-void CelBlitLightSafe(BYTE *pDecodeTo, BYTE *pRLEBytes, int nDataSize, int nWidth, BYTE *tbl);
-void CelBlitLightTransSafe(BYTE *pDecodeTo, BYTE *pRLEBytes, int nDataSize, int nWidth);
-void CelDrawLightRedSafe(int sx, int sy, BYTE *pCelBuff, int nCel, int nWidth, char light);
-void CelBlitWidth(BYTE *pBuff, int x, int y, int wdt, BYTE *pCelBuff, int nCel, int nWidth);
-void CelBlitOutline(char col, int sx, int sy, BYTE *pCelBuff, int nCel, int nWidth);
-void ENG_set_pixel(int sx, int sy, BYTE col);
-void engine_draw_pixel(int sx, int sy);
-void DrawLine(int x0, int y0, int x1, int y1, BYTE col);
-int GetDirection(int x1, int y1, int x2, int y2);
-void SetRndSeed(int s);
-int GetRndSeed();
-int random_(BYTE idx, int v);
-void engine_debug_trap(BOOL show_cursor);
-BYTE *DiabloAllocPtr(DWORD dwBytes);
-void mem_free_dbg(void *p);
-BYTE *LoadFileInMem(const char *pszName, DWORD *pdwFileLen);
-DWORD LoadFileWithMem(const char *pszName, BYTE *p);
-void Cl2ApplyTrans(BYTE *p, BYTE *ttbl, int nCel);
-void Cl2Draw(int sx, int sy, BYTE *pCelBuff, int nCel, int nWidth);
-void Cl2DrawOutline(char col, int sx, int sy, BYTE *pCelBuff, int nCel, int nWidth);
-void Cl2DrawLightTbl(int sx, int sy, BYTE *pCelBuff, int nCel, int nWidth, char light);
-void Cl2DrawLight(int sx, int sy, BYTE *pCelBuff, int nCel, int nWidth);
-void Cl2BlitSafe(BYTE *pDecodeTo, BYTE *pRLEBytes, int nDataSize, int nWidth);
-void Cl2BlitOutlineSafe(BYTE *pDecodeTo, BYTE *pRLEBytes, int nDataSize, int nWidth, char col);
-void Cl2BlitLightSafe(BYTE *pDecodeTo, BYTE *pRLEBytes, int nDataSize, int nWidth, BYTE *pTable);
-<<<<<<< HEAD
-void PlayInGameMovie(char *pszMovie);
-=======
-void Cl2DrawLightSafe(int sx, int sy, BYTE *pCelBuff, int nCel, int nWidth, int CelSkip, int CelCap);
-void PlayInGameMovie(const char *pszMovie);
->>>>>>> ec329e64
-
-/* rdata */
-
-extern const int RndInc;
-extern const int RndMult;
-
-#ifdef __cplusplus
-}
-#endif
-
-DEVILUTION_END_NAMESPACE
-
-#endif /* __ENGINE_H__ */
+/**
+ * @file engine.h
+ *
+ *  of basic engine helper functions:
+ * - Sprite blitting
+ * - Drawing
+ * - Angle calculation
+ * - RNG
+ * - Memory allocation
+ * - File loading
+ * - Video playback
+ */
+#ifndef __ENGINE_H__
+#define __ENGINE_H__
+
+DEVILUTION_BEGIN_NAMESPACE
+
+#ifdef __cplusplus
+extern "C" {
+#endif
+
+//offset 0
+//pCelBuff->pFrameTable[0]
+
+/** automap pixel color 8-bit (palette entry) */
+extern char gbPixelCol;
+/** flip - if y < x */
+extern BOOL gbRotateMap;
+/** Seed value before the most recent call to SetRndSeed() */
+extern int orgseed;
+/** Track number of calls to GetRndSeed() since last call to SetRndSeed() */
+extern int SeedCount;
+/** valid - if x/y are in bounds */
+extern BOOL gbNotInView;
+
+inline BYTE *CelGetFrameStart(BYTE *pCelBuff, int nCel)
+{
+	DWORD *pFrameTable;
+
+	pFrameTable = (DWORD *)pCelBuff;
+
+	return pCelBuff + SwapLE32(pFrameTable[nCel]);
+}
+
+#define LOAD_LE32(b) (((DWORD)(b)[3] << 24) | ((DWORD)(b)[2] << 16) | ((DWORD)(b)[1] << 8) | (DWORD)(b)[0])
+inline BYTE *CelGetFrame(BYTE *pCelBuff, int nCel, int *nDataSize)
+{
+	DWORD nCellStart;
+
+	nCellStart = LOAD_LE32(&pCelBuff[nCel * 4]);
+	*nDataSize = LOAD_LE32(&pCelBuff[(nCel + 1) * 4]) - nCellStart;
+	return pCelBuff + nCellStart;
+}
+
+inline BYTE *CelGetFrameClipped(BYTE *pCelBuff, int nCel, int *nDataSize)
+{
+	DWORD nDataStart;
+	BYTE *pRLEBytes = CelGetFrame(pCelBuff, nCel, nDataSize);
+
+	nDataStart = pRLEBytes[1] << 8 | pRLEBytes[0];
+	*nDataSize -= nDataStart;
+
+	return pRLEBytes + nDataStart;
+}
+
+void CelDraw(int sx, int sy, BYTE *pCelBuff, int nCel, int nWidth);
+void CelBlitFrame(BYTE *pBuff, BYTE *pCelBuff, int nCel, int nWidth);
+void CelClippedDraw(int sx, int sy, BYTE *pCelBuff, int nCel, int nWidth);
+void CelDrawLight(int sx, int sy, BYTE *pCelBuff, int nCel, int nWidth, BYTE *tbl);
+void CelClippedDrawLight(int sx, int sy, BYTE *pCelBuff, int nCel, int nWidth);
+void CelClippedBlitLightTrans(BYTE *pBuff, BYTE *pCelBuff, int nCel, int nWidth);
+void CelDrawLightRed(int sx, int sy, BYTE *pCelBuff, int nCel, int nWidth, char light);
+void CelBlitSafe(BYTE *pDecodeTo, BYTE *pRLEBytes, int nDataSize, int nWidth);
+void CelClippedDrawSafe(int sx, int sy, BYTE *pCelBuff, int nCel, int nWidth);
+void CelBlitLightSafe(BYTE *pDecodeTo, BYTE *pRLEBytes, int nDataSize, int nWidth, BYTE *tbl);
+void CelBlitLightTransSafe(BYTE *pDecodeTo, BYTE *pRLEBytes, int nDataSize, int nWidth);
+void CelDrawLightRedSafe(int sx, int sy, BYTE *pCelBuff, int nCel, int nWidth, char light);
+void CelBlitWidth(BYTE *pBuff, int x, int y, int wdt, BYTE *pCelBuff, int nCel, int nWidth);
+void CelBlitOutline(char col, int sx, int sy, BYTE *pCelBuff, int nCel, int nWidth);
+void ENG_set_pixel(int sx, int sy, BYTE col);
+void engine_draw_pixel(int sx, int sy);
+void DrawLine(int x0, int y0, int x1, int y1, BYTE col);
+int GetDirection(int x1, int y1, int x2, int y2);
+void SetRndSeed(int s);
+int GetRndSeed();
+int random_(BYTE idx, int v);
+void engine_debug_trap(BOOL show_cursor);
+BYTE *DiabloAllocPtr(DWORD dwBytes);
+void mem_free_dbg(void *p);
+BYTE *LoadFileInMem(const char *pszName, DWORD *pdwFileLen);
+DWORD LoadFileWithMem(const char *pszName, BYTE *p);
+void Cl2ApplyTrans(BYTE *p, BYTE *ttbl, int nCel);
+void Cl2Draw(int sx, int sy, BYTE *pCelBuff, int nCel, int nWidth);
+void Cl2DrawOutline(char col, int sx, int sy, BYTE *pCelBuff, int nCel, int nWidth);
+void Cl2DrawLightTbl(int sx, int sy, BYTE *pCelBuff, int nCel, int nWidth, char light);
+void Cl2DrawLight(int sx, int sy, BYTE *pCelBuff, int nCel, int nWidth);
+void Cl2BlitSafe(BYTE *pDecodeTo, BYTE *pRLEBytes, int nDataSize, int nWidth);
+void Cl2BlitOutlineSafe(BYTE *pDecodeTo, BYTE *pRLEBytes, int nDataSize, int nWidth, char col);
+void Cl2BlitLightSafe(BYTE *pDecodeTo, BYTE *pRLEBytes, int nDataSize, int nWidth, BYTE *pTable);
+void PlayInGameMovie(const char *pszMovie);
+
+/* rdata */
+
+extern const int RndInc;
+extern const int RndMult;
+
+#ifdef __cplusplus
+}
+#endif
+
+DEVILUTION_END_NAMESPACE
+
+#endif /* __ENGINE_H__ */