--- conflicted
+++ resolved
@@ -1,990 +1,965 @@
-/**
- * @file quests.cpp
- *
- * Implementation of functionality for handling quests.
- */
-#include "all.h"
-
-DEVILUTION_BEGIN_NAMESPACE
-
-int qtopline;
-BOOL questlog;
-BYTE *pQLogCel;
-/** Contains the quests of the current game. */
-QuestStruct quests[MAXQUESTS];
-int qline;
-int qlist[MAXQUESTS];
-int numqlines;
-int WaterDone;
-int ReturnLvlX;
-int ReturnLvlY;
-int ReturnLvlT;
-<<<<<<< HEAD
-=======
-/** current frame # for the quest pentagram selector */
-int questpentframe;
->>>>>>> 1d84a096
-int ReturnLvl;
-
-/** Contains the data related to each quest_id. */
-QuestData questlist[MAXQUESTS] = {
-	// clang-format off
-	// _qdlvl,  _qdmultlvl, _qlvlt,          _qdtype,     _qdrnd,  _qslvl,  _qflags,       _qdmsg,        _qlstr
-	{       5,         -1, DTYPE_NONE,      Q_ROCK,      100,      0,       QUEST_SINGLE,  TEXT_INFRA5,   "The Magic Rock"           },
-	{       9,         -1, DTYPE_NONE,      Q_MUSHROOM,  100,      0,       QUEST_SINGLE,  TEXT_MUSH8,    "Black Mushroom"           },
-	{       4,         -1, DTYPE_NONE,      Q_GARBUD,    100,      0,       QUEST_SINGLE,  TEXT_GARBUD1,  "Gharbad The Weak"         },
-	{       8,         -1, DTYPE_NONE,      Q_ZHAR,      100,      0,       QUEST_SINGLE,  TEXT_ZHAR1,    "Zhar the Mad"             },
-	{      14,         -1, DTYPE_NONE,      Q_VEIL,      100,      0,       QUEST_SINGLE,  TEXT_VEIL9,    "Lachdanan"                },
-	{      15,         -1, DTYPE_NONE,      Q_DIABLO,    100,      0,       QUEST_ANY,     TEXT_VILE3,    "Diablo"                   },
-	{       2,          2, DTYPE_NONE,      Q_BUTCHER,   100,      0,       QUEST_ANY,     TEXT_BUTCH9,   "The Butcher"              },
-	{       4,         -1, DTYPE_NONE,      Q_LTBANNER,  100,      0,       QUEST_SINGLE,  TEXT_BANNER2,  "Ogden's Sign"             },
-	{       7,         -1, DTYPE_NONE,      Q_BLIND,     100,      0,       QUEST_SINGLE,  TEXT_BLINDING, "Halls of the Blind"       },
-	{       5,         -1, DTYPE_NONE,      Q_BLOOD,     100,      0,       QUEST_SINGLE,  TEXT_BLOODY,   "Valor"                    },
-	{      10,         -1, DTYPE_NONE,      Q_ANVIL,     100,      0,       QUEST_SINGLE,  TEXT_ANVIL5,   "Anvil of Fury"            },
-	{      13,         -1, DTYPE_NONE,      Q_WARLORD,   100,      0,       QUEST_SINGLE,  TEXT_BLOODWAR, "Warlord of Blood"         },
-	{       3,          3, DTYPE_CATHEDRAL, Q_SKELKING,  100,      1,       QUEST_ANY,     TEXT_KING2,    "The Curse of King Leoric" },
-	{       2,         -1, DTYPE_CAVES,     Q_PWATER,    100,      4,       QUEST_SINGLE,  TEXT_POISON3,  "Poisoned Water Supply"    },
-	{       6,         -1, DTYPE_CATACOMBS, Q_SCHAMB,    100,      2,       QUEST_SINGLE,  TEXT_BONER,    "The Chamber of Bone"      },
-	{      15,         15, DTYPE_CATHEDRAL, Q_BETRAYER,  100,      5,       QUEST_ANY,     TEXT_VILE1,    "Archbishop Lazarus"       },
-#ifdef HELLFIRE
-	{      17,         17, DTYPE_NONE,      Q_GRAVE,     100,      0,       QUEST_ANY,     TEXT_GRAVE7,   "Grave Matters"            },
-	{      9,           9, DTYPE_NONE,      Q_FARMER,    100,      0,       QUEST_ANY,     TEXT_FARMER1,  "Farmer's Orchard"         },
-	{      17,         -1, DTYPE_NONE,      Q_GIRL,      100,      0,       QUEST_SINGLE,  TEXT_GIRL2,    "Little Girl"              },
-	{      19,         -1, DTYPE_NONE,      Q_TRADER,    100,      0,       QUEST_SINGLE,  TEXT_TRADER,   "Wandering Trader"         },
-	{      17,         17, DTYPE_NONE,      Q_DEFILER,   100,      0,       QUEST_ANY,     TEXT_DEFILER1, "The Defiler"              },
-	{      21,         21, DTYPE_NONE,      Q_NAKRUL,    100,      0,       QUEST_ANY,     TEXT_NAKRUL1,  "Na-Krul"                  },
-	{      21,         -1, DTYPE_NONE,      Q_CORNSTN,   100,      0,       QUEST_SINGLE,  TEXT_CORNSTN,  "Cornerstone of the World" },
-	{       9,          9, DTYPE_NONE,      Q_JERSEY,    100,      0,       QUEST_ANY,     TEXT_JERSEY4,  "The Jersey's Jersey"      },
-#endif
-	// clang-format on
-};
-/**
- * Specifies a delta in X-coordinates from the quest entrance for
- * which the hover text of the cursor will be visible.
- */
-char questxoff[7] = { 0, -1, 0, -1, -2, -1, -2 };
-/**
- * Specifies a delta in Y-coordinates from the quest entrance for
- * which the hover text of the cursor will be visible.
- */
-char questyoff[7] = { 0, 0, -1, -1, -1, -2, -2 };
-char *questtrigstr[5] = {
-	"King Leoric's Tomb",
-	"The Chamber of Bone",
-	"Maze",
-	"A Dark Passage",
-	"Unholy Altar"
-};
-/**
- * A quest group containing the three quests the Butcher,
- * Ogden's Sign and Gharbad the Weak, which ensures that exactly
- * two of these three quests appear in any single player game.
- */
-int QuestGroup1[3] = { Q_BUTCHER, Q_LTBANNER, Q_GARBUD };
-/**
- * A quest group containing the three quests Halls of the Blind,
- * the Magic Rock and Valor, which ensures that exactly two of
- * these three quests appear in any single player game.
- */
-int QuestGroup2[3] = { Q_BLIND, Q_ROCK, Q_BLOOD };
-/**
- * A quest group containing the three quests Black Mushroom,
- * Zhar the Mad and Anvil of Fury, which ensures that exactly
- * two of these three quests appear in any single player game.
- */
-int QuestGroup3[3] = { Q_MUSHROOM, Q_ZHAR, Q_ANVIL };
-/**
- * A quest group containing the two quests Lachdanan and Warlord
- * of Blood, which ensures that exactly one of these two quests
- * appears in any single player game.
- */
-int QuestGroup4[2] = { Q_VEIL, Q_WARLORD };
-
-void InitQuests()
-{
-	int i, initiatedQuests;
-	DWORD z;
-
-	if (gbMaxPlayers == 1) {
-		for (i = 0; i < MAXQUESTS; i++) {
-			quests[i]._qactive = QUEST_NOTAVAIL;
-		}
-	} else {
-		for (i = 0; i < MAXQUESTS; i++) {
-			if (!(questlist[i]._qflags & QUEST_ANY)) {
-				quests[i]._qactive = QUEST_NOTAVAIL;
-			}
-		}
-	}
-
-	questlog = FALSE;
-<<<<<<< HEAD
-	PentSpn2Frame = 1;
-=======
-	questpentframe = 1;
->>>>>>> 1d84a096
-	WaterDone = 0;
-	initiatedQuests = 0;
-
-	for (z = 0; z < MAXQUESTS; z++) {
-		if (gbMaxPlayers > 1 && !(questlist[z]._qflags & QUEST_ANY))
-			continue;
-			quests[z]._qtype = questlist[z]._qdtype;
-			if (gbMaxPlayers > 1) {
-				quests[z]._qlevel = questlist[z]._qdmultlvl;
-				if (!delta_quest_inited(initiatedQuests)) {
-					quests[z]._qactive = QUEST_INIT;
-					quests[z]._qvar1 = 0;
-					quests[z]._qlog = FALSE;
-				}
-				initiatedQuests++;
-			} else {
-				quests[z]._qactive = QUEST_INIT;
-				quests[z]._qlevel = questlist[z]._qdlvl;
-				quests[z]._qvar1 = 0;
-				quests[z]._qlog = FALSE;
-			}
-
-			quests[z]._qslvl = questlist[z]._qslvl;
-			quests[z]._qtx = 0;
-			quests[z]._qty = 0;
-			quests[z]._qidx = z;
-			quests[z]._qlvltype = questlist[z]._qlvlt;
-			quests[z]._qvar2 = 0;
-			quests[z]._qmsg = questlist[z]._qdmsg;
-	}
-
-	if (gbMaxPlayers == 1) {
-		SetRndSeed(glSeedTbl[15]);
-		if (random_(0, 2))
-			quests[Q_PWATER]._qactive = QUEST_NOTAVAIL;
-		else
-			quests[Q_SKELKING]._qactive = QUEST_NOTAVAIL;
-
-		quests[QuestGroup1[random_(0, sizeof(QuestGroup1) / sizeof(int))]]._qactive = QUEST_NOTAVAIL;
-		quests[QuestGroup2[random_(0, sizeof(QuestGroup2) / sizeof(int))]]._qactive = QUEST_NOTAVAIL;
-		quests[QuestGroup3[random_(0, sizeof(QuestGroup3) / sizeof(int))]]._qactive = QUEST_NOTAVAIL;
-		quests[QuestGroup4[random_(0, sizeof(QuestGroup4) / sizeof(int))]]._qactive = QUEST_NOTAVAIL;
-	}
-#ifdef _DEBUG
-	if (questdebug != -1)
-		quests[questdebug]._qactive = QUEST_ACTIVE;
-#endif
-
-#ifdef SPAWN
-	for (z = 0; z < MAXQUESTS; z++) {
-		quests[z]._qactive = QUEST_NOTAVAIL;
-	}
-#endif
-
-	if (quests[Q_SKELKING]._qactive == QUEST_NOTAVAIL)
-		quests[Q_SKELKING]._qvar2 = 2;
-	if (quests[Q_ROCK]._qactive == QUEST_NOTAVAIL)
-		quests[Q_ROCK]._qvar2 = 2;
-	quests[Q_LTBANNER]._qvar1 = 1;
-	if (gbMaxPlayers != 1)
-		quests[Q_BETRAYER]._qvar1 = 2;
-}
-
-void CheckQuests()
-{
-#ifndef SPAWN
-	int i, rportx, rporty;
-
-	if (QuestStatus(Q_BETRAYER) && gbMaxPlayers != 1 && quests[Q_BETRAYER]._qvar1 == 2) {
-		AddObject(OBJ_ALTBOY, 2 * setpc_x + 20, 2 * setpc_y + 22);
-		quests[Q_BETRAYER]._qvar1 = 3;
-		NetSendCmdQuest(TRUE, Q_BETRAYER);
-	}
-
-	if (gbMaxPlayers != 1) {
-		return;
-	}
-
-	if (currlevel == quests[Q_BETRAYER]._qlevel
-	    && !setlevel
-	    && quests[Q_BETRAYER]._qvar1 >= 2
-	    && (quests[Q_BETRAYER]._qactive == QUEST_ACTIVE || quests[Q_BETRAYER]._qactive == QUEST_DONE)
-	    && (quests[Q_BETRAYER]._qvar2 == 0 || quests[Q_BETRAYER]._qvar2 == 2)) {
-		quests[Q_BETRAYER]._qtx = 2 * quests[Q_BETRAYER]._qtx + 16;
-		quests[Q_BETRAYER]._qty = 2 * quests[Q_BETRAYER]._qty + 16;
-		rportx = quests[Q_BETRAYER]._qtx;
-		rporty = quests[Q_BETRAYER]._qty;
-		AddMissile(rportx, rporty, rportx, rporty, 0, MIS_RPORTAL, 0, myplr, 0, 0);
-		quests[Q_BETRAYER]._qvar2 = 1;
-		if (quests[Q_BETRAYER]._qactive == QUEST_ACTIVE) {
-			quests[Q_BETRAYER]._qvar1 = 3;
-		}
-	}
-
-	if (quests[Q_BETRAYER]._qactive == QUEST_DONE
-	    && setlevel
-	    && setlvlnum == SL_VILEBETRAYER
-	    && quests[Q_BETRAYER]._qvar2 == 4) {
-		rportx = 35;
-		rporty = 32;
-		AddMissile(rportx, rporty, rportx, rporty, 0, MIS_RPORTAL, 0, myplr, 0, 0);
-		quests[Q_BETRAYER]._qvar2 = 3;
-	}
-
-	if (setlevel) {
-		if (setlvlnum == quests[Q_PWATER]._qslvl
-		    && quests[Q_PWATER]._qactive != QUEST_INIT
-		    && leveltype == quests[Q_PWATER]._qlvltype
-		    && nummonsters == 4
-		    && quests[Q_PWATER]._qactive != QUEST_DONE) {
-			quests[Q_PWATER]._qactive = QUEST_DONE;
-			PlaySfxLoc(IS_QUESTDN, plr[myplr]._px, plr[myplr]._py);
-			LoadPalette("Levels\\L3Data\\L3pwater.pal");
-			WaterDone = 32;
-		}
-		if (WaterDone > 0) {
-			palette_update_quest_palette(WaterDone);
-			WaterDone--;
-		}
-	} else if (plr[myplr]._pmode == PM_STAND) {
-		for (i = 0; i < MAXQUESTS; i++) {
-			if (currlevel == quests[i]._qlevel
-			    && quests[i]._qslvl != 0
-			    && quests[i]._qactive != QUEST_NOTAVAIL
-			    && plr[myplr]._px == quests[i]._qtx
-			    && plr[myplr]._py == quests[i]._qty) {
-				if (quests[i]._qlvltype != DTYPE_NONE) {
-					setlvltype = quests[i]._qlvltype;
-				}
-				StartNewLvl(myplr, WM_DIABSETLVL, quests[i]._qslvl);
-			}
-		}
-	}
-#endif
-}
-
-BOOL ForceQuests()
-{
-#ifndef SPAWN
-	int i, j, qx, qy, ql;
-
-	if (gbMaxPlayers != 1) {
-		return FALSE;
-	}
-
-	for (i = 0; i < MAXQUESTS; i++) {
-
-		if (i != Q_BETRAYER && currlevel == quests[i]._qlevel && quests[i]._qslvl != 0) {
-			ql = quests[quests[i]._qidx]._qslvl - 1;
-			qx = quests[i]._qtx;
-			qy = quests[i]._qty;
-
-			for (j = 0; j < 7; j++) {
-				if (qx + questxoff[j] == cursmx && qy + questyoff[j] == cursmy) {
-					sprintf(infostr, "To %s", questtrigstr[ql]);
-					cursmx = qx;
-					cursmy = qy;
-					return TRUE;
-				}
-			}
-		}
-	}
-#endif
-
-	return FALSE;
-}
-
-BOOL QuestStatus(int i)
-{
-	if (setlevel)
-		return FALSE;
-	if (currlevel != quests[i]._qlevel)
-		return FALSE;
-	if (quests[i]._qactive == QUEST_NOTAVAIL)
-		return FALSE;
-	if (gbMaxPlayers != 1 && !(questlist[i]._qflags & QUEST_ANY))
-		return FALSE;
-	return TRUE;
-}
-
-void CheckQuestKill(int m, BOOL sendmsg)
-{
-#ifndef SPAWN
-	int i, j;
-
-	if (monster[m].MType->mtype == MT_SKING) {
-		quests[Q_SKELKING]._qactive = QUEST_DONE;
-		sfxdelay = 30;
-		if (plr[myplr]._pClass == PC_WARRIOR) {
-			sfxdnum = PS_WARR82;
-		} else if (plr[myplr]._pClass == PC_ROGUE) {
-			sfxdnum = PS_ROGUE82;
-		} else if (plr[myplr]._pClass == PC_SORCERER) {
-			sfxdnum = PS_MAGE82;
-		}
-#ifdef HELLFIRE
-		else if (plr[myplr]._pClass == PC_MONK) {
-			sfxdnum = PS_MONK82;
-		} else if (plr[myplr]._pClass == PC_BARD) {
-			sfxdnum = PS_ROGUE82;
-		} else if (plr[myplr]._pClass == PC_BARBARIAN) {
-			sfxdnum = PS_WARR82;
-		}
-#endif
-		if (sendmsg)
-			NetSendCmdQuest(TRUE, Q_SKELKING);
-
-	} else if (monster[m].MType->mtype == MT_CLEAVER) {
-		quests[Q_BUTCHER]._qactive = QUEST_DONE;
-		sfxdelay = 30;
-		if (plr[myplr]._pClass == PC_WARRIOR) {
-			sfxdnum = PS_WARR80;
-		} else if (plr[myplr]._pClass == PC_ROGUE) {
-			sfxdnum = PS_ROGUE80;
-		} else if (plr[myplr]._pClass == PC_SORCERER) {
-			sfxdnum = PS_MAGE80;
-		}
-#ifdef HELLFIRE
-		else if (plr[myplr]._pClass == PC_MONK) {
-			sfxdnum = PS_MONK80;
-		} else if (plr[myplr]._pClass == PC_BARD) {
-			sfxdnum = PS_ROGUE80;
-		} else if (plr[myplr]._pClass == PC_BARBARIAN) {
-			sfxdnum = PS_WARR80;
-		}
-#endif
-		if (sendmsg)
-			NetSendCmdQuest(TRUE, Q_BUTCHER);
-	} else if (monster[m].mName == UniqMonst[UMT_GARBUD].mName) { //"Gharbad the Weak"
-		quests[Q_GARBUD]._qactive = QUEST_DONE;
-		sfxdelay = 30;
-		if (plr[myplr]._pClass == PC_WARRIOR) {
-			sfxdnum = PS_WARR61;
-		} else if (plr[myplr]._pClass == PC_ROGUE) {
-			sfxdnum = PS_ROGUE61;
-		} else if (plr[myplr]._pClass == PC_SORCERER) {
-			sfxdnum = PS_MAGE61;
-		}
-#ifdef HELLFIRE
-		else if (plr[myplr]._pClass == PC_MONK) {
-			sfxdnum = PS_MONK61;
-		} else if (plr[myplr]._pClass == PC_BARD) {
-			sfxdnum = PS_ROGUE61;
-		} else if (plr[myplr]._pClass == PC_BARBARIAN) {
-			sfxdnum = PS_WARR61;
-		}
-#endif
-	} else if (monster[m].mName == UniqMonst[UMT_ZHAR].mName) { //"Zhar the Mad"
-		quests[Q_ZHAR]._qactive = QUEST_DONE;
-		sfxdelay = 30;
-		if (plr[myplr]._pClass == PC_WARRIOR) {
-			sfxdnum = PS_WARR62;
-		} else if (plr[myplr]._pClass == PC_ROGUE) {
-			sfxdnum = PS_ROGUE62;
-		} else if (plr[myplr]._pClass == PC_SORCERER) {
-			sfxdnum = PS_MAGE62;
-		}
-#ifdef HELLFIRE
-		else if (plr[myplr]._pClass == PC_MONK) {
-			sfxdnum = PS_MONK62;
-		} else if (plr[myplr]._pClass == PC_BARD) {
-			sfxdnum = PS_ROGUE62;
-		} else if (plr[myplr]._pClass == PC_BARBARIAN) {
-			sfxdnum = PS_WARR62;
-		}
-#endif
-	} else if (monster[m].mName == UniqMonst[UMT_LAZURUS].mName && gbMaxPlayers != 1) { //"Arch-Bishop Lazarus"
-		quests[Q_BETRAYER]._qactive = QUEST_DONE;
-		quests[Q_BETRAYER]._qvar1 = 7;
-		sfxdelay = 30;
-		quests[Q_DIABLO]._qactive = QUEST_ACTIVE;
-
-		for (j = 0; j < MAXDUNY; j++) {
-			for (i = 0; i < MAXDUNX; i++) {
-				if (dPiece[i][j] == 370) {
-					trigs[numtrigs]._tx = i;
-					trigs[numtrigs]._ty = j;
-					trigs[numtrigs]._tmsg = WM_DIABNEXTLVL;
-					numtrigs++;
-				}
-			}
-		}
-		if (plr[myplr]._pClass == PC_WARRIOR) {
-			sfxdnum = PS_WARR83;
-		} else if (plr[myplr]._pClass == PC_ROGUE) {
-			sfxdnum = PS_ROGUE83;
-		} else if (plr[myplr]._pClass == PC_SORCERER) {
-			sfxdnum = PS_MAGE83;
-		}
-#ifdef HELLFIRE
-		else if (plr[myplr]._pClass == PC_MONK) {
-			sfxdnum = PS_MONK83;
-		} else if (plr[myplr]._pClass == PC_BARD) {
-			sfxdnum = PS_ROGUE83;
-		} else if (plr[myplr]._pClass == PC_BARBARIAN) {
-			sfxdnum = PS_WARR83;
-		}
-#endif
-		if (sendmsg) {
-			NetSendCmdQuest(TRUE, Q_BETRAYER);
-			NetSendCmdQuest(TRUE, Q_DIABLO);
-		}
-	} else if (monster[m].mName == UniqMonst[UMT_LAZURUS].mName && gbMaxPlayers == 1) { //"Arch-Bishop Lazarus"
-		quests[Q_BETRAYER]._qactive = QUEST_DONE;
-		sfxdelay = 30;
-		InitVPTriggers();
-		quests[Q_BETRAYER]._qvar1 = 7;
-		quests[Q_BETRAYER]._qvar2 = 4;
-		quests[Q_DIABLO]._qactive = QUEST_ACTIVE;
-		AddMissile(35, 32, 35, 32, 0, MIS_RPORTAL, 0, myplr, 0, 0);
-		if (plr[myplr]._pClass == PC_WARRIOR) {
-			sfxdnum = PS_WARR83;
-		} else if (plr[myplr]._pClass == PC_ROGUE) {
-			sfxdnum = PS_ROGUE83;
-		} else if (plr[myplr]._pClass == PC_SORCERER) {
-			sfxdnum = PS_MAGE83;
-		}
-#ifdef HELLFIRE
-		else if (plr[myplr]._pClass == PC_MONK) {
-			sfxdnum = PS_MONK83;
-		} else if (plr[myplr]._pClass == PC_BARD) {
-			sfxdnum = PS_ROGUE83;
-		} else if (plr[myplr]._pClass == PC_BARBARIAN) {
-			sfxdnum = PS_WARR83;
-		}
-#endif
-	} else if (monster[m].mName == UniqMonst[UMT_WARLORD].mName) { //"Warlord of Blood"
-		quests[Q_WARLORD]._qactive = QUEST_DONE;
-		sfxdelay = 30;
-		if (plr[myplr]._pClass == PC_WARRIOR) {
-			sfxdnum = PS_WARR94;
-		} else if (plr[myplr]._pClass == PC_ROGUE) {
-			sfxdnum = PS_ROGUE94;
-		} else if (plr[myplr]._pClass == PC_SORCERER) {
-			sfxdnum = PS_MAGE94;
-		}
-#ifdef HELLFIRE
-		else if (plr[myplr]._pClass == PC_MONK) {
-			sfxdnum = PS_MONK94;
-		} else if (plr[myplr]._pClass == PC_BARD) {
-			sfxdnum = PS_ROGUE94;
-		} else if (plr[myplr]._pClass == PC_BARBARIAN) {
-			sfxdnum = PS_WARR94;
-		}
-#endif
-	}
-#endif
-}
-
-void DrawButcher()
-{
-	int x, y;
-
-	x = 2 * setpc_x + 16;
-	y = 2 * setpc_y + 16;
-	DRLG_RectTrans(x + 3, y + 3, x + 10, y + 10);
-}
-
-void DrawSkelKing(int q, int x, int y)
-{
-	quests[q]._qtx = 2 * x + 28;
-	quests[q]._qty = 2 * y + 23;
-}
-
-void DrawWarLord(int x, int y)
-{
-	int rw, rh;
-	int i, j;
-	BYTE *sp, *setp;
-	int v;
-
-	setp = LoadFileInMem("Levels\\L4Data\\Warlord2.DUN", NULL);
-	rw = *setp;
-	sp = setp + 2;
-	rh = *sp;
-	sp += 2;
-	setpc_w = rw;
-	setpc_h = rh;
-	setpc_x = x;
-	setpc_y = y;
-	for (j = y; j < y + rh; j++) {
-		for (i = x; i < x + rw; i++) {
-			if (*sp != 0) {
-				v = *sp;
-			} else {
-				v = 6;
-			}
-			dungeon[i][j] = v;
-			sp += 2;
-		}
-	}
-	mem_free_dbg(setp);
-}
-
-void DrawSChamber(int q, int x, int y)
-{
-	int i, j;
-	int rw, rh;
-	int xx, yy;
-	BYTE *sp, *setp;
-	int v;
-
-	setp = LoadFileInMem("Levels\\L2Data\\Bonestr1.DUN", NULL);
-	rw = *setp;
-	sp = setp + 2;
-	rh = *sp;
-	sp += 2;
-	setpc_w = rw;
-	setpc_h = rh;
-	setpc_x = x;
-	setpc_y = y;
-	for (j = y; j < y + rh; j++) {
-		for (i = x; i < x + rw; i++) {
-			if (*sp != 0) {
-				v = *sp;
-			} else {
-				v = 3;
-			}
-			dungeon[i][j] = v;
-			sp += 2;
-		}
-	}
-	xx = 2 * x + 22;
-	yy = 2 * y + 23;
-	quests[q]._qtx = xx;
-	quests[q]._qty = yy;
-	mem_free_dbg(setp);
-}
-
-void DrawLTBanner(int x, int y)
-{
-	int rw, rh;
-	int i, j;
-	BYTE *sp, *setp;
-
-	setp = LoadFileInMem("Levels\\L1Data\\Banner1.DUN", NULL);
-	rw = *setp;
-	sp = setp + 2;
-	rh = *sp;
-	sp += 2;
-	setpc_w = rw;
-	setpc_h = rh;
-	setpc_x = x;
-	setpc_y = y;
-	for (j = 0; j < rh; j++) {
-		for (i = 0; i < rw; i++) {
-			if (*sp != 0) {
-				pdungeon[x + i][y + j] = *sp;
-			}
-			sp += 2;
-		}
-	}
-	mem_free_dbg(setp);
-}
-
-void DrawBlind(int x, int y)
-{
-	int rw, rh;
-	int i, j;
-	BYTE *sp, *setp;
-
-	setp = LoadFileInMem("Levels\\L2Data\\Blind1.DUN", NULL);
-	rw = *setp;
-	sp = setp + 2;
-	rh = *sp;
-	sp += 2;
-	setpc_x = x;
-	setpc_y = y;
-	setpc_w = rw;
-	setpc_h = rh;
-	for (j = 0; j < rh; j++) {
-		for (i = 0; i < rw; i++) {
-			if (*sp != 0) {
-				pdungeon[x + i][y + j] = *sp;
-			}
-			sp += 2;
-		}
-	}
-	mem_free_dbg(setp);
-}
-
-void DrawBlood(int x, int y)
-{
-	int rw, rh;
-	int i, j;
-	BYTE *sp, *setp;
-
-	setp = LoadFileInMem("Levels\\L2Data\\Blood2.DUN", NULL);
-	rw = *setp;
-	sp = setp + 2;
-	rh = *sp;
-	sp += 2;
-	setpc_x = x;
-	setpc_y = y;
-	setpc_w = rw;
-	setpc_h = rh;
-	for (j = 0; j < rh; j++) {
-		for (i = 0; i < rw; i++) {
-			if (*sp != 0) {
-				dungeon[x + i][y + j] = *sp;
-			}
-			sp += 2;
-		}
-	}
-	mem_free_dbg(setp);
-}
-
-void DRLG_CheckQuests(int x, int y)
-{
-	int i;
-
-	for (i = 0; i < MAXQUESTS; i++) {
-		if (QuestStatus(i)) {
-			switch (quests[i]._qtype) {
-			case Q_BUTCHER:
-				DrawButcher();
-				break;
-			case Q_LTBANNER:
-				DrawLTBanner(x, y);
-				break;
-			case Q_BLIND:
-				DrawBlind(x, y);
-				break;
-			case Q_BLOOD:
-				DrawBlood(x, y);
-				break;
-			case Q_WARLORD:
-				DrawWarLord(x, y);
-				break;
-			case Q_SKELKING:
-				DrawSkelKing(i, x, y);
-				break;
-			case Q_SCHAMB:
-				DrawSChamber(i, x, y);
-				break;
-			}
-		}
-	}
-}
-
-void SetReturnLvlPos()
-{
-	switch (setlvlnum) {
-	case SL_SKELKING:
-		ReturnLvlX = quests[Q_SKELKING]._qtx + 1;
-		ReturnLvlY = quests[Q_SKELKING]._qty;
-		ReturnLvl = quests[Q_SKELKING]._qlevel;
-		ReturnLvlT = DTYPE_CATHEDRAL;
-		break;
-	case SL_BONECHAMB:
-		ReturnLvlX = quests[Q_SCHAMB]._qtx + 1;
-		ReturnLvlY = quests[Q_SCHAMB]._qty;
-		ReturnLvl = quests[Q_SCHAMB]._qlevel;
-		ReturnLvlT = DTYPE_CATACOMBS;
-		break;
-	case SL_POISONWATER:
-		ReturnLvlX = quests[Q_PWATER]._qtx;
-		ReturnLvlY = quests[Q_PWATER]._qty + 1;
-		ReturnLvl = quests[Q_PWATER]._qlevel;
-		ReturnLvlT = DTYPE_CATHEDRAL;
-		break;
-	case SL_VILEBETRAYER:
-		ReturnLvlX = quests[Q_BETRAYER]._qtx + 1;
-		ReturnLvlY = quests[Q_BETRAYER]._qty - 1;
-		ReturnLvl = quests[Q_BETRAYER]._qlevel;
-		ReturnLvlT = DTYPE_HELL;
-		break;
-	}
-}
-
-void GetReturnLvlPos()
-{
-	if (quests[Q_BETRAYER]._qactive == QUEST_DONE)
-		quests[Q_BETRAYER]._qvar2 = 2;
-	ViewX = ReturnLvlX;
-	ViewY = ReturnLvlY;
-	currlevel = ReturnLvl;
-	leveltype = ReturnLvlT;
-}
-
-void ResyncMPQuests()
-{
-#ifndef SPAWN
-	if (quests[Q_SKELKING]._qactive == QUEST_INIT
-	    && currlevel >= quests[Q_SKELKING]._qlevel - 1
-	    && currlevel <= quests[Q_SKELKING]._qlevel + 1) {
-		quests[Q_SKELKING]._qactive = QUEST_ACTIVE;
-		NetSendCmdQuest(TRUE, Q_SKELKING);
-	}
-	if (quests[Q_BUTCHER]._qactive == QUEST_INIT
-	    && currlevel >= quests[Q_BUTCHER]._qlevel - 1
-	    && currlevel <= quests[Q_BUTCHER]._qlevel + 1) {
-		quests[Q_BUTCHER]._qactive = QUEST_ACTIVE;
-		NetSendCmdQuest(TRUE, Q_BUTCHER);
-	}
-	if (quests[Q_BETRAYER]._qactive == QUEST_INIT && currlevel == quests[Q_BETRAYER]._qlevel - 1) {
-		quests[Q_BETRAYER]._qactive = QUEST_ACTIVE;
-		NetSendCmdQuest(TRUE, Q_BETRAYER);
-	}
-	if (QuestStatus(Q_BETRAYER))
-		AddObject(OBJ_ALTBOY, 2 * setpc_x + 20, 2 * setpc_y + 22);
-#ifdef HELLFIRE
-	if (quests[Q_GRAVE]._qactive == 1 && currlevel == quests[Q_GRAVE]._qlevel - 1) {
-		quests[Q_GRAVE]._qactive = 2;
-		NetSendCmdQuest(TRUE, Q_GRAVE);
-	}
-	if (quests[Q_DEFILER]._qactive == 1 && currlevel == quests[Q_DEFILER]._qlevel - 1) {
-		quests[Q_DEFILER]._qactive = 2;
-		NetSendCmdQuest(TRUE, Q_DEFILER);
-	}
-	if (quests[Q_NAKRUL]._qactive == 1 && currlevel == quests[Q_NAKRUL]._qlevel - 1) {
-		quests[Q_NAKRUL]._qactive = 2;
-		NetSendCmdQuest(TRUE, Q_NAKRUL);
-	}
-	if (quests[Q_JERSEY]._qactive == 1 && currlevel == quests[Q_JERSEY]._qlevel - 1) {
-		quests[Q_JERSEY]._qactive = 2;
-		NetSendCmdQuest(TRUE, Q_JERSEY);
-	}
-#endif
-#endif
-}
-
-void ResyncQuests()
-{
-#ifndef SPAWN
-	int i, tren, x, y;
-
-	if (setlevel && setlvlnum == quests[Q_PWATER]._qslvl && quests[Q_PWATER]._qactive != QUEST_INIT && leveltype == quests[Q_PWATER]._qlvltype) {
-
-		if (quests[Q_PWATER]._qactive == QUEST_DONE)
-			LoadPalette("Levels\\L3Data\\L3pwater.pal");
-		else
-			LoadPalette("Levels\\L3Data\\L3pfoul.pal");
-
-		for (i = 0; i <= 32; i++)
-			palette_update_quest_palette(i);
-	}
-
-	if (QuestStatus(Q_LTBANNER)) {
-		if (quests[Q_LTBANNER]._qvar1 == 1)
-			ObjChangeMapResync(
-			    setpc_w + setpc_x - 2,
-			    setpc_h + setpc_y - 2,
-			    setpc_w + setpc_x + 1,
-			    setpc_h + setpc_y + 1);
-		if (quests[Q_LTBANNER]._qvar1 == 2) {
-			ObjChangeMapResync(
-			    setpc_w + setpc_x - 2,
-			    setpc_h + setpc_y - 2,
-			    setpc_w + setpc_x + 1,
-			    setpc_h + setpc_y + 1);
-			ObjChangeMapResync(setpc_x, setpc_y, (setpc_w >> 1) + setpc_x + 2, (setpc_h >> 1) + setpc_y - 2);
-			for (i = 0; i < nobjects; i++)
-				SyncObjectAnim(objectactive[i]);
-			tren = TransVal;
-			TransVal = 9;
-			DRLG_MRectTrans(setpc_x, setpc_y, (setpc_w >> 1) + setpc_x + 4, setpc_y + (setpc_h >> 1));
-			TransVal = tren;
-		}
-		if (quests[Q_LTBANNER]._qvar1 == 3) {
-			x = setpc_x;
-			y = setpc_y;
-			ObjChangeMapResync(x, y, x + setpc_w + 1, y + setpc_h + 1);
-			for (i = 0; i < nobjects; i++)
-				SyncObjectAnim(objectactive[i]);
-			tren = TransVal;
-			TransVal = 9;
-			DRLG_MRectTrans(setpc_x, setpc_y, (setpc_w >> 1) + setpc_x + 4, setpc_y + (setpc_h >> 1));
-			TransVal = tren;
-		}
-	}
-	if (currlevel == quests[Q_MUSHROOM]._qlevel) {
-		if (quests[Q_MUSHROOM]._qactive == QUEST_INIT && !quests[Q_MUSHROOM]._qvar1) {
-			SpawnQuestItem(IDI_FUNGALTM, 0, 0, 5, 1);
-			quests[Q_MUSHROOM]._qvar1 = QS_TOMESPAWNED;
-		} else {
-			if (quests[Q_MUSHROOM]._qactive == QUEST_ACTIVE) {
-				if (quests[Q_MUSHROOM]._qvar1 >= QS_MUSHGIVEN) {
-					Qtalklist[TOWN_WITCH]._qblkm = -1;
-					Qtalklist[TOWN_HEALER]._qblkm = TEXT_MUSH3;
-				} else if (quests[Q_MUSHROOM]._qvar1 >= QS_BRAINGIVEN) {
-					Qtalklist[TOWN_HEALER]._qblkm = -1;
-				}
-			}
-		}
-	}
-	if (currlevel == quests[Q_VEIL]._qlevel + 1 && quests[Q_VEIL]._qactive == QUEST_ACTIVE && !quests[Q_VEIL]._qvar1) {
-		quests[Q_VEIL]._qvar1 = 1;
-		SpawnQuestItem(IDI_GLDNELIX, 0, 0, 5, 1);
-	}
-	if (setlevel && setlvlnum == SL_VILEBETRAYER) {
-		if (quests[Q_BETRAYER]._qvar1 >= 4)
-			ObjChangeMapResync(1, 11, 20, 18);
-		if (quests[Q_BETRAYER]._qvar1 >= 6)
-			ObjChangeMapResync(1, 18, 20, 24);
-		if (quests[Q_BETRAYER]._qvar1 >= 7)
-			InitVPTriggers();
-		for (i = 0; i < nobjects; i++)
-			SyncObjectAnim(objectactive[i]);
-	}
-	if (currlevel == quests[Q_BETRAYER]._qlevel
-	    && !setlevel
-	    && (quests[Q_BETRAYER]._qvar2 == 1 || quests[Q_BETRAYER]._qvar2 >= 3)
-	    && (quests[Q_BETRAYER]._qactive == QUEST_ACTIVE || quests[Q_BETRAYER]._qactive == QUEST_DONE)) {
-		quests[Q_BETRAYER]._qvar2 = 2;
-	}
-#endif
-}
-
-void PrintQLString(int x, int y, BOOL cjustflag, char *str, int col)
-{
-	int len, width, i, k, sx, sy;
-	BYTE c;
-
-	sx = x + 32 + SCREEN_X;
-	sy = y * 12 + 44 + SCREEN_Y;
-	len = strlen(str);
-	k = 0;
-	if (cjustflag) {
-		width = 0;
-		for (i = 0; i < len; i++)
-			width += fontkern[fontframe[gbFontTransTbl[(BYTE)str[i]]]] + 1;
-		if (width < 257)
-			k = (257 - width) >> 1;
-		sx += k;
-	}
-	if (qline == y) {
-<<<<<<< HEAD
-		CelDraw(cjustflag ? x + k + 12 + SCREEN_X : x + 12 + SCREEN_X, sy + 1, pSPentSpn2Cels, PentSpn2Frame, 12);
-=======
-		CelDraw(cjustflag ? x + k + 12 + SCREEN_X : x + 12 + SCREEN_X, s + 205, pSPentSpn2Cels, questpentframe, 12);
->>>>>>> 1d84a096
-	}
-	for (i = 0; i < len; i++) {
-		c = fontframe[gbFontTransTbl[(BYTE)str[i]]];
-		k += fontkern[c] + 1;
-		if (c && k <= 257) {
-			PrintChar(sx, sy, c, col);
-		}
-		sx += fontkern[c] + 1;
-	}
-	if (qline == y) {
-<<<<<<< HEAD
-		CelDraw(cjustflag ? x + k + 36 + SCREEN_X : 276 + SCREEN_X - x, sy + 1, pSPentSpn2Cels, PentSpn2Frame, 12);
-=======
-		CelDraw(cjustflag ? x + k + 36 + SCREEN_X : 276 + SCREEN_X - x, s + 205, pSPentSpn2Cels, questpentframe, 12);
->>>>>>> 1d84a096
-	}
-}
-
-void DrawQuestLog()
-{
-	int y, i;
-
-	PrintQLString(0, 2, TRUE, "Quest Log", 3);
-	CelDraw(SCREEN_X, SCREEN_Y + 351, pQLogCel, 1, SPANEL_WIDTH);
-	y = qtopline;
-	for (i = 0; i < numqlines; i++) {
-		PrintQLString(0, y, TRUE, questlist[qlist[i]]._qlstr, 0);
-		y += 2;
-	}
-	PrintQLString(0, 22, TRUE, "Close Quest Log", 0);
-<<<<<<< HEAD
-	PentSpn2Spin();
-=======
-	questpentframe = (questpentframe & 7) + 1;
->>>>>>> 1d84a096
-}
-
-void StartQuestlog()
-{
-	DWORD i;
-
-	numqlines = 0;
-	for (i = 0; i < MAXQUESTS; i++) {
-		if (quests[i]._qactive == QUEST_ACTIVE && quests[i]._qlog) {
-			qlist[numqlines] = i;
-			numqlines++;
-		}
-	}
-	if (numqlines > 5) {
-		qtopline = 5 - (numqlines >> 1);
-	} else {
-		qtopline = 8;
-	}
-	qline = 22;
-	if (numqlines != 0)
-		qline = qtopline;
-	questlog = TRUE;
-<<<<<<< HEAD
-	PentSpn2Frame = 1;
-=======
-	questpentframe = 1;
->>>>>>> 1d84a096
-}
-
-void QuestlogUp()
-{
-	if (numqlines) {
-		if (qline == qtopline) {
-			qline = 22;
-		} else if (qline == 22) {
-			qline = qtopline + 2 * numqlines - 2;
-		} else {
-			qline -= 2;
-		}
-		PlaySFX(IS_TITLEMOV);
-	}
-}
-
-void QuestlogDown()
-{
-	if (numqlines) {
-		if (qline == 22) {
-			qline = qtopline;
-		} else if (qline == qtopline + 2 * numqlines - 2) {
-			qline = 22;
-		} else {
-			qline += 2;
-		}
-		PlaySFX(IS_TITLEMOV);
-	}
-}
-
-void QuestlogEnter()
-{
-	PlaySFX(IS_TITLSLCT);
-	if (numqlines && qline != 22)
-		InitQTextMsg(quests[qlist[(qline - qtopline) >> 1]]._qmsg);
-	questlog = FALSE;
-}
-
-void QuestlogESC()
-{
-	int y, i;
-
-	y = (MouseY - 32) / 12;
-	if (numqlines) {
-		for (i = 0; i < numqlines; i++) {
-			if (y == qtopline + 2 * i) {
-				qline = y;
-				QuestlogEnter();
-			}
-		}
-	}
-	if (y == 22) {
-		qline = 22;
-		QuestlogEnter();
-	}
-}
-
-void SetMultiQuest(int q, int s, int l, int v1)
-{
-#ifndef SPAWN
-	if (quests[q]._qactive != QUEST_DONE) {
-		if (s > quests[q]._qactive)
-			quests[q]._qactive = s;
-		quests[q]._qlog |= l;
-		if (v1 > quests[q]._qvar1)
-			quests[q]._qvar1 = v1;
-	}
-#endif
-}
-
-DEVILUTION_END_NAMESPACE
+/**
+ * @file quests.cpp
+ *
+ * Implementation of functionality for handling quests.
+ */
+#include "all.h"
+
+DEVILUTION_BEGIN_NAMESPACE
+
+int qtopline;
+BOOL questlog;
+BYTE *pQLogCel;
+/** Contains the quests of the current game. */
+QuestStruct quests[MAXQUESTS];
+int qline;
+int qlist[MAXQUESTS];
+int numqlines;
+int WaterDone;
+int ReturnLvlX;
+int ReturnLvlY;
+int ReturnLvlT;
+int ReturnLvl;
+
+/** Contains the data related to each quest_id. */
+QuestData questlist[MAXQUESTS] = {
+	// clang-format off
+	// _qdlvl,  _qdmultlvl, _qlvlt,          _qdtype,     _qdrnd,  _qslvl,  _qflags,       _qdmsg,        _qlstr
+	{       5,         -1, DTYPE_NONE,      Q_ROCK,      100,      0,       QUEST_SINGLE,  TEXT_INFRA5,   "The Magic Rock"           },
+	{       9,         -1, DTYPE_NONE,      Q_MUSHROOM,  100,      0,       QUEST_SINGLE,  TEXT_MUSH8,    "Black Mushroom"           },
+	{       4,         -1, DTYPE_NONE,      Q_GARBUD,    100,      0,       QUEST_SINGLE,  TEXT_GARBUD1,  "Gharbad The Weak"         },
+	{       8,         -1, DTYPE_NONE,      Q_ZHAR,      100,      0,       QUEST_SINGLE,  TEXT_ZHAR1,    "Zhar the Mad"             },
+	{      14,         -1, DTYPE_NONE,      Q_VEIL,      100,      0,       QUEST_SINGLE,  TEXT_VEIL9,    "Lachdanan"                },
+	{      15,         -1, DTYPE_NONE,      Q_DIABLO,    100,      0,       QUEST_ANY,     TEXT_VILE3,    "Diablo"                   },
+	{       2,          2, DTYPE_NONE,      Q_BUTCHER,   100,      0,       QUEST_ANY,     TEXT_BUTCH9,   "The Butcher"              },
+	{       4,         -1, DTYPE_NONE,      Q_LTBANNER,  100,      0,       QUEST_SINGLE,  TEXT_BANNER2,  "Ogden's Sign"             },
+	{       7,         -1, DTYPE_NONE,      Q_BLIND,     100,      0,       QUEST_SINGLE,  TEXT_BLINDING, "Halls of the Blind"       },
+	{       5,         -1, DTYPE_NONE,      Q_BLOOD,     100,      0,       QUEST_SINGLE,  TEXT_BLOODY,   "Valor"                    },
+	{      10,         -1, DTYPE_NONE,      Q_ANVIL,     100,      0,       QUEST_SINGLE,  TEXT_ANVIL5,   "Anvil of Fury"            },
+	{      13,         -1, DTYPE_NONE,      Q_WARLORD,   100,      0,       QUEST_SINGLE,  TEXT_BLOODWAR, "Warlord of Blood"         },
+	{       3,          3, DTYPE_CATHEDRAL, Q_SKELKING,  100,      1,       QUEST_ANY,     TEXT_KING2,    "The Curse of King Leoric" },
+	{       2,         -1, DTYPE_CAVES,     Q_PWATER,    100,      4,       QUEST_SINGLE,  TEXT_POISON3,  "Poisoned Water Supply"    },
+	{       6,         -1, DTYPE_CATACOMBS, Q_SCHAMB,    100,      2,       QUEST_SINGLE,  TEXT_BONER,    "The Chamber of Bone"      },
+	{      15,         15, DTYPE_CATHEDRAL, Q_BETRAYER,  100,      5,       QUEST_ANY,     TEXT_VILE1,    "Archbishop Lazarus"       },
+#ifdef HELLFIRE
+	{      17,         17, DTYPE_NONE,      Q_GRAVE,     100,      0,       QUEST_ANY,     TEXT_GRAVE7,   "Grave Matters"            },
+	{      9,           9, DTYPE_NONE,      Q_FARMER,    100,      0,       QUEST_ANY,     TEXT_FARMER1,  "Farmer's Orchard"         },
+	{      17,         -1, DTYPE_NONE,      Q_GIRL,      100,      0,       QUEST_SINGLE,  TEXT_GIRL2,    "Little Girl"              },
+	{      19,         -1, DTYPE_NONE,      Q_TRADER,    100,      0,       QUEST_SINGLE,  TEXT_TRADER,   "Wandering Trader"         },
+	{      17,         17, DTYPE_NONE,      Q_DEFILER,   100,      0,       QUEST_ANY,     TEXT_DEFILER1, "The Defiler"              },
+	{      21,         21, DTYPE_NONE,      Q_NAKRUL,    100,      0,       QUEST_ANY,     TEXT_NAKRUL1,  "Na-Krul"                  },
+	{      21,         -1, DTYPE_NONE,      Q_CORNSTN,   100,      0,       QUEST_SINGLE,  TEXT_CORNSTN,  "Cornerstone of the World" },
+	{       9,          9, DTYPE_NONE,      Q_JERSEY,    100,      0,       QUEST_ANY,     TEXT_JERSEY4,  "The Jersey's Jersey"      },
+#endif
+	// clang-format on
+};
+/**
+ * Specifies a delta in X-coordinates from the quest entrance for
+ * which the hover text of the cursor will be visible.
+ */
+char questxoff[7] = { 0, -1, 0, -1, -2, -1, -2 };
+/**
+ * Specifies a delta in Y-coordinates from the quest entrance for
+ * which the hover text of the cursor will be visible.
+ */
+char questyoff[7] = { 0, 0, -1, -1, -1, -2, -2 };
+char *questtrigstr[5] = {
+	"King Leoric's Tomb",
+	"The Chamber of Bone",
+	"Maze",
+	"A Dark Passage",
+	"Unholy Altar"
+};
+/**
+ * A quest group containing the three quests the Butcher,
+ * Ogden's Sign and Gharbad the Weak, which ensures that exactly
+ * two of these three quests appear in any single player game.
+ */
+int QuestGroup1[3] = { Q_BUTCHER, Q_LTBANNER, Q_GARBUD };
+/**
+ * A quest group containing the three quests Halls of the Blind,
+ * the Magic Rock and Valor, which ensures that exactly two of
+ * these three quests appear in any single player game.
+ */
+int QuestGroup2[3] = { Q_BLIND, Q_ROCK, Q_BLOOD };
+/**
+ * A quest group containing the three quests Black Mushroom,
+ * Zhar the Mad and Anvil of Fury, which ensures that exactly
+ * two of these three quests appear in any single player game.
+ */
+int QuestGroup3[3] = { Q_MUSHROOM, Q_ZHAR, Q_ANVIL };
+/**
+ * A quest group containing the two quests Lachdanan and Warlord
+ * of Blood, which ensures that exactly one of these two quests
+ * appears in any single player game.
+ */
+int QuestGroup4[2] = { Q_VEIL, Q_WARLORD };
+
+void InitQuests()
+{
+	int i, initiatedQuests;
+	DWORD z;
+
+	if (gbMaxPlayers == 1) {
+		for (i = 0; i < MAXQUESTS; i++) {
+			quests[i]._qactive = QUEST_NOTAVAIL;
+		}
+	} else {
+		for (i = 0; i < MAXQUESTS; i++) {
+			if (!(questlist[i]._qflags & QUEST_ANY)) {
+				quests[i]._qactive = QUEST_NOTAVAIL;
+			}
+		}
+	}
+
+	questlog = FALSE;
+	PentSpn2Frame = 1;
+	WaterDone = 0;
+	initiatedQuests = 0;
+
+	for (z = 0; z < MAXQUESTS; z++) {
+		if (gbMaxPlayers > 1 && !(questlist[z]._qflags & QUEST_ANY))
+			continue;
+			quests[z]._qtype = questlist[z]._qdtype;
+			if (gbMaxPlayers > 1) {
+				quests[z]._qlevel = questlist[z]._qdmultlvl;
+				if (!delta_quest_inited(initiatedQuests)) {
+					quests[z]._qactive = QUEST_INIT;
+					quests[z]._qvar1 = 0;
+					quests[z]._qlog = FALSE;
+				}
+				initiatedQuests++;
+			} else {
+				quests[z]._qactive = QUEST_INIT;
+				quests[z]._qlevel = questlist[z]._qdlvl;
+				quests[z]._qvar1 = 0;
+				quests[z]._qlog = FALSE;
+			}
+
+			quests[z]._qslvl = questlist[z]._qslvl;
+			quests[z]._qtx = 0;
+			quests[z]._qty = 0;
+			quests[z]._qidx = z;
+			quests[z]._qlvltype = questlist[z]._qlvlt;
+			quests[z]._qvar2 = 0;
+			quests[z]._qmsg = questlist[z]._qdmsg;
+	}
+
+	if (gbMaxPlayers == 1) {
+		SetRndSeed(glSeedTbl[15]);
+		if (random_(0, 2))
+			quests[Q_PWATER]._qactive = QUEST_NOTAVAIL;
+		else
+			quests[Q_SKELKING]._qactive = QUEST_NOTAVAIL;
+
+		quests[QuestGroup1[random_(0, sizeof(QuestGroup1) / sizeof(int))]]._qactive = QUEST_NOTAVAIL;
+		quests[QuestGroup2[random_(0, sizeof(QuestGroup2) / sizeof(int))]]._qactive = QUEST_NOTAVAIL;
+		quests[QuestGroup3[random_(0, sizeof(QuestGroup3) / sizeof(int))]]._qactive = QUEST_NOTAVAIL;
+		quests[QuestGroup4[random_(0, sizeof(QuestGroup4) / sizeof(int))]]._qactive = QUEST_NOTAVAIL;
+	}
+#ifdef _DEBUG
+	if (questdebug != -1)
+		quests[questdebug]._qactive = QUEST_ACTIVE;
+#endif
+
+#ifdef SPAWN
+	for (z = 0; z < MAXQUESTS; z++) {
+		quests[z]._qactive = QUEST_NOTAVAIL;
+	}
+#endif
+
+	if (quests[Q_SKELKING]._qactive == QUEST_NOTAVAIL)
+		quests[Q_SKELKING]._qvar2 = 2;
+	if (quests[Q_ROCK]._qactive == QUEST_NOTAVAIL)
+		quests[Q_ROCK]._qvar2 = 2;
+	quests[Q_LTBANNER]._qvar1 = 1;
+	if (gbMaxPlayers != 1)
+		quests[Q_BETRAYER]._qvar1 = 2;
+}
+
+void CheckQuests()
+{
+#ifndef SPAWN
+	int i, rportx, rporty;
+
+	if (QuestStatus(Q_BETRAYER) && gbMaxPlayers != 1 && quests[Q_BETRAYER]._qvar1 == 2) {
+		AddObject(OBJ_ALTBOY, 2 * setpc_x + 20, 2 * setpc_y + 22);
+		quests[Q_BETRAYER]._qvar1 = 3;
+		NetSendCmdQuest(TRUE, Q_BETRAYER);
+	}
+
+	if (gbMaxPlayers != 1) {
+		return;
+	}
+
+	if (currlevel == quests[Q_BETRAYER]._qlevel
+	    && !setlevel
+	    && quests[Q_BETRAYER]._qvar1 >= 2
+	    && (quests[Q_BETRAYER]._qactive == QUEST_ACTIVE || quests[Q_BETRAYER]._qactive == QUEST_DONE)
+	    && (quests[Q_BETRAYER]._qvar2 == 0 || quests[Q_BETRAYER]._qvar2 == 2)) {
+		quests[Q_BETRAYER]._qtx = 2 * quests[Q_BETRAYER]._qtx + 16;
+		quests[Q_BETRAYER]._qty = 2 * quests[Q_BETRAYER]._qty + 16;
+		rportx = quests[Q_BETRAYER]._qtx;
+		rporty = quests[Q_BETRAYER]._qty;
+		AddMissile(rportx, rporty, rportx, rporty, 0, MIS_RPORTAL, 0, myplr, 0, 0);
+		quests[Q_BETRAYER]._qvar2 = 1;
+		if (quests[Q_BETRAYER]._qactive == QUEST_ACTIVE) {
+			quests[Q_BETRAYER]._qvar1 = 3;
+		}
+	}
+
+	if (quests[Q_BETRAYER]._qactive == QUEST_DONE
+	    && setlevel
+	    && setlvlnum == SL_VILEBETRAYER
+	    && quests[Q_BETRAYER]._qvar2 == 4) {
+		rportx = 35;
+		rporty = 32;
+		AddMissile(rportx, rporty, rportx, rporty, 0, MIS_RPORTAL, 0, myplr, 0, 0);
+		quests[Q_BETRAYER]._qvar2 = 3;
+	}
+
+	if (setlevel) {
+		if (setlvlnum == quests[Q_PWATER]._qslvl
+		    && quests[Q_PWATER]._qactive != QUEST_INIT
+		    && leveltype == quests[Q_PWATER]._qlvltype
+		    && nummonsters == 4
+		    && quests[Q_PWATER]._qactive != QUEST_DONE) {
+			quests[Q_PWATER]._qactive = QUEST_DONE;
+			PlaySfxLoc(IS_QUESTDN, plr[myplr]._px, plr[myplr]._py);
+			LoadPalette("Levels\\L3Data\\L3pwater.pal");
+			WaterDone = 32;
+		}
+		if (WaterDone > 0) {
+			palette_update_quest_palette(WaterDone);
+			WaterDone--;
+		}
+	} else if (plr[myplr]._pmode == PM_STAND) {
+		for (i = 0; i < MAXQUESTS; i++) {
+			if (currlevel == quests[i]._qlevel
+			    && quests[i]._qslvl != 0
+			    && quests[i]._qactive != QUEST_NOTAVAIL
+			    && plr[myplr]._px == quests[i]._qtx
+			    && plr[myplr]._py == quests[i]._qty) {
+				if (quests[i]._qlvltype != DTYPE_NONE) {
+					setlvltype = quests[i]._qlvltype;
+				}
+				StartNewLvl(myplr, WM_DIABSETLVL, quests[i]._qslvl);
+			}
+		}
+	}
+#endif
+}
+
+BOOL ForceQuests()
+{
+#ifndef SPAWN
+	int i, j, qx, qy, ql;
+
+	if (gbMaxPlayers != 1) {
+		return FALSE;
+	}
+
+	for (i = 0; i < MAXQUESTS; i++) {
+
+		if (i != Q_BETRAYER && currlevel == quests[i]._qlevel && quests[i]._qslvl != 0) {
+			ql = quests[quests[i]._qidx]._qslvl - 1;
+			qx = quests[i]._qtx;
+			qy = quests[i]._qty;
+
+			for (j = 0; j < 7; j++) {
+				if (qx + questxoff[j] == cursmx && qy + questyoff[j] == cursmy) {
+					sprintf(infostr, "To %s", questtrigstr[ql]);
+					cursmx = qx;
+					cursmy = qy;
+					return TRUE;
+				}
+			}
+		}
+	}
+#endif
+
+	return FALSE;
+}
+
+BOOL QuestStatus(int i)
+{
+	if (setlevel)
+		return FALSE;
+	if (currlevel != quests[i]._qlevel)
+		return FALSE;
+	if (quests[i]._qactive == QUEST_NOTAVAIL)
+		return FALSE;
+	if (gbMaxPlayers != 1 && !(questlist[i]._qflags & QUEST_ANY))
+		return FALSE;
+	return TRUE;
+}
+
+void CheckQuestKill(int m, BOOL sendmsg)
+{
+#ifndef SPAWN
+	int i, j;
+
+	if (monster[m].MType->mtype == MT_SKING) {
+		quests[Q_SKELKING]._qactive = QUEST_DONE;
+		sfxdelay = 30;
+		if (plr[myplr]._pClass == PC_WARRIOR) {
+			sfxdnum = PS_WARR82;
+		} else if (plr[myplr]._pClass == PC_ROGUE) {
+			sfxdnum = PS_ROGUE82;
+		} else if (plr[myplr]._pClass == PC_SORCERER) {
+			sfxdnum = PS_MAGE82;
+		}
+#ifdef HELLFIRE
+		else if (plr[myplr]._pClass == PC_MONK) {
+			sfxdnum = PS_MONK82;
+		} else if (plr[myplr]._pClass == PC_BARD) {
+			sfxdnum = PS_ROGUE82;
+		} else if (plr[myplr]._pClass == PC_BARBARIAN) {
+			sfxdnum = PS_WARR82;
+		}
+#endif
+		if (sendmsg)
+			NetSendCmdQuest(TRUE, Q_SKELKING);
+
+	} else if (monster[m].MType->mtype == MT_CLEAVER) {
+		quests[Q_BUTCHER]._qactive = QUEST_DONE;
+		sfxdelay = 30;
+		if (plr[myplr]._pClass == PC_WARRIOR) {
+			sfxdnum = PS_WARR80;
+		} else if (plr[myplr]._pClass == PC_ROGUE) {
+			sfxdnum = PS_ROGUE80;
+		} else if (plr[myplr]._pClass == PC_SORCERER) {
+			sfxdnum = PS_MAGE80;
+		}
+#ifdef HELLFIRE
+		else if (plr[myplr]._pClass == PC_MONK) {
+			sfxdnum = PS_MONK80;
+		} else if (plr[myplr]._pClass == PC_BARD) {
+			sfxdnum = PS_ROGUE80;
+		} else if (plr[myplr]._pClass == PC_BARBARIAN) {
+			sfxdnum = PS_WARR80;
+		}
+#endif
+		if (sendmsg)
+			NetSendCmdQuest(TRUE, Q_BUTCHER);
+	} else if (monster[m].mName == UniqMonst[UMT_GARBUD].mName) { //"Gharbad the Weak"
+		quests[Q_GARBUD]._qactive = QUEST_DONE;
+		sfxdelay = 30;
+		if (plr[myplr]._pClass == PC_WARRIOR) {
+			sfxdnum = PS_WARR61;
+		} else if (plr[myplr]._pClass == PC_ROGUE) {
+			sfxdnum = PS_ROGUE61;
+		} else if (plr[myplr]._pClass == PC_SORCERER) {
+			sfxdnum = PS_MAGE61;
+		}
+#ifdef HELLFIRE
+		else if (plr[myplr]._pClass == PC_MONK) {
+			sfxdnum = PS_MONK61;
+		} else if (plr[myplr]._pClass == PC_BARD) {
+			sfxdnum = PS_ROGUE61;
+		} else if (plr[myplr]._pClass == PC_BARBARIAN) {
+			sfxdnum = PS_WARR61;
+		}
+#endif
+	} else if (monster[m].mName == UniqMonst[UMT_ZHAR].mName) { //"Zhar the Mad"
+		quests[Q_ZHAR]._qactive = QUEST_DONE;
+		sfxdelay = 30;
+		if (plr[myplr]._pClass == PC_WARRIOR) {
+			sfxdnum = PS_WARR62;
+		} else if (plr[myplr]._pClass == PC_ROGUE) {
+			sfxdnum = PS_ROGUE62;
+		} else if (plr[myplr]._pClass == PC_SORCERER) {
+			sfxdnum = PS_MAGE62;
+		}
+#ifdef HELLFIRE
+		else if (plr[myplr]._pClass == PC_MONK) {
+			sfxdnum = PS_MONK62;
+		} else if (plr[myplr]._pClass == PC_BARD) {
+			sfxdnum = PS_ROGUE62;
+		} else if (plr[myplr]._pClass == PC_BARBARIAN) {
+			sfxdnum = PS_WARR62;
+		}
+#endif
+	} else if (monster[m].mName == UniqMonst[UMT_LAZURUS].mName && gbMaxPlayers != 1) { //"Arch-Bishop Lazarus"
+		quests[Q_BETRAYER]._qactive = QUEST_DONE;
+		quests[Q_BETRAYER]._qvar1 = 7;
+		sfxdelay = 30;
+		quests[Q_DIABLO]._qactive = QUEST_ACTIVE;
+
+		for (j = 0; j < MAXDUNY; j++) {
+			for (i = 0; i < MAXDUNX; i++) {
+				if (dPiece[i][j] == 370) {
+					trigs[numtrigs]._tx = i;
+					trigs[numtrigs]._ty = j;
+					trigs[numtrigs]._tmsg = WM_DIABNEXTLVL;
+					numtrigs++;
+				}
+			}
+		}
+		if (plr[myplr]._pClass == PC_WARRIOR) {
+			sfxdnum = PS_WARR83;
+		} else if (plr[myplr]._pClass == PC_ROGUE) {
+			sfxdnum = PS_ROGUE83;
+		} else if (plr[myplr]._pClass == PC_SORCERER) {
+			sfxdnum = PS_MAGE83;
+		}
+#ifdef HELLFIRE
+		else if (plr[myplr]._pClass == PC_MONK) {
+			sfxdnum = PS_MONK83;
+		} else if (plr[myplr]._pClass == PC_BARD) {
+			sfxdnum = PS_ROGUE83;
+		} else if (plr[myplr]._pClass == PC_BARBARIAN) {
+			sfxdnum = PS_WARR83;
+		}
+#endif
+		if (sendmsg) {
+			NetSendCmdQuest(TRUE, Q_BETRAYER);
+			NetSendCmdQuest(TRUE, Q_DIABLO);
+		}
+	} else if (monster[m].mName == UniqMonst[UMT_LAZURUS].mName && gbMaxPlayers == 1) { //"Arch-Bishop Lazarus"
+		quests[Q_BETRAYER]._qactive = QUEST_DONE;
+		sfxdelay = 30;
+		InitVPTriggers();
+		quests[Q_BETRAYER]._qvar1 = 7;
+		quests[Q_BETRAYER]._qvar2 = 4;
+		quests[Q_DIABLO]._qactive = QUEST_ACTIVE;
+		AddMissile(35, 32, 35, 32, 0, MIS_RPORTAL, 0, myplr, 0, 0);
+		if (plr[myplr]._pClass == PC_WARRIOR) {
+			sfxdnum = PS_WARR83;
+		} else if (plr[myplr]._pClass == PC_ROGUE) {
+			sfxdnum = PS_ROGUE83;
+		} else if (plr[myplr]._pClass == PC_SORCERER) {
+			sfxdnum = PS_MAGE83;
+		}
+#ifdef HELLFIRE
+		else if (plr[myplr]._pClass == PC_MONK) {
+			sfxdnum = PS_MONK83;
+		} else if (plr[myplr]._pClass == PC_BARD) {
+			sfxdnum = PS_ROGUE83;
+		} else if (plr[myplr]._pClass == PC_BARBARIAN) {
+			sfxdnum = PS_WARR83;
+		}
+#endif
+	} else if (monster[m].mName == UniqMonst[UMT_WARLORD].mName) { //"Warlord of Blood"
+		quests[Q_WARLORD]._qactive = QUEST_DONE;
+		sfxdelay = 30;
+		if (plr[myplr]._pClass == PC_WARRIOR) {
+			sfxdnum = PS_WARR94;
+		} else if (plr[myplr]._pClass == PC_ROGUE) {
+			sfxdnum = PS_ROGUE94;
+		} else if (plr[myplr]._pClass == PC_SORCERER) {
+			sfxdnum = PS_MAGE94;
+		}
+#ifdef HELLFIRE
+		else if (plr[myplr]._pClass == PC_MONK) {
+			sfxdnum = PS_MONK94;
+		} else if (plr[myplr]._pClass == PC_BARD) {
+			sfxdnum = PS_ROGUE94;
+		} else if (plr[myplr]._pClass == PC_BARBARIAN) {
+			sfxdnum = PS_WARR94;
+		}
+#endif
+	}
+#endif
+}
+
+void DrawButcher()
+{
+	int x, y;
+
+	x = 2 * setpc_x + 16;
+	y = 2 * setpc_y + 16;
+	DRLG_RectTrans(x + 3, y + 3, x + 10, y + 10);
+}
+
+void DrawSkelKing(int q, int x, int y)
+{
+	quests[q]._qtx = 2 * x + 28;
+	quests[q]._qty = 2 * y + 23;
+}
+
+void DrawWarLord(int x, int y)
+{
+	int rw, rh;
+	int i, j;
+	BYTE *sp, *setp;
+	int v;
+
+	setp = LoadFileInMem("Levels\\L4Data\\Warlord2.DUN", NULL);
+	rw = *setp;
+	sp = setp + 2;
+	rh = *sp;
+	sp += 2;
+	setpc_w = rw;
+	setpc_h = rh;
+	setpc_x = x;
+	setpc_y = y;
+	for (j = y; j < y + rh; j++) {
+		for (i = x; i < x + rw; i++) {
+			if (*sp != 0) {
+				v = *sp;
+			} else {
+				v = 6;
+			}
+			dungeon[i][j] = v;
+			sp += 2;
+		}
+	}
+	mem_free_dbg(setp);
+}
+
+void DrawSChamber(int q, int x, int y)
+{
+	int i, j;
+	int rw, rh;
+	int xx, yy;
+	BYTE *sp, *setp;
+	int v;
+
+	setp = LoadFileInMem("Levels\\L2Data\\Bonestr1.DUN", NULL);
+	rw = *setp;
+	sp = setp + 2;
+	rh = *sp;
+	sp += 2;
+	setpc_w = rw;
+	setpc_h = rh;
+	setpc_x = x;
+	setpc_y = y;
+	for (j = y; j < y + rh; j++) {
+		for (i = x; i < x + rw; i++) {
+			if (*sp != 0) {
+				v = *sp;
+			} else {
+				v = 3;
+			}
+			dungeon[i][j] = v;
+			sp += 2;
+		}
+	}
+	xx = 2 * x + 22;
+	yy = 2 * y + 23;
+	quests[q]._qtx = xx;
+	quests[q]._qty = yy;
+	mem_free_dbg(setp);
+}
+
+void DrawLTBanner(int x, int y)
+{
+	int rw, rh;
+	int i, j;
+	BYTE *sp, *setp;
+
+	setp = LoadFileInMem("Levels\\L1Data\\Banner1.DUN", NULL);
+	rw = *setp;
+	sp = setp + 2;
+	rh = *sp;
+	sp += 2;
+	setpc_w = rw;
+	setpc_h = rh;
+	setpc_x = x;
+	setpc_y = y;
+	for (j = 0; j < rh; j++) {
+		for (i = 0; i < rw; i++) {
+			if (*sp != 0) {
+				pdungeon[x + i][y + j] = *sp;
+			}
+			sp += 2;
+		}
+	}
+	mem_free_dbg(setp);
+}
+
+void DrawBlind(int x, int y)
+{
+	int rw, rh;
+	int i, j;
+	BYTE *sp, *setp;
+
+	setp = LoadFileInMem("Levels\\L2Data\\Blind1.DUN", NULL);
+	rw = *setp;
+	sp = setp + 2;
+	rh = *sp;
+	sp += 2;
+	setpc_x = x;
+	setpc_y = y;
+	setpc_w = rw;
+	setpc_h = rh;
+	for (j = 0; j < rh; j++) {
+		for (i = 0; i < rw; i++) {
+			if (*sp != 0) {
+				pdungeon[x + i][y + j] = *sp;
+			}
+			sp += 2;
+		}
+	}
+	mem_free_dbg(setp);
+}
+
+void DrawBlood(int x, int y)
+{
+	int rw, rh;
+	int i, j;
+	BYTE *sp, *setp;
+
+	setp = LoadFileInMem("Levels\\L2Data\\Blood2.DUN", NULL);
+	rw = *setp;
+	sp = setp + 2;
+	rh = *sp;
+	sp += 2;
+	setpc_x = x;
+	setpc_y = y;
+	setpc_w = rw;
+	setpc_h = rh;
+	for (j = 0; j < rh; j++) {
+		for (i = 0; i < rw; i++) {
+			if (*sp != 0) {
+				dungeon[x + i][y + j] = *sp;
+			}
+			sp += 2;
+		}
+	}
+	mem_free_dbg(setp);
+}
+
+void DRLG_CheckQuests(int x, int y)
+{
+	int i;
+
+	for (i = 0; i < MAXQUESTS; i++) {
+		if (QuestStatus(i)) {
+			switch (quests[i]._qtype) {
+			case Q_BUTCHER:
+				DrawButcher();
+				break;
+			case Q_LTBANNER:
+				DrawLTBanner(x, y);
+				break;
+			case Q_BLIND:
+				DrawBlind(x, y);
+				break;
+			case Q_BLOOD:
+				DrawBlood(x, y);
+				break;
+			case Q_WARLORD:
+				DrawWarLord(x, y);
+				break;
+			case Q_SKELKING:
+				DrawSkelKing(i, x, y);
+				break;
+			case Q_SCHAMB:
+				DrawSChamber(i, x, y);
+				break;
+			}
+		}
+	}
+}
+
+void SetReturnLvlPos()
+{
+	switch (setlvlnum) {
+	case SL_SKELKING:
+		ReturnLvlX = quests[Q_SKELKING]._qtx + 1;
+		ReturnLvlY = quests[Q_SKELKING]._qty;
+		ReturnLvl = quests[Q_SKELKING]._qlevel;
+		ReturnLvlT = DTYPE_CATHEDRAL;
+		break;
+	case SL_BONECHAMB:
+		ReturnLvlX = quests[Q_SCHAMB]._qtx + 1;
+		ReturnLvlY = quests[Q_SCHAMB]._qty;
+		ReturnLvl = quests[Q_SCHAMB]._qlevel;
+		ReturnLvlT = DTYPE_CATACOMBS;
+		break;
+	case SL_POISONWATER:
+		ReturnLvlX = quests[Q_PWATER]._qtx;
+		ReturnLvlY = quests[Q_PWATER]._qty + 1;
+		ReturnLvl = quests[Q_PWATER]._qlevel;
+		ReturnLvlT = DTYPE_CATHEDRAL;
+		break;
+	case SL_VILEBETRAYER:
+		ReturnLvlX = quests[Q_BETRAYER]._qtx + 1;
+		ReturnLvlY = quests[Q_BETRAYER]._qty - 1;
+		ReturnLvl = quests[Q_BETRAYER]._qlevel;
+		ReturnLvlT = DTYPE_HELL;
+		break;
+	}
+}
+
+void GetReturnLvlPos()
+{
+	if (quests[Q_BETRAYER]._qactive == QUEST_DONE)
+		quests[Q_BETRAYER]._qvar2 = 2;
+	ViewX = ReturnLvlX;
+	ViewY = ReturnLvlY;
+	currlevel = ReturnLvl;
+	leveltype = ReturnLvlT;
+}
+
+void ResyncMPQuests()
+{
+#ifndef SPAWN
+	if (quests[Q_SKELKING]._qactive == QUEST_INIT
+	    && currlevel >= quests[Q_SKELKING]._qlevel - 1
+	    && currlevel <= quests[Q_SKELKING]._qlevel + 1) {
+		quests[Q_SKELKING]._qactive = QUEST_ACTIVE;
+		NetSendCmdQuest(TRUE, Q_SKELKING);
+	}
+	if (quests[Q_BUTCHER]._qactive == QUEST_INIT
+	    && currlevel >= quests[Q_BUTCHER]._qlevel - 1
+	    && currlevel <= quests[Q_BUTCHER]._qlevel + 1) {
+		quests[Q_BUTCHER]._qactive = QUEST_ACTIVE;
+		NetSendCmdQuest(TRUE, Q_BUTCHER);
+	}
+	if (quests[Q_BETRAYER]._qactive == QUEST_INIT && currlevel == quests[Q_BETRAYER]._qlevel - 1) {
+		quests[Q_BETRAYER]._qactive = QUEST_ACTIVE;
+		NetSendCmdQuest(TRUE, Q_BETRAYER);
+	}
+	if (QuestStatus(Q_BETRAYER))
+		AddObject(OBJ_ALTBOY, 2 * setpc_x + 20, 2 * setpc_y + 22);
+#ifdef HELLFIRE
+	if (quests[Q_GRAVE]._qactive == 1 && currlevel == quests[Q_GRAVE]._qlevel - 1) {
+		quests[Q_GRAVE]._qactive = 2;
+		NetSendCmdQuest(TRUE, Q_GRAVE);
+	}
+	if (quests[Q_DEFILER]._qactive == 1 && currlevel == quests[Q_DEFILER]._qlevel - 1) {
+		quests[Q_DEFILER]._qactive = 2;
+		NetSendCmdQuest(TRUE, Q_DEFILER);
+	}
+	if (quests[Q_NAKRUL]._qactive == 1 && currlevel == quests[Q_NAKRUL]._qlevel - 1) {
+		quests[Q_NAKRUL]._qactive = 2;
+		NetSendCmdQuest(TRUE, Q_NAKRUL);
+	}
+	if (quests[Q_JERSEY]._qactive == 1 && currlevel == quests[Q_JERSEY]._qlevel - 1) {
+		quests[Q_JERSEY]._qactive = 2;
+		NetSendCmdQuest(TRUE, Q_JERSEY);
+	}
+#endif
+#endif
+}
+
+void ResyncQuests()
+{
+#ifndef SPAWN
+	int i, tren, x, y;
+
+	if (setlevel && setlvlnum == quests[Q_PWATER]._qslvl && quests[Q_PWATER]._qactive != QUEST_INIT && leveltype == quests[Q_PWATER]._qlvltype) {
+
+		if (quests[Q_PWATER]._qactive == QUEST_DONE)
+			LoadPalette("Levels\\L3Data\\L3pwater.pal");
+		else
+			LoadPalette("Levels\\L3Data\\L3pfoul.pal");
+
+		for (i = 0; i <= 32; i++)
+			palette_update_quest_palette(i);
+	}
+
+	if (QuestStatus(Q_LTBANNER)) {
+		if (quests[Q_LTBANNER]._qvar1 == 1)
+			ObjChangeMapResync(
+			    setpc_w + setpc_x - 2,
+			    setpc_h + setpc_y - 2,
+			    setpc_w + setpc_x + 1,
+			    setpc_h + setpc_y + 1);
+		if (quests[Q_LTBANNER]._qvar1 == 2) {
+			ObjChangeMapResync(
+			    setpc_w + setpc_x - 2,
+			    setpc_h + setpc_y - 2,
+			    setpc_w + setpc_x + 1,
+			    setpc_h + setpc_y + 1);
+			ObjChangeMapResync(setpc_x, setpc_y, (setpc_w >> 1) + setpc_x + 2, (setpc_h >> 1) + setpc_y - 2);
+			for (i = 0; i < nobjects; i++)
+				SyncObjectAnim(objectactive[i]);
+			tren = TransVal;
+			TransVal = 9;
+			DRLG_MRectTrans(setpc_x, setpc_y, (setpc_w >> 1) + setpc_x + 4, setpc_y + (setpc_h >> 1));
+			TransVal = tren;
+		}
+		if (quests[Q_LTBANNER]._qvar1 == 3) {
+			x = setpc_x;
+			y = setpc_y;
+			ObjChangeMapResync(x, y, x + setpc_w + 1, y + setpc_h + 1);
+			for (i = 0; i < nobjects; i++)
+				SyncObjectAnim(objectactive[i]);
+			tren = TransVal;
+			TransVal = 9;
+			DRLG_MRectTrans(setpc_x, setpc_y, (setpc_w >> 1) + setpc_x + 4, setpc_y + (setpc_h >> 1));
+			TransVal = tren;
+		}
+	}
+	if (currlevel == quests[Q_MUSHROOM]._qlevel) {
+		if (quests[Q_MUSHROOM]._qactive == QUEST_INIT && !quests[Q_MUSHROOM]._qvar1) {
+			SpawnQuestItem(IDI_FUNGALTM, 0, 0, 5, 1);
+			quests[Q_MUSHROOM]._qvar1 = QS_TOMESPAWNED;
+		} else {
+			if (quests[Q_MUSHROOM]._qactive == QUEST_ACTIVE) {
+				if (quests[Q_MUSHROOM]._qvar1 >= QS_MUSHGIVEN) {
+					Qtalklist[TOWN_WITCH]._qblkm = -1;
+					Qtalklist[TOWN_HEALER]._qblkm = TEXT_MUSH3;
+				} else if (quests[Q_MUSHROOM]._qvar1 >= QS_BRAINGIVEN) {
+					Qtalklist[TOWN_HEALER]._qblkm = -1;
+				}
+			}
+		}
+	}
+	if (currlevel == quests[Q_VEIL]._qlevel + 1 && quests[Q_VEIL]._qactive == QUEST_ACTIVE && !quests[Q_VEIL]._qvar1) {
+		quests[Q_VEIL]._qvar1 = 1;
+		SpawnQuestItem(IDI_GLDNELIX, 0, 0, 5, 1);
+	}
+	if (setlevel && setlvlnum == SL_VILEBETRAYER) {
+		if (quests[Q_BETRAYER]._qvar1 >= 4)
+			ObjChangeMapResync(1, 11, 20, 18);
+		if (quests[Q_BETRAYER]._qvar1 >= 6)
+			ObjChangeMapResync(1, 18, 20, 24);
+		if (quests[Q_BETRAYER]._qvar1 >= 7)
+			InitVPTriggers();
+		for (i = 0; i < nobjects; i++)
+			SyncObjectAnim(objectactive[i]);
+	}
+	if (currlevel == quests[Q_BETRAYER]._qlevel
+	    && !setlevel
+	    && (quests[Q_BETRAYER]._qvar2 == 1 || quests[Q_BETRAYER]._qvar2 >= 3)
+	    && (quests[Q_BETRAYER]._qactive == QUEST_ACTIVE || quests[Q_BETRAYER]._qactive == QUEST_DONE)) {
+		quests[Q_BETRAYER]._qvar2 = 2;
+	}
+#endif
+}
+
+void PrintQLString(int x, int y, BOOL cjustflag, char *str, int col)
+{
+	int len, width, i, k, sx, sy;
+	BYTE c;
+
+	sx = x + 32 + SCREEN_X;
+	sy = y * 12 + 44 + SCREEN_Y;
+	len = strlen(str);
+	k = 0;
+	if (cjustflag) {
+		width = 0;
+		for (i = 0; i < len; i++)
+			width += fontkern[fontframe[gbFontTransTbl[(BYTE)str[i]]]] + 1;
+		if (width < 257)
+			k = (257 - width) >> 1;
+		sx += k;
+	}
+	if (qline == y) {
+		CelDraw(cjustflag ? x + k + 12 + SCREEN_X : x + 12 + SCREEN_X, sy + 1, pSPentSpn2Cels, PentSpn2Frame, 12);
+	}
+	for (i = 0; i < len; i++) {
+		c = fontframe[gbFontTransTbl[(BYTE)str[i]]];
+		k += fontkern[c] + 1;
+		if (c && k <= 257) {
+			PrintChar(sx, sy, c, col);
+		}
+		sx += fontkern[c] + 1;
+	}
+	if (qline == y) {
+		CelDraw(cjustflag ? x + k + 36 + SCREEN_X : 276 + SCREEN_X - x, sy + 1, pSPentSpn2Cels, PentSpn2Frame, 12);
+	}
+}
+
+void DrawQuestLog()
+{
+	int y, i;
+
+	PrintQLString(0, 2, TRUE, "Quest Log", 3);
+	CelDraw(SCREEN_X, SCREEN_Y + 351, pQLogCel, 1, SPANEL_WIDTH);
+	y = qtopline;
+	for (i = 0; i < numqlines; i++) {
+		PrintQLString(0, y, TRUE, questlist[qlist[i]]._qlstr, 0);
+		y += 2;
+	}
+	PrintQLString(0, 22, TRUE, "Close Quest Log", 0);
+	PentSpn2Spin();
+}
+
+void StartQuestlog()
+{
+	DWORD i;
+
+	numqlines = 0;
+	for (i = 0; i < MAXQUESTS; i++) {
+		if (quests[i]._qactive == QUEST_ACTIVE && quests[i]._qlog) {
+			qlist[numqlines] = i;
+			numqlines++;
+		}
+	}
+	if (numqlines > 5) {
+		qtopline = 5 - (numqlines >> 1);
+	} else {
+		qtopline = 8;
+	}
+	qline = 22;
+	if (numqlines != 0)
+		qline = qtopline;
+	questlog = TRUE;
+	PentSpn2Frame = 1;
+}
+
+void QuestlogUp()
+{
+	if (numqlines) {
+		if (qline == qtopline) {
+			qline = 22;
+		} else if (qline == 22) {
+			qline = qtopline + 2 * numqlines - 2;
+		} else {
+			qline -= 2;
+		}
+		PlaySFX(IS_TITLEMOV);
+	}
+}
+
+void QuestlogDown()
+{
+	if (numqlines) {
+		if (qline == 22) {
+			qline = qtopline;
+		} else if (qline == qtopline + 2 * numqlines - 2) {
+			qline = 22;
+		} else {
+			qline += 2;
+		}
+		PlaySFX(IS_TITLEMOV);
+	}
+}
+
+void QuestlogEnter()
+{
+	PlaySFX(IS_TITLSLCT);
+	if (numqlines && qline != 22)
+		InitQTextMsg(quests[qlist[(qline - qtopline) >> 1]]._qmsg);
+	questlog = FALSE;
+}
+
+void QuestlogESC()
+{
+	int y, i;
+
+	y = (MouseY - 32) / 12;
+	if (numqlines) {
+		for (i = 0; i < numqlines; i++) {
+			if (y == qtopline + 2 * i) {
+				qline = y;
+				QuestlogEnter();
+			}
+		}
+	}
+	if (y == 22) {
+		qline = 22;
+		QuestlogEnter();
+	}
+}
+
+void SetMultiQuest(int q, int s, int l, int v1)
+{
+#ifndef SPAWN
+	if (quests[q]._qactive != QUEST_DONE) {
+		if (s > quests[q]._qactive)
+			quests[q]._qactive = s;
+		quests[q]._qlog |= l;
+		if (v1 > quests[q]._qvar1)
+			quests[q]._qvar1 = v1;
+	}
+#endif
+}
+
+DEVILUTION_END_NAMESPACE