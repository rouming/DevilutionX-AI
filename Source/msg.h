/**
 * @file msg.h
 *
 * Interface of function for sending and reciving network messages.
 */
#pragma once

#include <stdint.h>

#include "quests.h"

namespace devilution {

enum _cmd_id : uint8_t {
	CMD_STAND,
	CMD_WALKXY,
	CMD_ACK_PLRINFO,
	CMD_ADDSTR,
	CMD_ADDMAG,
	CMD_ADDDEX,
	CMD_ADDVIT,
	CMD_SBSPELL,
	CMD_GETITEM,
	CMD_AGETITEM,
	CMD_PUTITEM,
	CMD_RESPAWNITEM,
	CMD_ATTACKXY,
	CMD_RATTACKXY,
	CMD_SPELLXY,
	CMD_TSPELLXY,
	CMD_OPOBJXY,
	CMD_DISARMXY,
	CMD_ATTACKID,
	CMD_ATTACKPID,
	CMD_RATTACKID,
	CMD_RATTACKPID,
	CMD_SPELLID,
	CMD_SPELLPID,
	CMD_TSPELLID,
	CMD_TSPELLPID,
	CMD_RESURRECT,
	CMD_OPOBJT,
	CMD_KNOCKBACK,
	CMD_TALKXY,
	CMD_NEWLVL,
	CMD_WARP,
	CMD_CHEAT_EXPERIENCE,
	CMD_CHEAT_SPELL_LEVEL,
	CMD_DEBUG,
	CMD_SYNCDATA,
	CMD_MONSTDEATH,
	CMD_MONSTDAMAGE,
	CMD_PLRDEAD,
	CMD_REQUESTGITEM,
	CMD_REQUESTAGITEM,
	CMD_GOTOGETITEM,
	CMD_GOTOAGETITEM,
	CMD_OPENDOOR,
	CMD_CLOSEDOOR,
	CMD_OPERATEOBJ,
	CMD_PLROPOBJ,
	CMD_BREAKOBJ,
	CMD_CHANGEPLRITEMS,
	CMD_DELPLRITEMS,
	CMD_PLRDAMAGE,
	CMD_PLRLEVEL,
	CMD_DROPITEM,
	CMD_PLAYER_JOINLEVEL,
	CMD_SEND_PLRINFO,
	CMD_SATTACKXY,
	CMD_ACTIVATEPORTAL,
	CMD_DEACTIVATEPORTAL,
	CMD_DLEVEL_0,
	CMD_DLEVEL_1,
	CMD_DLEVEL_2,
	CMD_DLEVEL_3,
	CMD_DLEVEL_4,
	CMD_DLEVEL_5,
	CMD_DLEVEL_6,
	CMD_DLEVEL_7,
	CMD_DLEVEL_8,
	CMD_DLEVEL_9,
	CMD_DLEVEL_10,
	CMD_DLEVEL_11,
	CMD_DLEVEL_12,
	CMD_DLEVEL_13,
	CMD_DLEVEL_14,
	CMD_DLEVEL_15,
	CMD_DLEVEL_16,
	CMD_DLEVEL_17,
	CMD_DLEVEL_18,
	CMD_DLEVEL_19,
	CMD_DLEVEL_20,
	CMD_DLEVEL_21,
	CMD_DLEVEL_22,
	CMD_DLEVEL_23,
	CMD_DLEVEL_24,
	CMD_DLEVEL_JUNK,
	CMD_DLEVEL_END,
	CMD_HEALOTHER,
	CMD_STRING,
	CMD_SETSTR,
	CMD_SETMAG,
	CMD_SETDEX,
	CMD_SETVIT,
	CMD_RETOWN,
	CMD_SPELLXYD,
	CMD_ITEMEXTRA,
	CMD_SYNCPUTITEM,
	CMD_KILLGOLEM,
	CMD_SYNCQUEST,
	CMD_ENDSHIELD,
	CMD_AWAKEGOLEM,
	CMD_NOVA,
	CMD_SETSHIELD,
	CMD_REMSHIELD,
	CMD_REFLECT,
	CMD_NAKRUL,
	CMD_OPENHIVE,
	CMD_OPENCRYPT,
	FAKE_CMD_SETID,
	FAKE_CMD_DROPID,
	NUM_CMDS,
	CMD_INVALID = 0xFF,
};

#pragma pack(push, 1)
struct TCmd {
	_cmd_id bCmd;
};

struct TCmdLoc {
	_cmd_id bCmd;
	Uint8 x;
	Uint8 y;
};

struct TCmdLocParam1 {
	_cmd_id bCmd;
	Uint8 x;
	Uint8 y;
	Uint16 wParam1;
};

struct TCmdLocParam2 {
	_cmd_id bCmd;
	Uint8 x;
	Uint8 y;
	Uint16 wParam1;
	Uint16 wParam2;
};

struct TCmdLocParam3 {
	_cmd_id bCmd;
	Uint8 x;
	Uint8 y;
	Uint16 wParam1;
	Uint16 wParam2;
	Uint16 wParam3;
};

struct TCmdParam1 {
	_cmd_id bCmd;
	Uint16 wParam1;
};

struct TCmdParam2 {
	_cmd_id bCmd;
	Uint16 wParam1;
	Uint16 wParam2;
};

struct TCmdParam3 {
	_cmd_id bCmd;
	Uint16 wParam1;
	Uint16 wParam2;
	Uint16 wParam3;
};

struct TCmdGolem {
	_cmd_id bCmd;
	Uint8 _mx;
	Uint8 _my;
	Uint8 _mdir;
	Sint8 _menemy;
	Sint32 _mhitpoints;
	Uint8 _currlevel;
};

struct TCmdQuest {
	_cmd_id bCmd;
	Uint8 q;
	quest_state qstate;
	Uint8 qlog;
	Uint8 qvar1;
};

struct TCmdGItem {
	_cmd_id bCmd;
	Uint8 bMaster;
	Uint8 bPnum;
	Uint8 bCursitem;
	Uint8 bLevel;
	Uint8 x;
	Uint8 y;
	Uint16 wIndx;
	Uint16 wCI;
	Sint32 dwSeed;
	Uint8 bId;
	Uint8 bDur;
	Uint8 bMDur;
	Uint8 bCh;
	Uint8 bMCh;
	Uint16 wValue;
	Uint32 dwBuff;
	Sint32 dwTime;
	Uint16 wToHit;
	Uint16 wMaxDam;
	Uint8 bMinStr;
	Uint8 bMinMag;
	Uint8 bMinDex;
<<<<<<< HEAD
	Uint8 bAC;
};
=======
	Sint16 bAC;
} TCmdGItem;
>>>>>>> 3e61cb82

struct TCmdPItem {
	_cmd_id bCmd;
	Uint8 x;
	Uint8 y;
	Uint16 wIndx;
	Uint16 wCI;
	Sint32 dwSeed;
	Uint8 bId;
	Uint8 bDur;
	Uint8 bMDur;
	Uint8 bCh;
	Uint8 bMCh;
	Uint16 wValue;
	Uint32 dwBuff;
	Uint16 wToHit;
	Uint16 wMaxDam;
	Uint8 bMinStr;
	Uint8 bMinMag;
	Uint8 bMinDex;
<<<<<<< HEAD
	Uint8 bAC;
};
=======
	Sint16 bAC;
} TCmdPItem;
>>>>>>> 3e61cb82

struct TCmdChItem {
	_cmd_id bCmd;
	Uint8 bLoc;
	Uint16 wIndx;
	Uint16 wCI;
	Sint32 dwSeed;
	Uint8 bId;
	Uint32 dwBuff;
};

struct TCmdDelItem {
	_cmd_id bCmd;
	Uint8 bLoc;
};

struct TCmdDamage {
	_cmd_id bCmd;
	Uint8 bPlr;
	Uint32 dwDam;
};

struct TCmdMonDamage {
	_cmd_id bCmd;
	Uint16 wMon;
	Uint32 dwDam;
};

struct TCmdPlrInfoHdr {
	_cmd_id bCmd;
	Uint16 wOffset;
	Uint16 wBytes;
};

struct TCmdString {
	_cmd_id bCmd;
	char str[MAX_SEND_STR_LEN];
};

struct TFakeCmdPlr {
	_cmd_id bCmd;
	Uint8 bPlr;
};

struct TFakeDropPlr {
	_cmd_id bCmd;
	Uint8 bPlr;
	Uint32 dwReason;
};

struct TSyncHeader {
	_cmd_id bCmd;
	Uint8 bLevel;
	Uint16 wLen;
	Uint8 bObjId;
	Uint8 bObjCmd;
	Uint8 bItemI;
	Uint8 bItemX;
	Uint8 bItemY;
	Uint16 wItemIndx;
	Uint16 wItemCI;
	Uint32 dwItemSeed;
	Uint8 bItemId;
	Uint8 bItemDur;
	Uint8 bItemMDur;
	Uint8 bItemCh;
	Uint8 bItemMCh;
	Uint16 wItemVal;
	Uint32 dwItemBuff;
	Uint8 bPInvLoc;
	Uint16 wPInvIndx;
	Uint16 wPInvCI;
	Uint32 dwPInvSeed;
	Uint8 bPInvId;
	Uint16 wToHit;
	Uint16 wMaxDam;
	Uint8 bMinStr;
	Uint8 bMinMag;
	Uint8 bMinDex;
	Uint8 bAC;
};

struct TSyncMonster {
	Uint8 _mndx;
	Uint8 _mx;
	Uint8 _my;
	Uint8 _menemy;
	Uint8 _mdelta;
};

struct TPktHdr {
	Uint8 px;
	Uint8 py;
	Uint8 targx;
	Uint8 targy;
	Sint32 php;
	Sint32 pmhp;
	Uint8 bstr;
	Uint8 bmag;
	Uint8 bdex;
	Uint16 wCheck;
	Uint16 wLen;
};

struct TPkt {
	TPktHdr hdr;
	Uint8 body[493];
};

struct DMonsterStr {
	Uint8 _mx;
	Uint8 _my;
	Uint8 _mdir;
	Uint8 _menemy;
	Uint8 _mactive;
	Sint32 _mhitpoints;
};

struct DObjectStr {
	_cmd_id bCmd;
};

struct DLevel {
	TCmdPItem item[MAXITEMS];
	DObjectStr object[MAXOBJECTS];
	DMonsterStr monster[MAXMONSTERS];
};

struct LocalLevel {
	Uint8 automapsv[DMAXX][DMAXY];
};

struct DPortal {
	Uint8 x;
	Uint8 y;
	Uint8 level;
	Uint8 ltype;
	Uint8 setlvl;
};

struct MultiQuests {
	quest_state qstate;
	Uint8 qlog;
	Uint8 qvar1;
};

struct DJunk {
	DPortal portal[MAXPORTAL];
	MultiQuests quests[MAXMULTIQUESTS];
};
#pragma pack(pop)

#pragma pack(push, 1)
struct TMegaPkt {
	struct TMegaPkt *pNext;
	Uint32 dwSpaceLeft;
	Uint8 data[32000];
};
#pragma pack(pop)

struct TBuffer {
	Uint32 dwNextWriteOffset;
	Uint8 bData[4096];
};

extern bool deltaload;
extern BYTE gbBufferMsgs;
extern int dwRecCount;

void msg_send_drop_pkt(int pnum, int reason);
bool msg_wait_resync();
void run_delta_info();
void DeltaExportData(int pnum);
void delta_init();
void delta_kill_monster(int mi, BYTE x, BYTE y, BYTE bLevel);
void delta_monster_hp(int mi, int hp, BYTE bLevel);
void delta_sync_monster(const TSyncMonster *pSync, BYTE bLevel);
bool delta_portal_inited(int i);
bool delta_quest_inited(int i);
void DeltaAddItem(int ii);
void DeltaSaveLevel();
void DeltaLoadLevel();
void NetSendCmd(bool bHiPri, _cmd_id bCmd);
void NetSendCmdGolem(BYTE mx, BYTE my, BYTE dir, BYTE menemy, int hp, BYTE cl);
void NetSendCmdLoc(bool bHiPri, _cmd_id bCmd, BYTE x, BYTE y);
void NetSendCmdLocParam1(bool bHiPri, _cmd_id bCmd, BYTE x, BYTE y, WORD wParam1);
void NetSendCmdLocParam2(bool bHiPri, _cmd_id bCmd, BYTE x, BYTE y, WORD wParam1, WORD wParam2);
void NetSendCmdLocParam3(bool bHiPri, _cmd_id bCmd, BYTE x, BYTE y, WORD wParam1, WORD wParam2, WORD wParam3);
void NetSendCmdParam1(bool bHiPri, _cmd_id bCmd, WORD wParam1);
void NetSendCmdParam2(bool bHiPri, _cmd_id bCmd, WORD wParam1, WORD wParam2);
void NetSendCmdParam3(bool bHiPri, _cmd_id bCmd, WORD wParam1, WORD wParam2, WORD wParam3);
void NetSendCmdQuest(bool bHiPri, BYTE q);
void NetSendCmdGItem(bool bHiPri, _cmd_id bCmd, BYTE mast, BYTE pnum, BYTE ii);
void NetSendCmdPItem(bool bHiPri, _cmd_id bCmd, BYTE x, BYTE y);
void NetSendCmdChItem(bool bHiPri, BYTE bLoc);
void NetSendCmdDelItem(bool bHiPri, BYTE bLoc);
void NetSendCmdDItem(bool bHiPri, int ii);
void NetSendCmdDamage(bool bHiPri, BYTE bPlr, DWORD dwDam);
void NetSendCmdMonDmg(bool bHiPri, WORD bMon, DWORD dwDam);
void NetSendCmdString(int pmask, const char *pszStr);
void delta_close_portal(int pnum);
DWORD ParseCmd(int pnum, TCmd *pCmd);

}
<|MERGE_RESOLUTION|>--- conflicted
+++ resolved
@@ -1,459 +1,449 @@
-/**
- * @file msg.h
- *
- * Interface of function for sending and reciving network messages.
- */
-#pragma once
-
-#include <stdint.h>
-
-#include "quests.h"
-
-namespace devilution {
-
-enum _cmd_id : uint8_t {
-	CMD_STAND,
-	CMD_WALKXY,
-	CMD_ACK_PLRINFO,
-	CMD_ADDSTR,
-	CMD_ADDMAG,
-	CMD_ADDDEX,
-	CMD_ADDVIT,
-	CMD_SBSPELL,
-	CMD_GETITEM,
-	CMD_AGETITEM,
-	CMD_PUTITEM,
-	CMD_RESPAWNITEM,
-	CMD_ATTACKXY,
-	CMD_RATTACKXY,
-	CMD_SPELLXY,
-	CMD_TSPELLXY,
-	CMD_OPOBJXY,
-	CMD_DISARMXY,
-	CMD_ATTACKID,
-	CMD_ATTACKPID,
-	CMD_RATTACKID,
-	CMD_RATTACKPID,
-	CMD_SPELLID,
-	CMD_SPELLPID,
-	CMD_TSPELLID,
-	CMD_TSPELLPID,
-	CMD_RESURRECT,
-	CMD_OPOBJT,
-	CMD_KNOCKBACK,
-	CMD_TALKXY,
-	CMD_NEWLVL,
-	CMD_WARP,
-	CMD_CHEAT_EXPERIENCE,
-	CMD_CHEAT_SPELL_LEVEL,
-	CMD_DEBUG,
-	CMD_SYNCDATA,
-	CMD_MONSTDEATH,
-	CMD_MONSTDAMAGE,
-	CMD_PLRDEAD,
-	CMD_REQUESTGITEM,
-	CMD_REQUESTAGITEM,
-	CMD_GOTOGETITEM,
-	CMD_GOTOAGETITEM,
-	CMD_OPENDOOR,
-	CMD_CLOSEDOOR,
-	CMD_OPERATEOBJ,
-	CMD_PLROPOBJ,
-	CMD_BREAKOBJ,
-	CMD_CHANGEPLRITEMS,
-	CMD_DELPLRITEMS,
-	CMD_PLRDAMAGE,
-	CMD_PLRLEVEL,
-	CMD_DROPITEM,
-	CMD_PLAYER_JOINLEVEL,
-	CMD_SEND_PLRINFO,
-	CMD_SATTACKXY,
-	CMD_ACTIVATEPORTAL,
-	CMD_DEACTIVATEPORTAL,
-	CMD_DLEVEL_0,
-	CMD_DLEVEL_1,
-	CMD_DLEVEL_2,
-	CMD_DLEVEL_3,
-	CMD_DLEVEL_4,
-	CMD_DLEVEL_5,
-	CMD_DLEVEL_6,
-	CMD_DLEVEL_7,
-	CMD_DLEVEL_8,
-	CMD_DLEVEL_9,
-	CMD_DLEVEL_10,
-	CMD_DLEVEL_11,
-	CMD_DLEVEL_12,
-	CMD_DLEVEL_13,
-	CMD_DLEVEL_14,
-	CMD_DLEVEL_15,
-	CMD_DLEVEL_16,
-	CMD_DLEVEL_17,
-	CMD_DLEVEL_18,
-	CMD_DLEVEL_19,
-	CMD_DLEVEL_20,
-	CMD_DLEVEL_21,
-	CMD_DLEVEL_22,
-	CMD_DLEVEL_23,
-	CMD_DLEVEL_24,
-	CMD_DLEVEL_JUNK,
-	CMD_DLEVEL_END,
-	CMD_HEALOTHER,
-	CMD_STRING,
-	CMD_SETSTR,
-	CMD_SETMAG,
-	CMD_SETDEX,
-	CMD_SETVIT,
-	CMD_RETOWN,
-	CMD_SPELLXYD,
-	CMD_ITEMEXTRA,
-	CMD_SYNCPUTITEM,
-	CMD_KILLGOLEM,
-	CMD_SYNCQUEST,
-	CMD_ENDSHIELD,
-	CMD_AWAKEGOLEM,
-	CMD_NOVA,
-	CMD_SETSHIELD,
-	CMD_REMSHIELD,
-	CMD_REFLECT,
-	CMD_NAKRUL,
-	CMD_OPENHIVE,
-	CMD_OPENCRYPT,
-	FAKE_CMD_SETID,
-	FAKE_CMD_DROPID,
-	NUM_CMDS,
-	CMD_INVALID = 0xFF,
-};
-
-#pragma pack(push, 1)
-struct TCmd {
-	_cmd_id bCmd;
-};
-
-struct TCmdLoc {
-	_cmd_id bCmd;
-	Uint8 x;
-	Uint8 y;
-};
-
-struct TCmdLocParam1 {
-	_cmd_id bCmd;
-	Uint8 x;
-	Uint8 y;
-	Uint16 wParam1;
-};
-
-struct TCmdLocParam2 {
-	_cmd_id bCmd;
-	Uint8 x;
-	Uint8 y;
-	Uint16 wParam1;
-	Uint16 wParam2;
-};
-
-struct TCmdLocParam3 {
-	_cmd_id bCmd;
-	Uint8 x;
-	Uint8 y;
-	Uint16 wParam1;
-	Uint16 wParam2;
-	Uint16 wParam3;
-};
-
-struct TCmdParam1 {
-	_cmd_id bCmd;
-	Uint16 wParam1;
-};
-
-struct TCmdParam2 {
-	_cmd_id bCmd;
-	Uint16 wParam1;
-	Uint16 wParam2;
-};
-
-struct TCmdParam3 {
-	_cmd_id bCmd;
-	Uint16 wParam1;
-	Uint16 wParam2;
-	Uint16 wParam3;
-};
-
-struct TCmdGolem {
-	_cmd_id bCmd;
-	Uint8 _mx;
-	Uint8 _my;
-	Uint8 _mdir;
-	Sint8 _menemy;
-	Sint32 _mhitpoints;
-	Uint8 _currlevel;
-};
-
-struct TCmdQuest {
-	_cmd_id bCmd;
-	Uint8 q;
-	quest_state qstate;
-	Uint8 qlog;
-	Uint8 qvar1;
-};
-
-struct TCmdGItem {
-	_cmd_id bCmd;
-	Uint8 bMaster;
-	Uint8 bPnum;
-	Uint8 bCursitem;
-	Uint8 bLevel;
-	Uint8 x;
-	Uint8 y;
-	Uint16 wIndx;
-	Uint16 wCI;
-	Sint32 dwSeed;
-	Uint8 bId;
-	Uint8 bDur;
-	Uint8 bMDur;
-	Uint8 bCh;
-	Uint8 bMCh;
-	Uint16 wValue;
-	Uint32 dwBuff;
-	Sint32 dwTime;
-	Uint16 wToHit;
-	Uint16 wMaxDam;
-	Uint8 bMinStr;
-	Uint8 bMinMag;
-	Uint8 bMinDex;
-<<<<<<< HEAD
-	Uint8 bAC;
-};
-=======
-	Sint16 bAC;
-} TCmdGItem;
->>>>>>> 3e61cb82
-
-struct TCmdPItem {
-	_cmd_id bCmd;
-	Uint8 x;
-	Uint8 y;
-	Uint16 wIndx;
-	Uint16 wCI;
-	Sint32 dwSeed;
-	Uint8 bId;
-	Uint8 bDur;
-	Uint8 bMDur;
-	Uint8 bCh;
-	Uint8 bMCh;
-	Uint16 wValue;
-	Uint32 dwBuff;
-	Uint16 wToHit;
-	Uint16 wMaxDam;
-	Uint8 bMinStr;
-	Uint8 bMinMag;
-	Uint8 bMinDex;
-<<<<<<< HEAD
-	Uint8 bAC;
-};
-=======
-	Sint16 bAC;
-} TCmdPItem;
->>>>>>> 3e61cb82
-
-struct TCmdChItem {
-	_cmd_id bCmd;
-	Uint8 bLoc;
-	Uint16 wIndx;
-	Uint16 wCI;
-	Sint32 dwSeed;
-	Uint8 bId;
-	Uint32 dwBuff;
-};
-
-struct TCmdDelItem {
-	_cmd_id bCmd;
-	Uint8 bLoc;
-};
-
-struct TCmdDamage {
-	_cmd_id bCmd;
-	Uint8 bPlr;
-	Uint32 dwDam;
-};
-
-struct TCmdMonDamage {
-	_cmd_id bCmd;
-	Uint16 wMon;
-	Uint32 dwDam;
-};
-
-struct TCmdPlrInfoHdr {
-	_cmd_id bCmd;
-	Uint16 wOffset;
-	Uint16 wBytes;
-};
-
-struct TCmdString {
-	_cmd_id bCmd;
-	char str[MAX_SEND_STR_LEN];
-};
-
-struct TFakeCmdPlr {
-	_cmd_id bCmd;
-	Uint8 bPlr;
-};
-
-struct TFakeDropPlr {
-	_cmd_id bCmd;
-	Uint8 bPlr;
-	Uint32 dwReason;
-};
-
-struct TSyncHeader {
-	_cmd_id bCmd;
-	Uint8 bLevel;
-	Uint16 wLen;
-	Uint8 bObjId;
-	Uint8 bObjCmd;
-	Uint8 bItemI;
-	Uint8 bItemX;
-	Uint8 bItemY;
-	Uint16 wItemIndx;
-	Uint16 wItemCI;
-	Uint32 dwItemSeed;
-	Uint8 bItemId;
-	Uint8 bItemDur;
-	Uint8 bItemMDur;
-	Uint8 bItemCh;
-	Uint8 bItemMCh;
-	Uint16 wItemVal;
-	Uint32 dwItemBuff;
-	Uint8 bPInvLoc;
-	Uint16 wPInvIndx;
-	Uint16 wPInvCI;
-	Uint32 dwPInvSeed;
-	Uint8 bPInvId;
-	Uint16 wToHit;
-	Uint16 wMaxDam;
-	Uint8 bMinStr;
-	Uint8 bMinMag;
-	Uint8 bMinDex;
-	Uint8 bAC;
-};
-
-struct TSyncMonster {
-	Uint8 _mndx;
-	Uint8 _mx;
-	Uint8 _my;
-	Uint8 _menemy;
-	Uint8 _mdelta;
-};
-
-struct TPktHdr {
-	Uint8 px;
-	Uint8 py;
-	Uint8 targx;
-	Uint8 targy;
-	Sint32 php;
-	Sint32 pmhp;
-	Uint8 bstr;
-	Uint8 bmag;
-	Uint8 bdex;
-	Uint16 wCheck;
-	Uint16 wLen;
-};
-
-struct TPkt {
-	TPktHdr hdr;
-	Uint8 body[493];
-};
-
-struct DMonsterStr {
-	Uint8 _mx;
-	Uint8 _my;
-	Uint8 _mdir;
-	Uint8 _menemy;
-	Uint8 _mactive;
-	Sint32 _mhitpoints;
-};
-
-struct DObjectStr {
-	_cmd_id bCmd;
-};
-
-struct DLevel {
-	TCmdPItem item[MAXITEMS];
-	DObjectStr object[MAXOBJECTS];
-	DMonsterStr monster[MAXMONSTERS];
-};
-
-struct LocalLevel {
-	Uint8 automapsv[DMAXX][DMAXY];
-};
-
-struct DPortal {
-	Uint8 x;
-	Uint8 y;
-	Uint8 level;
-	Uint8 ltype;
-	Uint8 setlvl;
-};
-
-struct MultiQuests {
-	quest_state qstate;
-	Uint8 qlog;
-	Uint8 qvar1;
-};
-
-struct DJunk {
-	DPortal portal[MAXPORTAL];
-	MultiQuests quests[MAXMULTIQUESTS];
-};
-#pragma pack(pop)
-
-#pragma pack(push, 1)
-struct TMegaPkt {
-	struct TMegaPkt *pNext;
-	Uint32 dwSpaceLeft;
-	Uint8 data[32000];
-};
-#pragma pack(pop)
-
-struct TBuffer {
-	Uint32 dwNextWriteOffset;
-	Uint8 bData[4096];
-};
-
-extern bool deltaload;
-extern BYTE gbBufferMsgs;
-extern int dwRecCount;
-
-void msg_send_drop_pkt(int pnum, int reason);
-bool msg_wait_resync();
-void run_delta_info();
-void DeltaExportData(int pnum);
-void delta_init();
-void delta_kill_monster(int mi, BYTE x, BYTE y, BYTE bLevel);
-void delta_monster_hp(int mi, int hp, BYTE bLevel);
-void delta_sync_monster(const TSyncMonster *pSync, BYTE bLevel);
-bool delta_portal_inited(int i);
-bool delta_quest_inited(int i);
-void DeltaAddItem(int ii);
-void DeltaSaveLevel();
-void DeltaLoadLevel();
-void NetSendCmd(bool bHiPri, _cmd_id bCmd);
-void NetSendCmdGolem(BYTE mx, BYTE my, BYTE dir, BYTE menemy, int hp, BYTE cl);
-void NetSendCmdLoc(bool bHiPri, _cmd_id bCmd, BYTE x, BYTE y);
-void NetSendCmdLocParam1(bool bHiPri, _cmd_id bCmd, BYTE x, BYTE y, WORD wParam1);
-void NetSendCmdLocParam2(bool bHiPri, _cmd_id bCmd, BYTE x, BYTE y, WORD wParam1, WORD wParam2);
-void NetSendCmdLocParam3(bool bHiPri, _cmd_id bCmd, BYTE x, BYTE y, WORD wParam1, WORD wParam2, WORD wParam3);
-void NetSendCmdParam1(bool bHiPri, _cmd_id bCmd, WORD wParam1);
-void NetSendCmdParam2(bool bHiPri, _cmd_id bCmd, WORD wParam1, WORD wParam2);
-void NetSendCmdParam3(bool bHiPri, _cmd_id bCmd, WORD wParam1, WORD wParam2, WORD wParam3);
-void NetSendCmdQuest(bool bHiPri, BYTE q);
-void NetSendCmdGItem(bool bHiPri, _cmd_id bCmd, BYTE mast, BYTE pnum, BYTE ii);
-void NetSendCmdPItem(bool bHiPri, _cmd_id bCmd, BYTE x, BYTE y);
-void NetSendCmdChItem(bool bHiPri, BYTE bLoc);
-void NetSendCmdDelItem(bool bHiPri, BYTE bLoc);
-void NetSendCmdDItem(bool bHiPri, int ii);
-void NetSendCmdDamage(bool bHiPri, BYTE bPlr, DWORD dwDam);
-void NetSendCmdMonDmg(bool bHiPri, WORD bMon, DWORD dwDam);
-void NetSendCmdString(int pmask, const char *pszStr);
-void delta_close_portal(int pnum);
-DWORD ParseCmd(int pnum, TCmd *pCmd);
-
-}
+/**
+ * @file msg.h
+ *
+ * Interface of function for sending and reciving network messages.
+ */
+#pragma once
+
+#include <stdint.h>
+
+#include "quests.h"
+
+namespace devilution {
+
+enum _cmd_id : uint8_t {
+	CMD_STAND,
+	CMD_WALKXY,
+	CMD_ACK_PLRINFO,
+	CMD_ADDSTR,
+	CMD_ADDMAG,
+	CMD_ADDDEX,
+	CMD_ADDVIT,
+	CMD_SBSPELL,
+	CMD_GETITEM,
+	CMD_AGETITEM,
+	CMD_PUTITEM,
+	CMD_RESPAWNITEM,
+	CMD_ATTACKXY,
+	CMD_RATTACKXY,
+	CMD_SPELLXY,
+	CMD_TSPELLXY,
+	CMD_OPOBJXY,
+	CMD_DISARMXY,
+	CMD_ATTACKID,
+	CMD_ATTACKPID,
+	CMD_RATTACKID,
+	CMD_RATTACKPID,
+	CMD_SPELLID,
+	CMD_SPELLPID,
+	CMD_TSPELLID,
+	CMD_TSPELLPID,
+	CMD_RESURRECT,
+	CMD_OPOBJT,
+	CMD_KNOCKBACK,
+	CMD_TALKXY,
+	CMD_NEWLVL,
+	CMD_WARP,
+	CMD_CHEAT_EXPERIENCE,
+	CMD_CHEAT_SPELL_LEVEL,
+	CMD_DEBUG,
+	CMD_SYNCDATA,
+	CMD_MONSTDEATH,
+	CMD_MONSTDAMAGE,
+	CMD_PLRDEAD,
+	CMD_REQUESTGITEM,
+	CMD_REQUESTAGITEM,
+	CMD_GOTOGETITEM,
+	CMD_GOTOAGETITEM,
+	CMD_OPENDOOR,
+	CMD_CLOSEDOOR,
+	CMD_OPERATEOBJ,
+	CMD_PLROPOBJ,
+	CMD_BREAKOBJ,
+	CMD_CHANGEPLRITEMS,
+	CMD_DELPLRITEMS,
+	CMD_PLRDAMAGE,
+	CMD_PLRLEVEL,
+	CMD_DROPITEM,
+	CMD_PLAYER_JOINLEVEL,
+	CMD_SEND_PLRINFO,
+	CMD_SATTACKXY,
+	CMD_ACTIVATEPORTAL,
+	CMD_DEACTIVATEPORTAL,
+	CMD_DLEVEL_0,
+	CMD_DLEVEL_1,
+	CMD_DLEVEL_2,
+	CMD_DLEVEL_3,
+	CMD_DLEVEL_4,
+	CMD_DLEVEL_5,
+	CMD_DLEVEL_6,
+	CMD_DLEVEL_7,
+	CMD_DLEVEL_8,
+	CMD_DLEVEL_9,
+	CMD_DLEVEL_10,
+	CMD_DLEVEL_11,
+	CMD_DLEVEL_12,
+	CMD_DLEVEL_13,
+	CMD_DLEVEL_14,
+	CMD_DLEVEL_15,
+	CMD_DLEVEL_16,
+	CMD_DLEVEL_17,
+	CMD_DLEVEL_18,
+	CMD_DLEVEL_19,
+	CMD_DLEVEL_20,
+	CMD_DLEVEL_21,
+	CMD_DLEVEL_22,
+	CMD_DLEVEL_23,
+	CMD_DLEVEL_24,
+	CMD_DLEVEL_JUNK,
+	CMD_DLEVEL_END,
+	CMD_HEALOTHER,
+	CMD_STRING,
+	CMD_SETSTR,
+	CMD_SETMAG,
+	CMD_SETDEX,
+	CMD_SETVIT,
+	CMD_RETOWN,
+	CMD_SPELLXYD,
+	CMD_ITEMEXTRA,
+	CMD_SYNCPUTITEM,
+	CMD_KILLGOLEM,
+	CMD_SYNCQUEST,
+	CMD_ENDSHIELD,
+	CMD_AWAKEGOLEM,
+	CMD_NOVA,
+	CMD_SETSHIELD,
+	CMD_REMSHIELD,
+	CMD_REFLECT,
+	CMD_NAKRUL,
+	CMD_OPENHIVE,
+	CMD_OPENCRYPT,
+	FAKE_CMD_SETID,
+	FAKE_CMD_DROPID,
+	NUM_CMDS,
+	CMD_INVALID = 0xFF,
+};
+
+#pragma pack(push, 1)
+struct TCmd {
+	_cmd_id bCmd;
+};
+
+struct TCmdLoc {
+	_cmd_id bCmd;
+	Uint8 x;
+	Uint8 y;
+};
+
+struct TCmdLocParam1 {
+	_cmd_id bCmd;
+	Uint8 x;
+	Uint8 y;
+	Uint16 wParam1;
+};
+
+struct TCmdLocParam2 {
+	_cmd_id bCmd;
+	Uint8 x;
+	Uint8 y;
+	Uint16 wParam1;
+	Uint16 wParam2;
+};
+
+struct TCmdLocParam3 {
+	_cmd_id bCmd;
+	Uint8 x;
+	Uint8 y;
+	Uint16 wParam1;
+	Uint16 wParam2;
+	Uint16 wParam3;
+};
+
+struct TCmdParam1 {
+	_cmd_id bCmd;
+	Uint16 wParam1;
+};
+
+struct TCmdParam2 {
+	_cmd_id bCmd;
+	Uint16 wParam1;
+	Uint16 wParam2;
+};
+
+struct TCmdParam3 {
+	_cmd_id bCmd;
+	Uint16 wParam1;
+	Uint16 wParam2;
+	Uint16 wParam3;
+};
+
+struct TCmdGolem {
+	_cmd_id bCmd;
+	Uint8 _mx;
+	Uint8 _my;
+	Uint8 _mdir;
+	Sint8 _menemy;
+	Sint32 _mhitpoints;
+	Uint8 _currlevel;
+};
+
+struct TCmdQuest {
+	_cmd_id bCmd;
+	Uint8 q;
+	quest_state qstate;
+	Uint8 qlog;
+	Uint8 qvar1;
+};
+
+struct TCmdGItem {
+	_cmd_id bCmd;
+	Uint8 bMaster;
+	Uint8 bPnum;
+	Uint8 bCursitem;
+	Uint8 bLevel;
+	Uint8 x;
+	Uint8 y;
+	Uint16 wIndx;
+	Uint16 wCI;
+	Sint32 dwSeed;
+	Uint8 bId;
+	Uint8 bDur;
+	Uint8 bMDur;
+	Uint8 bCh;
+	Uint8 bMCh;
+	Uint16 wValue;
+	Uint32 dwBuff;
+	Sint32 dwTime;
+	Uint16 wToHit;
+	Uint16 wMaxDam;
+	Uint8 bMinStr;
+	Uint8 bMinMag;
+	Uint8 bMinDex;
+	Sint16 bAC;
+};
+
+struct TCmdPItem {
+	_cmd_id bCmd;
+	Uint8 x;
+	Uint8 y;
+	Uint16 wIndx;
+	Uint16 wCI;
+	Sint32 dwSeed;
+	Uint8 bId;
+	Uint8 bDur;
+	Uint8 bMDur;
+	Uint8 bCh;
+	Uint8 bMCh;
+	Uint16 wValue;
+	Uint32 dwBuff;
+	Uint16 wToHit;
+	Uint16 wMaxDam;
+	Uint8 bMinStr;
+	Uint8 bMinMag;
+	Uint8 bMinDex;
+	Sint16 bAC;
+};
+
+struct TCmdChItem {
+	_cmd_id bCmd;
+	Uint8 bLoc;
+	Uint16 wIndx;
+	Uint16 wCI;
+	Sint32 dwSeed;
+	Uint8 bId;
+	Uint32 dwBuff;
+};
+
+struct TCmdDelItem {
+	_cmd_id bCmd;
+	Uint8 bLoc;
+};
+
+struct TCmdDamage {
+	_cmd_id bCmd;
+	Uint8 bPlr;
+	Uint32 dwDam;
+};
+
+struct TCmdMonDamage {
+	_cmd_id bCmd;
+	Uint16 wMon;
+	Uint32 dwDam;
+};
+
+struct TCmdPlrInfoHdr {
+	_cmd_id bCmd;
+	Uint16 wOffset;
+	Uint16 wBytes;
+};
+
+struct TCmdString {
+	_cmd_id bCmd;
+	char str[MAX_SEND_STR_LEN];
+};
+
+struct TFakeCmdPlr {
+	_cmd_id bCmd;
+	Uint8 bPlr;
+};
+
+struct TFakeDropPlr {
+	_cmd_id bCmd;
+	Uint8 bPlr;
+	Uint32 dwReason;
+};
+
+struct TSyncHeader {
+	_cmd_id bCmd;
+	Uint8 bLevel;
+	Uint16 wLen;
+	Uint8 bObjId;
+	Uint8 bObjCmd;
+	Uint8 bItemI;
+	Uint8 bItemX;
+	Uint8 bItemY;
+	Uint16 wItemIndx;
+	Uint16 wItemCI;
+	Uint32 dwItemSeed;
+	Uint8 bItemId;
+	Uint8 bItemDur;
+	Uint8 bItemMDur;
+	Uint8 bItemCh;
+	Uint8 bItemMCh;
+	Uint16 wItemVal;
+	Uint32 dwItemBuff;
+	Uint8 bPInvLoc;
+	Uint16 wPInvIndx;
+	Uint16 wPInvCI;
+	Uint32 dwPInvSeed;
+	Uint8 bPInvId;
+	Uint16 wToHit;
+	Uint16 wMaxDam;
+	Uint8 bMinStr;
+	Uint8 bMinMag;
+	Uint8 bMinDex;
+	Uint8 bAC;
+};
+
+struct TSyncMonster {
+	Uint8 _mndx;
+	Uint8 _mx;
+	Uint8 _my;
+	Uint8 _menemy;
+	Uint8 _mdelta;
+};
+
+struct TPktHdr {
+	Uint8 px;
+	Uint8 py;
+	Uint8 targx;
+	Uint8 targy;
+	Sint32 php;
+	Sint32 pmhp;
+	Uint8 bstr;
+	Uint8 bmag;
+	Uint8 bdex;
+	Uint16 wCheck;
+	Uint16 wLen;
+};
+
+struct TPkt {
+	TPktHdr hdr;
+	Uint8 body[493];
+};
+
+struct DMonsterStr {
+	Uint8 _mx;
+	Uint8 _my;
+	Uint8 _mdir;
+	Uint8 _menemy;
+	Uint8 _mactive;
+	Sint32 _mhitpoints;
+};
+
+struct DObjectStr {
+	_cmd_id bCmd;
+};
+
+struct DLevel {
+	TCmdPItem item[MAXITEMS];
+	DObjectStr object[MAXOBJECTS];
+	DMonsterStr monster[MAXMONSTERS];
+};
+
+struct LocalLevel {
+	Uint8 automapsv[DMAXX][DMAXY];
+};
+
+struct DPortal {
+	Uint8 x;
+	Uint8 y;
+	Uint8 level;
+	Uint8 ltype;
+	Uint8 setlvl;
+};
+
+struct MultiQuests {
+	quest_state qstate;
+	Uint8 qlog;
+	Uint8 qvar1;
+};
+
+struct DJunk {
+	DPortal portal[MAXPORTAL];
+	MultiQuests quests[MAXMULTIQUESTS];
+};
+#pragma pack(pop)
+
+#pragma pack(push, 1)
+struct TMegaPkt {
+	struct TMegaPkt *pNext;
+	Uint32 dwSpaceLeft;
+	Uint8 data[32000];
+};
+#pragma pack(pop)
+
+struct TBuffer {
+	Uint32 dwNextWriteOffset;
+	Uint8 bData[4096];
+};
+
+extern bool deltaload;
+extern BYTE gbBufferMsgs;
+extern int dwRecCount;
+
+void msg_send_drop_pkt(int pnum, int reason);
+bool msg_wait_resync();
+void run_delta_info();
+void DeltaExportData(int pnum);
+void delta_init();
+void delta_kill_monster(int mi, BYTE x, BYTE y, BYTE bLevel);
+void delta_monster_hp(int mi, int hp, BYTE bLevel);
+void delta_sync_monster(const TSyncMonster *pSync, BYTE bLevel);
+bool delta_portal_inited(int i);
+bool delta_quest_inited(int i);
+void DeltaAddItem(int ii);
+void DeltaSaveLevel();
+void DeltaLoadLevel();
+void NetSendCmd(bool bHiPri, _cmd_id bCmd);
+void NetSendCmdGolem(BYTE mx, BYTE my, BYTE dir, BYTE menemy, int hp, BYTE cl);
+void NetSendCmdLoc(bool bHiPri, _cmd_id bCmd, BYTE x, BYTE y);
+void NetSendCmdLocParam1(bool bHiPri, _cmd_id bCmd, BYTE x, BYTE y, WORD wParam1);
+void NetSendCmdLocParam2(bool bHiPri, _cmd_id bCmd, BYTE x, BYTE y, WORD wParam1, WORD wParam2);
+void NetSendCmdLocParam3(bool bHiPri, _cmd_id bCmd, BYTE x, BYTE y, WORD wParam1, WORD wParam2, WORD wParam3);
+void NetSendCmdParam1(bool bHiPri, _cmd_id bCmd, WORD wParam1);
+void NetSendCmdParam2(bool bHiPri, _cmd_id bCmd, WORD wParam1, WORD wParam2);
+void NetSendCmdParam3(bool bHiPri, _cmd_id bCmd, WORD wParam1, WORD wParam2, WORD wParam3);
+void NetSendCmdQuest(bool bHiPri, BYTE q);
+void NetSendCmdGItem(bool bHiPri, _cmd_id bCmd, BYTE mast, BYTE pnum, BYTE ii);
+void NetSendCmdPItem(bool bHiPri, _cmd_id bCmd, BYTE x, BYTE y);
+void NetSendCmdChItem(bool bHiPri, BYTE bLoc);
+void NetSendCmdDelItem(bool bHiPri, BYTE bLoc);
+void NetSendCmdDItem(bool bHiPri, int ii);
+void NetSendCmdDamage(bool bHiPri, BYTE bPlr, DWORD dwDam);
+void NetSendCmdMonDmg(bool bHiPri, WORD bMon, DWORD dwDam);
+void NetSendCmdString(int pmask, const char *pszStr);
+void delta_close_portal(int pnum);
+DWORD ParseCmd(int pnum, TCmd *pCmd);
+
+}