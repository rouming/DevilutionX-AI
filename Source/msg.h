--- conflicted
+++ resolved
@@ -1,159 +1,61 @@
-/**
- * @file msg.h
- *
- * Interface of function for sending and reciving network messages.
- */
-#ifndef __MSG_H__
-#define __MSG_H__
-
-DEVILUTION_BEGIN_NAMESPACE
-
-#ifdef __cplusplus
-extern "C" {
-#endif
-
-extern BOOL deltaload;
-extern BYTE gbBufferMsgs;
-extern int dwRecCount;
-
-void msg_send_drop_pkt(int pnum, int reason);
-BOOL msg_wait_resync();
-void run_delta_info();
-void DeltaExportData(int pnum);
-void delta_init();
-void delta_kill_monster(int mi, BYTE x, BYTE y, BYTE bLevel);
-void delta_monster_hp(int mi, int hp, BYTE bLevel);
-void delta_sync_monster(const TSyncMonster *pSync, BYTE bLevel);
-BOOL delta_portal_inited(int i);
-BOOL delta_quest_inited(int i);
-void DeltaAddItem(int ii);
-void DeltaSaveLevel();
-void DeltaLoadLevel();
-void NetSendCmd(BOOL bHiPri, BYTE bCmd);
-void NetSendCmdGolem(BYTE mx, BYTE my, BYTE dir, BYTE menemy, int hp, BYTE cl);
-void NetSendCmdLoc(BOOL bHiPri, BYTE bCmd, BYTE x, BYTE y);
-void NetSendCmdLocParam1(BOOL bHiPri, BYTE bCmd, BYTE x, BYTE y, WORD wParam1);
-void NetSendCmdLocParam2(BOOL bHiPri, BYTE bCmd, BYTE x, BYTE y, WORD wParam1, WORD wParam2);
-void NetSendCmdLocParam3(BOOL bHiPri, BYTE bCmd, BYTE x, BYTE y, WORD wParam1, WORD wParam2, WORD wParam3);
-void NetSendCmdParam1(BOOL bHiPri, BYTE bCmd, WORD wParam1);
-void NetSendCmdParam2(BOOL bHiPri, BYTE bCmd, WORD wParam1, WORD wParam2);
-void NetSendCmdParam3(BOOL bHiPri, BYTE bCmd, WORD wParam1, WORD wParam2, WORD wParam3);
-void NetSendCmdQuest(BOOL bHiPri, BYTE q);
-void NetSendCmdGItem(BOOL bHiPri, BYTE bCmd, BYTE mast, BYTE pnum, BYTE ii);
-void NetSendCmdPItem(BOOL bHiPri, BYTE bCmd, BYTE x, BYTE y);
-void NetSendCmdChItem(BOOL bHiPri, BYTE bLoc);
-void NetSendCmdDelItem(BOOL bHiPri, BYTE bLoc);
-void NetSendCmdDItem(BOOL bHiPri, int ii);
-void NetSendCmdDamage(BOOL bHiPri, BYTE bPlr, DWORD dwDam);
-#ifdef HELLFIRE
-void NetSendCmdMonDmg(BOOL bHiPri, WORD bMon, DWORD dwDam);
-#endif
-void NetSendCmdString(int pmask, const char *pszStr);
-void delta_close_portal(int pnum);
-DWORD ParseCmd(int pnum, TCmd *pCmd);
-<<<<<<< HEAD
-DWORD On_DLEVEL(int pnum, TCmd *pCmd);
-void DeltaImportData(BYTE cmd, DWORD recv_offset);
-BYTE *DeltaImportItem(BYTE *src, TCmdPItem *dst);
-BYTE *DeltaImportObject(BYTE *src, DObjectStr *dst);
-BYTE *DeltaImportMonster(BYTE *src, DMonsterStr *dst);
-void DeltaImportJunk(BYTE *src);
-DWORD On_SYNCDATA(TCmd *pCmd, int pnum);
-DWORD On_WALKXY(TCmd *pCmd, int pnum);
-DWORD On_ADDSTR(TCmd *pCmd, int pnum);
-DWORD On_ADDMAG(TCmd *pCmd, int pnum);
-DWORD On_ADDDEX(TCmd *pCmd, int pnum);
-DWORD On_ADDVIT(TCmd *pCmd, int pnum);
-DWORD On_SBSPELL(TCmd *pCmd, int pnum);
-void msg_errorf(const char *pszFmt, ...);
-DWORD On_GOTOGETITEM(TCmd *pCmd, int pnum);
-DWORD On_REQUESTGITEM(TCmd *pCmd, int pnum);
-BOOL i_own_level(int nReqLevel);
-DWORD On_GETITEM(TCmd *pCmd, int pnum);
-BOOL delta_get_item(TCmdGItem *pI, BYTE bLevel);
-DWORD On_GOTOAGETITEM(TCmd *pCmd, int pnum);
-DWORD On_REQUESTAGITEM(TCmd *pCmd, int pnum);
-DWORD On_AGETITEM(TCmd *pCmd, int pnum);
-DWORD On_ITEMEXTRA(TCmd *pCmd, int pnum);
-DWORD On_PUTITEM(TCmd *pCmd, int pnum);
-void delta_put_item(TCmdPItem *pI, int x, int y, BYTE bLevel);
-void check_update_plr(int pnum);
-DWORD On_SYNCPUTITEM(TCmd *pCmd, int pnum);
-DWORD On_RESPAWNITEM(TCmd *pCmd, int pnum);
-DWORD On_ATTACKXY(TCmd *pCmd, int pnum);
-DWORD On_SATTACKXY(TCmd *pCmd, int pnum);
-DWORD On_RATTACKXY(TCmd *pCmd, int pnum);
-DWORD On_SPELLXYD(TCmd *pCmd, int pnum);
-DWORD On_SPELLXY(TCmd *pCmd, int pnum);
-DWORD On_TSPELLXY(TCmd *pCmd, int pnum);
-DWORD On_OPOBJXY(TCmd *pCmd, int pnum);
-DWORD On_DISARMXY(TCmd *pCmd, int pnum);
-DWORD On_OPOBJT(TCmd *pCmd, int pnum);
-DWORD On_ATTACKID(TCmd *pCmd, int pnum);
-DWORD On_ATTACKPID(TCmd *pCmd, int pnum);
-DWORD On_RATTACKID(TCmd *pCmd, int pnum);
-DWORD On_RATTACKPID(TCmd *pCmd, int pnum);
-DWORD On_SPELLID(TCmd *pCmd, int pnum);
-DWORD On_SPELLPID(TCmd *pCmd, int pnum);
-DWORD On_TSPELLID(TCmd *pCmd, int pnum);
-DWORD On_TSPELLPID(TCmd *pCmd, int pnum);
-DWORD On_KNOCKBACK(TCmd *pCmd, int pnum);
-DWORD On_RESURRECT(TCmd *pCmd, int pnum);
-DWORD On_HEALOTHER(TCmd *pCmd, int pnum);
-DWORD On_TALKXY(TCmd *pCmd, int pnum);
-DWORD On_NEWLVL(TCmd *pCmd, int pnum);
-DWORD On_WARP(TCmd *pCmd, int pnum);
-DWORD On_MONSTDEATH(TCmd *pCmd, int pnum);
-DWORD On_KILLGOLEM(TCmd *pCmd, int pnum);
-DWORD On_AWAKEGOLEM(TCmd *pCmd, int pnum);
-DWORD On_MONSTDAMAGE(TCmd *pCmd, int pnum);
-DWORD On_PLRDEAD(TCmd *pCmd, int pnum);
-DWORD On_PLRDAMAGE(TCmd *pCmd, int pnum);
-DWORD On_OPENDOOR(TCmd *pCmd, int pnum);
-void delta_sync_object(int oi, BYTE bCmd, BYTE bLevel);
-DWORD On_CLOSEDOOR(TCmd *pCmd, int pnum);
-DWORD On_OPERATEOBJ(TCmd *pCmd, int pnum);
-DWORD On_PLROPOBJ(TCmd *pCmd, int pnum);
-DWORD On_BREAKOBJ(TCmd *pCmd, int pnum);
-DWORD On_CHANGEPLRITEMS(TCmd *pCmd, int pnum);
-DWORD On_DELPLRITEMS(TCmd *pCmd, int pnum);
-DWORD On_PLRLEVEL(TCmd *pCmd, int pnum);
-DWORD On_DROPITEM(TCmd *pCmd, int pnum);
-DWORD On_SEND_PLRINFO(TCmd *pCmd, int pnum);
-DWORD On_ACK_PLRINFO(TCmd *pCmd, int pnum);
-DWORD On_PLAYER_JOINLEVEL(TCmd *pCmd, int pnum);
-DWORD On_ACTIVATEPORTAL(TCmd *pCmd, int pnum);
-void delta_open_portal(int pnum, BYTE x, BYTE y, BYTE bLevel, BYTE bLType, BYTE bSetLvl);
-DWORD On_DEACTIVATEPORTAL(TCmd *pCmd, int pnum);
-DWORD On_RETOWN(TCmd *pCmd, int pnum);
-DWORD On_SETSTR(TCmd *pCmd, int pnum);
-DWORD On_SETDEX(TCmd *pCmd, int pnum);
-DWORD On_SETMAG(TCmd *pCmd, int pnum);
-DWORD On_SETVIT(TCmd *pCmd, int pnum);
-DWORD On_STRING(TCmd *pCmd, int pnum);
-DWORD On_STRING2(int pnum, TCmd *pCmd);
-DWORD On_SYNCQUEST(TCmd *pCmd, int pnum);
-DWORD On_ENDSHIELD(TCmd *pCmd, int pnum);
-DWORD On_CHEAT_EXPERIENCE(TCmd *pCmd, int pnum);
-DWORD On_CHEAT_SPELL_LEVEL(TCmd *pCmd, int pnum);
-DWORD On_DEBUG(TCmd *pCmd, int pnum);
-#ifndef HELLFIRE
-DWORD On_NOVA(TCmd *pCmd, int pnum);
-DWORD On_SETSHIELD(TCmd *pCmd, int pnum);
-DWORD On_REMSHIELD(TCmd *pCmd, int pnum);
-#else
-DWORD On_REFLECT(TCmd *pCmd, int pnum);
-DWORD On_NAKRUL(TCmd *pCmd, int pnum);
-DWORD On_OPENHIVE(TCmd *pCmd, int pnum);
-DWORD On_OPENCRYPT(TCmd *pCmd, int pnum);
-#endif
-=======
->>>>>>> 39a9ada5
-
-#ifdef __cplusplus
-}
-#endif
-
-DEVILUTION_END_NAMESPACE
-
-#endif /* __MSG_H__ */
+/**
+ * @file msg.h
+ *
+ * Interface of function for sending and reciving network messages.
+ */
+#ifndef __MSG_H__
+#define __MSG_H__
+
+DEVILUTION_BEGIN_NAMESPACE
+
+#ifdef __cplusplus
+extern "C" {
+#endif
+
+extern BOOL deltaload;
+extern BYTE gbBufferMsgs;
+extern int dwRecCount;
+
+void msg_send_drop_pkt(int pnum, int reason);
+BOOL msg_wait_resync();
+void run_delta_info();
+void DeltaExportData(int pnum);
+void delta_init();
+void delta_kill_monster(int mi, BYTE x, BYTE y, BYTE bLevel);
+void delta_monster_hp(int mi, int hp, BYTE bLevel);
+void delta_sync_monster(const TSyncMonster *pSync, BYTE bLevel);
+BOOL delta_portal_inited(int i);
+BOOL delta_quest_inited(int i);
+void DeltaAddItem(int ii);
+void DeltaSaveLevel();
+void DeltaLoadLevel();
+void NetSendCmd(BOOL bHiPri, BYTE bCmd);
+void NetSendCmdGolem(BYTE mx, BYTE my, BYTE dir, BYTE menemy, int hp, BYTE cl);
+void NetSendCmdLoc(BOOL bHiPri, BYTE bCmd, BYTE x, BYTE y);
+void NetSendCmdLocParam1(BOOL bHiPri, BYTE bCmd, BYTE x, BYTE y, WORD wParam1);
+void NetSendCmdLocParam2(BOOL bHiPri, BYTE bCmd, BYTE x, BYTE y, WORD wParam1, WORD wParam2);
+void NetSendCmdLocParam3(BOOL bHiPri, BYTE bCmd, BYTE x, BYTE y, WORD wParam1, WORD wParam2, WORD wParam3);
+void NetSendCmdParam1(BOOL bHiPri, BYTE bCmd, WORD wParam1);
+void NetSendCmdParam2(BOOL bHiPri, BYTE bCmd, WORD wParam1, WORD wParam2);
+void NetSendCmdParam3(BOOL bHiPri, BYTE bCmd, WORD wParam1, WORD wParam2, WORD wParam3);
+void NetSendCmdQuest(BOOL bHiPri, BYTE q);
+void NetSendCmdGItem(BOOL bHiPri, BYTE bCmd, BYTE mast, BYTE pnum, BYTE ii);
+void NetSendCmdPItem(BOOL bHiPri, BYTE bCmd, BYTE x, BYTE y);
+void NetSendCmdChItem(BOOL bHiPri, BYTE bLoc);
+void NetSendCmdDelItem(BOOL bHiPri, BYTE bLoc);
+void NetSendCmdDItem(BOOL bHiPri, int ii);
+void NetSendCmdDamage(BOOL bHiPri, BYTE bPlr, DWORD dwDam);
+#ifdef HELLFIRE
+void NetSendCmdMonDmg(BOOL bHiPri, WORD bMon, DWORD dwDam);
+#endif
+void NetSendCmdString(int pmask, const char *pszStr);
+void delta_close_portal(int pnum);
+DWORD ParseCmd(int pnum, TCmd *pCmd);
+
+#ifdef __cplusplus
+}
+#endif
+
+DEVILUTION_END_NAMESPACE
+
+#endif /* __MSG_H__ */