--- conflicted
+++ resolved
@@ -1,2426 +1,2265 @@
-/**
- * @file control.cpp
- *
- * Implementation of the character and main control panels
- */
-#include "all.h"
-
-DEVILUTION_BEGIN_NAMESPACE
-
-BYTE sgbNextTalkSave;
-BYTE sgbTalkSavePos;
-BYTE *pDurIcons;
-BYTE *pChrButtons;
-BOOL drawhpflag;
-BOOL dropGoldFlag;
-BOOL panbtn[8];
-BOOL chrbtn[4];
-BYTE *pMultiBtns;
-BYTE *pPanelButtons;
-BYTE *pChrPanel;
-BOOL lvlbtndown;
-char sgszTalkSave[8][80];
-int dropGoldValue;
-BOOL drawmanaflag;
-BOOL chrbtnactive;
-char sgszTalkMsg[MAX_SEND_STR_LEN];
-BYTE *pPanelText;
-BYTE *pLifeBuff;
-BYTE *pBtmBuff;
-BYTE *pTalkBtns;
-BOOL pstrjust[4];
-int pnumlines;
-BOOL pinfoflag;
-BOOL talkbtndown[3];
-int pSpell;
-BYTE *pManaBuff;
-char infoclr;
-int sgbPlrTalkTbl;
-BYTE *pGBoxBuff;
-BYTE *pSBkBtnCel;
-char tempstr[256];
-BOOLEAN whisper[MAX_PLRS];
-int sbooktab;
-int pSplType;
-int initialDropGoldIndex;
-BOOL talkflag;
-BYTE *pSBkIconCels;
-BOOL sbookflag;
-BOOL chrflag;
-BOOL drawbtnflag;
-BYTE *pSpellBkCel;
-char infostr[256];
-int numpanbtns;
-BYTE *pStatusPanel;
-char panelstr[4][64];
-BOOL panelflag;
-BYTE SplTransTbl[256];
-int initialDropGoldValue;
-BYTE *pSpellCels;
-BOOL panbtndown;
-BYTE *pTalkPanel;
-BOOL spselflag;
-
-/** Maps from font index to smaltext.cel frame number. */
-const BYTE fontframe[128] = {
-	0, 0, 0, 0, 0, 0, 0, 0, 0, 0, 0, 0, 0, 0, 0, 0,
-	0, 0, 0, 0, 0, 0, 0, 0, 0, 0, 0, 0, 0, 0, 0, 0,
-	0, 54, 44, 57, 58, 56, 55, 47, 40, 41, 59, 39, 50, 37, 51, 52,
-	36, 27, 28, 29, 30, 31, 32, 33, 34, 35, 48, 49, 60, 38, 61, 53,
-	62, 1, 2, 3, 4, 5, 6, 7, 8, 9, 10, 11, 12, 13, 14, 15,
-	16, 17, 18, 19, 20, 21, 22, 23, 24, 25, 26, 42, 63, 43, 64, 65,
-	0, 1, 2, 3, 4, 5, 6, 7, 8, 9, 10, 11, 12, 13, 14, 15,
-	16, 17, 18, 19, 20, 21, 22, 23, 24, 25, 26, 40, 66, 41, 67, 0
-};
-
-/**
- * Maps from smaltext.cel frame number to character width. Note, the
- * character width may be distinct from the frame width, which is 13 for every
- * smaltext.cel frame.
- */
-const BYTE fontkern[68] = {
-	8, 10, 7, 9, 8, 7, 6, 8, 8, 3,
-	3, 8, 6, 11, 9, 10, 6, 9, 9, 6,
-	9, 11, 10, 13, 10, 11, 7, 5, 7, 7,
-	8, 7, 7, 7, 7, 7, 10, 4, 5, 6,
-	3, 3, 4, 3, 6, 6, 3, 3, 3, 3,
-	3, 2, 7, 6, 3, 10, 10, 6, 6, 7,
-	4, 4, 9, 6, 6, 12, 3, 7
-};
-/**
- * Line start position for info box text when displaying 1, 2, 3, 4 and 5 lines respectivly
- */
-const int lineOffsets[5][5] = {
-<<<<<<< HEAD
-	{ 82 },
-	{ 70, 94 },
-	{ 64, 82, 100 },
-	{ 60, 75, 89, 104 },
-	{ 58, 70, 82, 94, 105 },
-=======
-	{
-	    SCREENXY(177, 434),
-	    SCREENXY(-64, -128),
-	    SCREENXY(-64, -128),
-	    SCREENXY(-64, -128),
-	    SCREENXY(116, -128),
-	},
-	{
-	    SCREENXY(177, 422),
-	    SCREENXY(177, 446),
-	    SCREENXY(-64, -128),
-	    SCREENXY(-64, -128),
-	    SCREENXY(-64, -128),
-	},
-	{
-	    SCREENXY(177, 416),
-	    SCREENXY(177, 434),
-	    SCREENXY(177, 452),
-	    SCREENXY(-64, -128),
-	    SCREENXY(-64, -128),
-	},
-	{
-	    SCREENXY(177, 412),
-	    SCREENXY(177, 427),
-	    SCREENXY(177, 441),
-	    SCREENXY(177, 456),
-	    SCREENXY(-64, -128),
-	},
-	{
-	    SCREENXY(177, 410),
-	    SCREENXY(177, 422),
-	    SCREENXY(177, 434),
-	    SCREENXY(177, 446),
-	    SCREENXY(177, 457),
-	}
->>>>>>> 05445884
-};
-
-/**
- * Maps ASCII character code to font index, as used by the
- * small, medium and large sized fonts; which corresponds to smaltext.cel,
- * medtexts.cel and bigtgold.cel respectively.
- */
-const BYTE gbFontTransTbl[256] = {
-	// clang-format off
-	'\0', 0x01, 0x01, 0x01, 0x01, 0x01, 0x01, 0x01, 0x01, 0x01, 0x01, 0x01, 0x01, 0x01, 0x01, 0x01,
-	0x01, 0x01, 0x01, 0x01, 0x01, 0x01, 0x01, 0x01, 0x01, 0x01, 0x01, 0x01, 0x01, 0x01, 0x01, 0x01,
-	' ',  '!',  '\"', '#',  '$',  '%',  '&',  '\'', '(',  ')',  '*',  '+',  ',',  '-',  '.',  '/',
-	'0',  '1',  '2',  '3',  '4',  '5',  '6',  '7',  '8',  '9',  ':',  ';',  '<',  '=',  '>',  '?',
-	'@',  'A',  'B',  'C',  'D',  'E',  'F',  'G',  'H',  'I',  'J',  'K',  'L',  'M',  'N',  'O',
-	'P',  'Q',  'R',  'S',  'T',  'U',  'V',  'W',  'X',  'Y',  'Z',  '[',  '\\', ']',  '^',  '_',
-	'`',  'a',  'b',  'c',  'd',  'e',  'f',  'g',  'h',  'i',  'j',  'k',  'l',  'm',  'n',  'o',
-	'p',  'q',  'r',  's',  't',  'u',  'v',  'w',  'x',  'y',  'z',  '{',  '|',  '}',  '~',  0x01,
-	'C',  'u',  'e',  'a',  'a',  'a',  'a',  'c',  'e',  'e',  'e',  'i',  'i',  'i',  'A',  'A',
-	'E',  'a',  'A',  'o',  'o',  'o',  'u',  'u',  'y',  'O',  'U',  'c',  'L',  'Y',  'P',  'f',
-	'a',  'i',  'o',  'u',  'n',  'N',  'a',  'o',  '?',  0x01, 0x01, 0x01, 0x01, '!',  '<',  '>',
-	'o',  '+',  '2',  '3',  '\'', 'u',  'P',  '.',  ',',  '1',  '0',  '>',  0x01, 0x01, 0x01, '?',
-	'A',  'A',  'A',  'A',  'A',  'A',  'A',  'C',  'E',  'E',  'E',  'E',  'I',  'I',  'I',  'I',
-	'D',  'N',  'O',  'O',  'O',  'O',  'O',  'X',  '0',  'U',  'U',  'U',  'U',  'Y',  'b',  'B',
-	'a',  'a',  'a',  'a',  'a',  'a',  'a',  'c',  'e',  'e',  'e',  'e',  'i',  'i',  'i',  'i',
-	'o',  'n',  'o',  'o',  'o',  'o',  'o',  '/',  '0',  'u',  'u',  'u',  'u',  'y',  'b',  'y',
-	// clang-format on
-};
-
-/* data */
-
-/** Maps from spell_id to spelicon.cel frame number. */
-char SpellITbl[MAX_SPELLS] = {
-	1,
-	1,
-	2,
-	3,
-	4,
-	5,
-	6,
-	7,
-	8,
-	9,
-	28,
-	13,
-	12,
-	18,
-	16,
-	14,
-	18,
-	19,
-	11,
-	20,
-	15,
-	21,
-	23,
-	24,
-	25,
-	22,
-	26,
-	29,
-	37,
-	38,
-	39,
-	42,
-	41,
-	40,
-	10,
-	36,
-	30,
-};
-/** Maps from panel_button_id to the position and dimensions of a panel button. */
-int PanBtnPos[8][5] = {
-	// clang-format off
-	{ PANEL_LEFT +   9, PANEL_TOP +   9, 71, 19, TRUE  }, // char button
-	{ PANEL_LEFT +   9, PANEL_TOP +  35, 71, 19, FALSE }, // quests button
-	{ PANEL_LEFT +   9, PANEL_TOP +  75, 71, 19, TRUE  }, // map button
-	{ PANEL_LEFT +   9, PANEL_TOP + 101, 71, 19, FALSE }, // menu button
-	{ PANEL_LEFT + 560, PANEL_TOP +   9, 71, 19, TRUE  }, // inv button
-	{ PANEL_LEFT + 560, PANEL_TOP +  35, 71, 19, FALSE }, // spells button
-	{ PANEL_LEFT +  87, PANEL_TOP +  91, 33, 32, TRUE  }, // chat button
-	{ PANEL_LEFT + 527, PANEL_TOP +  91, 33, 32, TRUE  }, // friendly fire button
-	// clang-format on
-};
-/** Maps from panel_button_id to hotkey name. */
-char *PanBtnHotKey[8] = { "'c'", "'q'", "Tab", "Esc", "'i'", "'b'", "Enter", NULL };
-/** Maps from panel_button_id to panel button description. */
-char *PanBtnStr[8] = {
-	"Character Information",
-	"Quests log",
-	"Automap",
-	"Main Menu",
-	"Inventory",
-	"Spell book",
-	"Send Message",
-	"Player Attack"
-};
-/** Maps from attribute_id to the rectangle on screen used for attribute increment buttons. */
-RECT32 ChrBtnsRect[4] = {
-	{ 137, 138, 41, 22 },
-	{ 137, 166, 41, 22 },
-	{ 137, 195, 41, 22 },
-	{ 137, 223, 41, 22 }
-};
-
-/** Maps from spellbook page number and position to spell_id. */
-int SpellPages[6][7] = {
-	{ SPL_NULL, SPL_FIREBOLT, SPL_CBOLT, SPL_HBOLT, SPL_HEAL, SPL_HEALOTHER, SPL_FLAME },
-	{ SPL_RESURRECT, SPL_FIREWALL, SPL_TELEKINESIS, SPL_LIGHTNING, SPL_TOWN, SPL_FLASH, SPL_STONE },
-	{ SPL_RNDTELEPORT, SPL_MANASHIELD, SPL_ELEMENT, SPL_FIREBALL, SPL_WAVE, SPL_CHAIN, SPL_GUARDIAN },
-	{ SPL_NOVA, SPL_GOLEM, SPL_TELEPORT, SPL_APOCA, SPL_BONESPIRIT, SPL_FLARE, SPL_ETHEREALIZE },
-	{ -1, -1, -1, -1, -1, -1, -1 },
-	{ -1, -1, -1, -1, -1, -1, -1 }
-};
-
-#define SPLICONLENGTH 56
-#define SPLROWICONLS 10
-#define SPLICONLAST 43
-
-/**
- * Draw spell cell onto the back buffer.
- * @param xp Back buffer coordinate
- * @param yp Back buffer coordinate
- * @param Trans Pointer to the cel buffer.
- * @param nCel Index of the cel frame to draw. 0 based.
- * @param w Width of the frame.
- */
-void DrawSpellCel(int xp, int yp, BYTE *Trans, int nCel, int w)
-{
-<<<<<<< HEAD
-	CelDrawLight(xp, yp, Trans, nCel, w, SplTransTbl);
-=======
-	BYTE *dst, *tbl, *end;
-
-	assert(gpBuffer);
-
-	dst = &gpBuffer[xp + PitchTbl[yp]];
-	tbl = &SplTransTbl[0];
-
-#ifdef USE_ASM
-	__asm {
-		mov		ebx, Trans
-		mov		eax, nCel
-		shl		eax, 2
-		add		ebx, eax
-		mov		eax, [ebx+4]
-		sub		eax, [ebx]
-		mov		end, eax
-		mov		esi, Trans
-		add		esi, [ebx]
-		mov		edi, dst
-		mov		eax, end
-		add		eax, esi
-		mov		end, eax
-		mov		ebx, tbl
-	label1:
-		mov		edx, w
-	label2:
-		xor		eax, eax
-		lodsb
-		or		al, al
-		js		label6
-		sub		edx, eax
-		mov		ecx, eax
-		shr		ecx, 1
-		jnb		label3
-		lodsb
-		xlat
-		stosb
-		jecxz	label5
-	label3:
-		shr		ecx, 1
-		jnb		label4
-		lodsw
-		xlat
-		ror		ax, 8
-		xlat
-		ror		ax, 8
-		stosw
-		jecxz	label5
-	label4:
-		lodsd
-		xlat
-		ror		eax, 8
-		xlat
-		ror		eax, 8
-		xlat
-		ror		eax, 8
-		xlat
-		ror		eax, 8
-		stosd
-		loop	label4
-	label5:
-		or		edx, edx
-		jz		label7
-		jmp		label2
-	label6:
-		neg		al
-		add		edi, eax
-		sub		edx, eax
-		jnz		label2
-	label7:
-		sub		edi, BUFFER_WIDTH
-		sub		edi, w
-		cmp		esi, end
-		jnz		label1
-	}
-#else
-	int i;
-	BYTE width;
-	BYTE *src;
-	DWORD *pFrameTable;
-
-	pFrameTable = (DWORD *)&Trans[4 * nCel];
-	src = &Trans[pFrameTable[0]];
-	end = &src[pFrameTable[1] - pFrameTable[0]];
-
-	for (; src != end; dst -= BUFFER_WIDTH + w) {
-		for (i = w; i;) {
-			width = *src++;
-			if (!(width & 0x80)) {
-				i -= width;
-				// asm_cel_light_edge(width, tbl, dst, src);
-				if (width & 1) {
-					dst[0] = tbl[src[0]];
-					src++;
-					dst++;
-				}
-				width >>= 1;
-				if (width & 1) {
-					dst[0] = tbl[src[0]];
-					dst[1] = tbl[src[1]];
-					src += 2;
-					dst += 2;
-				}
-				width >>= 1;
-				for (; width; width--) {
-					dst[0] = tbl[src[0]];
-					dst[1] = tbl[src[1]];
-					dst[2] = tbl[src[2]];
-					dst[3] = tbl[src[3]];
-					src += 4;
-					dst += 4;
-				}
-			} else {
-				width = -(char)width;
-				dst += width;
-				i -= width;
-			}
-		}
-	}
-#endif
->>>>>>> 05445884
-}
-
-void SetSpellTrans(char t)
-{
-	int i;
-
-	if (t == RSPLTYPE_SKILL) {
-		for (i = 0; i < 128; i++)
-			SplTransTbl[i] = i;
-	}
-	for (i = 128; i < 256; i++)
-		SplTransTbl[i] = i;
-	SplTransTbl[255] = 0;
-
-	switch (t) {
-	case RSPLTYPE_SPELL:
-		SplTransTbl[PAL8_YELLOW] = PAL16_BLUE + 1;
-		SplTransTbl[PAL8_YELLOW + 1] = PAL16_BLUE + 3;
-		SplTransTbl[PAL8_YELLOW + 2] = PAL16_BLUE + 5;
-		for (i = PAL16_BLUE; i < PAL16_BLUE + 16; i++) {
-			SplTransTbl[PAL16_BEIGE - PAL16_BLUE + i] = i;
-			SplTransTbl[PAL16_YELLOW - PAL16_BLUE + i] = i;
-			SplTransTbl[PAL16_ORANGE - PAL16_BLUE + i] = i;
-		}
-		break;
-	case RSPLTYPE_SCROLL:
-		SplTransTbl[PAL8_YELLOW] = PAL16_BEIGE + 1;
-		SplTransTbl[PAL8_YELLOW + 1] = PAL16_BEIGE + 3;
-		SplTransTbl[PAL8_YELLOW + 2] = PAL16_BEIGE + 5;
-		for (i = PAL16_BEIGE; i < PAL16_BEIGE + 16; i++) {
-			SplTransTbl[PAL16_YELLOW - PAL16_BEIGE + i] = i;
-			SplTransTbl[PAL16_ORANGE - PAL16_BEIGE + i] = i;
-		}
-		break;
-	case RSPLTYPE_CHARGES:
-		SplTransTbl[PAL8_YELLOW] = PAL16_ORANGE + 1;
-		SplTransTbl[PAL8_YELLOW + 1] = PAL16_ORANGE + 3;
-		SplTransTbl[PAL8_YELLOW + 2] = PAL16_ORANGE + 5;
-		for (i = PAL16_ORANGE; i < PAL16_ORANGE + 16; i++) {
-			SplTransTbl[PAL16_BEIGE - PAL16_ORANGE + i] = i;
-			SplTransTbl[PAL16_YELLOW - PAL16_ORANGE + i] = i;
-		}
-		break;
-	case RSPLTYPE_INVALID:
-		SplTransTbl[PAL8_YELLOW] = PAL16_GRAY + 1;
-		SplTransTbl[PAL8_YELLOW + 1] = PAL16_GRAY + 3;
-		SplTransTbl[PAL8_YELLOW + 2] = PAL16_GRAY + 5;
-		for (i = PAL16_GRAY; i < PAL16_GRAY + 15; i++) {
-			SplTransTbl[PAL16_BEIGE - PAL16_GRAY + i] = i;
-			SplTransTbl[PAL16_YELLOW - PAL16_GRAY + i] = i;
-			SplTransTbl[PAL16_ORANGE - PAL16_GRAY + i] = i;
-		}
-		SplTransTbl[PAL16_BEIGE + 15] = 0;
-		SplTransTbl[PAL16_YELLOW + 15] = 0;
-		SplTransTbl[PAL16_ORANGE + 15] = 0;
-		break;
-	}
-}
-
-/**
- * Sets the spell frame to draw and its position then draws it.
- */
-void DrawSpell()
-{
-	char st;
-	int spl, tlvl;
-
-	spl = plr[myplr]._pRSpell;
-	st = plr[myplr]._pRSplType;
-
-	// BUGFIX: Move the next line into the if statement to avoid OOB (SPL_INVALID is -1) (fixed)
-	if (st == RSPLTYPE_SPELL && spl != SPL_INVALID) {
-		tlvl = plr[myplr]._pISplLvlAdd + plr[myplr]._pSplLvl[spl];
-		if (!CheckSpell(myplr, spl, RSPLTYPE_SPELL, TRUE))
-			st = RSPLTYPE_INVALID;
-		if (tlvl <= 0)
-			st = RSPLTYPE_INVALID;
-	}
-	if (currlevel == 0 && st != RSPLTYPE_INVALID && !spelldata[spl].sTownSpell)
-		st = RSPLTYPE_INVALID;
-	if (plr[myplr]._pRSpell < 0)
-		st = RSPLTYPE_INVALID;
-	SetSpellTrans(st);
-	if (spl != SPL_INVALID)
-		DrawSpellCel(PANEL_X + 565, PANEL_Y + 119, pSpellCels, SpellITbl[spl], SPLICONLENGTH);
-	else
-		DrawSpellCel(PANEL_X + 565, PANEL_Y + 119, pSpellCels, 27, SPLICONLENGTH);
-}
-
-void DrawSpellList()
-{
-	int i, j, x, y, c, s, t, v, lx, ly, trans;
-	unsigned __int64 mask, spl;
-
-	pSpell = SPL_INVALID;
-	infostr[0] = '\0';
-	x = PANEL_X + 12 + SPLICONLENGTH * SPLROWICONLS;
-	y = PANEL_Y - 17;
-	ClearPanel();
-	for (i = 0; i < 4; i++) {
-		switch ((spell_type)i) {
-		case RSPLTYPE_SKILL:
-			SetSpellTrans(RSPLTYPE_SKILL);
-			c = SPLICONLAST + 3;
-			mask = plr[myplr]._pAblSpells;
-			break;
-		case RSPLTYPE_SPELL:
-			c = SPLICONLAST + 4;
-			mask = plr[myplr]._pMemSpells;
-			break;
-		case RSPLTYPE_SCROLL:
-			SetSpellTrans(RSPLTYPE_SCROLL);
-			c = SPLICONLAST + 1;
-			mask = plr[myplr]._pScrlSpells;
-			break;
-		case RSPLTYPE_CHARGES:
-			SetSpellTrans(RSPLTYPE_CHARGES);
-			c = SPLICONLAST + 2;
-			mask = plr[myplr]._pISpells;
-			break;
-		}
-		for (spl = 1, j = 1; j < MAX_SPELLS; spl <<= 1, j++) {
-			if (!(mask & spl))
-				continue;
-			if (i == RSPLTYPE_SPELL) {
-				s = plr[myplr]._pISplLvlAdd + plr[myplr]._pSplLvl[j];
-				if (s < 0)
-					s = 0;
-				if (s > 0)
-					trans = RSPLTYPE_SPELL;
-				else
-					trans = RSPLTYPE_INVALID;
-				SetSpellTrans(trans);
-			}
-			if (currlevel == 0 && !spelldata[j].sTownSpell)
-				SetSpellTrans(RSPLTYPE_INVALID);
-			DrawSpellCel(x, y, pSpellCels, SpellITbl[j], SPLICONLENGTH);
-			lx = x - BORDER_LEFT;
-			ly = y - BORDER_TOP - SPLICONLENGTH;
-			if (MouseX >= lx && MouseX < lx + SPLICONLENGTH && MouseY >= ly && MouseY < ly + SPLICONLENGTH) {
-				pSpell = j;
-				pSplType = i;
-				DrawSpellCel(x, y, pSpellCels, c, SPLICONLENGTH);
-				switch (i) {
-				case RSPLTYPE_SKILL:
-					sprintf(infostr, "%s Skill", spelldata[pSpell].sSkillText);
-					break;
-				case RSPLTYPE_SPELL:
-					sprintf(infostr, "%s Spell", spelldata[pSpell].sNameText);
-					if (pSpell == SPL_HBOLT) {
-						sprintf(tempstr, "Damages undead only");
-						AddPanelString(tempstr, TRUE);
-					}
-					if (s == 0)
-						sprintf(tempstr, "Spell Level 0 - Unusable");
-					else
-						sprintf(tempstr, "Spell Level %i", s);
-					AddPanelString(tempstr, TRUE);
-					break;
-				case RSPLTYPE_SCROLL:
-					sprintf(infostr, "Scroll of %s", spelldata[pSpell].sNameText);
-					v = 0;
-					for (t = 0; t < plr[myplr]._pNumInv; t++) {
-						if (plr[myplr].InvList[t]._itype != ITYPE_NONE
-						    && (plr[myplr].InvList[t]._iMiscId == IMISC_SCROLL || plr[myplr].InvList[t]._iMiscId == IMISC_SCROLLT)
-						    && plr[myplr].InvList[t]._iSpell == pSpell) {
-							v++;
-						}
-					}
-					for (t = 0; t < MAXBELTITEMS; t++) {
-						if (plr[myplr].SpdList[t]._itype != ITYPE_NONE
-						    && (plr[myplr].SpdList[t]._iMiscId == IMISC_SCROLL || plr[myplr].SpdList[t]._iMiscId == IMISC_SCROLLT)
-						    && plr[myplr].SpdList[t]._iSpell == pSpell) {
-							v++;
-						}
-					}
-					if (v == 1)
-						strcpy(tempstr, "1 Scroll");
-					else
-						sprintf(tempstr, "%i Scrolls", v);
-					AddPanelString(tempstr, TRUE);
-					break;
-				case RSPLTYPE_CHARGES:
-					sprintf(infostr, "Staff of %s", spelldata[pSpell].sNameText);
-					if (plr[myplr].InvBody[INVLOC_HAND_LEFT]._iCharges == 1)
-						strcpy(tempstr, "1 Charge");
-					else
-						sprintf(tempstr, "%i Charges", plr[myplr].InvBody[INVLOC_HAND_LEFT]._iCharges);
-					AddPanelString(tempstr, TRUE);
-					break;
-				}
-				for (t = 0; t < 4; t++) {
-					if (plr[myplr]._pSplHotKey[t] == pSpell && plr[myplr]._pSplTHotKey[t] == pSplType) {
-						DrawSpellCel(x, y, pSpellCels, t + SPLICONLAST + 5, SPLICONLENGTH);
-						sprintf(tempstr, "Spell Hot Key #F%i", t + 5);
-						AddPanelString(tempstr, TRUE);
-					}
-				}
-			}
-			x -= SPLICONLENGTH;
-			if (x == PANEL_X + 12 - SPLICONLENGTH) {
-				x = PANEL_X + 12 + SPLICONLENGTH * SPLROWICONLS;
-				y -= SPLICONLENGTH;
-			}
-		}
-		if (mask != 0 && x != PANEL_X + 12 + SPLICONLENGTH * SPLROWICONLS)
-			x -= SPLICONLENGTH;
-		if (x == PANEL_X + 12 - SPLICONLENGTH) {
-			x = PANEL_X + 12 + SPLICONLENGTH * SPLROWICONLS;
-			y -= SPLICONLENGTH;
-		}
-	}
-}
-
-void SetSpell()
-{
-	spselflag = FALSE;
-	if (pSpell != SPL_INVALID) {
-		ClearPanel();
-		plr[myplr]._pRSpell = pSpell;
-		plr[myplr]._pRSplType = pSplType;
-		force_redraw = 255;
-	}
-}
-
-void SetSpeedSpell(int slot)
-{
-	int i;
-
-	if (pSpell != SPL_INVALID) {
-		for (i = 0; i < 4; ++i) {
-			if (plr[myplr]._pSplHotKey[i] == pSpell && plr[myplr]._pSplTHotKey[i] == pSplType)
-				plr[myplr]._pSplHotKey[i] = SPL_INVALID;
-		}
-		plr[myplr]._pSplHotKey[slot] = pSpell;
-		plr[myplr]._pSplTHotKey[slot] = pSplType;
-	}
-}
-
-void ToggleSpell(int slot)
-{
-	unsigned __int64 spells;
-
-	if (plr[myplr]._pSplHotKey[slot] == -1) {
-		return;
-	}
-
-	switch (plr[myplr]._pSplTHotKey[slot]) {
-	case RSPLTYPE_SKILL:
-		spells = plr[myplr]._pAblSpells;
-		break;
-	case RSPLTYPE_SPELL:
-		spells = plr[myplr]._pMemSpells;
-		break;
-	case RSPLTYPE_SCROLL:
-		spells = plr[myplr]._pScrlSpells;
-		break;
-	case RSPLTYPE_CHARGES:
-		spells = plr[myplr]._pISpells;
-		break;
-	}
-
-	if (spells & (__int64)1 << (plr[myplr]._pSplHotKey[slot] - 1)) {
-		plr[myplr]._pRSpell = plr[myplr]._pSplHotKey[slot];
-		plr[myplr]._pRSplType = plr[myplr]._pSplTHotKey[slot];
-		force_redraw = 255;
-	}
-}
-
-/**
- * @brief Print letter to the back buffer
- * @param sx Backbuffer offset
- * @param sy Backbuffer offset
- * @param nCel Number of letter in Windows-1252
- * @param col text_color color value
- */
-void PrintChar(int sx, int sy, int nCel, char col)
-{
-	assert(gpBuffer);
-
-	int i;
-	BYTE pix;
-	BYTE tbl[256];
-
-	switch (col) {
-	case COL_WHITE:
-		CelDraw(sx, sy, pPanelText, nCel, 13);
-		return;
-	case COL_BLUE:
-		for (i = 0; i < 256; i++) {
-			pix = i;
-			if (pix > PAL16_GRAY + 13)
-				pix = PAL16_BLUE + 15;
-			else if (pix >= PAL16_GRAY)
-				pix -= PAL16_GRAY - (PAL16_BLUE + 2);
-			tbl[i] = pix;
-		}
-		break;
-	case COL_RED:
-		for (i = 0; i < 256; i++) {
-			pix = i;
-			if (pix >= PAL16_GRAY)
-				pix -= PAL16_GRAY - PAL16_RED;
-			tbl[i] = pix;
-		}
-		break;
-	default:
-		for (i = 0; i < 256; i++) {
-			pix = i;
-			if (pix >= PAL16_GRAY) {
-				if (pix >= PAL16_GRAY + 14)
-					pix = PAL16_YELLOW + 15;
-				else
-					pix -= PAL16_GRAY - (PAL16_YELLOW + 2);
-			}
-			tbl[i] = pix;
-		}
-		break;
-	}
-	CelDrawLight(sx, sy, pPanelText, nCel, 13, tbl);
-}
-
-void AddPanelString(char *str, BOOL just)
-{
-	strcpy(panelstr[pnumlines], str);
-	pstrjust[pnumlines] = just;
-
-	if (pnumlines < 4)
-		pnumlines++;
-}
-
-void ClearPanel()
-{
-	pnumlines = 0;
-	pinfoflag = FALSE;
-}
-
-void DrawPanelBox(int x, int y, int w, int h, int sx, int sy)
-{
-	int nSrcOff, nDstOff;
-
-	assert(gpBuffer);
-
-	nSrcOff = x + PANEL_WIDTH * y;
-	nDstOff = sx + BUFFER_WIDTH * sy;
-
-	int hgt;
-	BYTE *src, *dst;
-
-	src = &pBtmBuff[nSrcOff];
-	dst = &gpBuffer[nDstOff];
-
-	for (hgt = h; hgt; hgt--, src += PANEL_WIDTH, dst += BUFFER_WIDTH) {
-		memcpy(dst, src, w);
-	}
-}
-
-/**
- * Draws a section of the empty flask cel on top of the panel to create the illusion
- * of the flask getting empty. This function takes a cel and draws a
- * horizontal stripe of height (max-min) onto the back buffer.
- * @param pCelBuff Buffer of the empty flask cel.
- * @param min Top of the flask cel section to draw.
- * @param max Bottom of the flask cel section to draw.
- * @param sx Back buffer coordinate
- * @param sy Back buffer coordinate
- */
-void SetFlaskHeight(BYTE *pCelBuff, int min, int max, int sx, int sy)
-{
-	int nSrcOff, nDstOff, w;
-
-	assert(gpBuffer);
-
-	nSrcOff = 88 * min;
-	nDstOff = sx + BUFFER_WIDTH * sy;
-	w = max - min;
-
-	BYTE *src, *dst;
-
-	src = &pCelBuff[nSrcOff];
-	dst = &gpBuffer[nDstOff];
-
-	for (; w; w--, src += 88, dst += BUFFER_WIDTH)
-		memcpy(dst, src, 88);
-}
-
-/**
- * Draws the dome of the flask that protrudes above the panel top line.
- * It draws a rectangle of fixed width 59 and height 'h' from the source buffer
- * into the target buffer.
- * @param pCelBuff The flask cel buffer.
- * @param w Width of the cel.
- * @param nSrcOff Offset of the source buffer from where the bytes will start to be copied from.
- * @param pBuff Target buffer.
- * @param nDstOff Offset of the target buffer where the bytes will start to be copied to.
- * @param h How many lines of the source buffer that will be copied.
- */
-void DrawFlask(BYTE *pCelBuff, int w, int nSrcOff, BYTE *pBuff, int nDstOff, int h)
-{
-	int wdt, hgt;
-	BYTE *src, *dst;
-
-	src = &pCelBuff[nSrcOff];
-	dst = &pBuff[nDstOff];
-
-	for (hgt = h; hgt; hgt--, src += w - 59, dst += BUFFER_WIDTH - 59) {
-		for (wdt = 59; wdt; wdt--) {
-			if (*src)
-				*dst = *src;
-			src++;
-			dst++;
-		}
-	}
-}
-
-/**
- * Draws the top dome of the life flask (that part that protrudes out of the control panel).
- * First it draws the empty flask cel and then draws the filled part on top if needed.
- */
-void DrawLifeFlask()
-{
-	int filled = (double)plr[myplr]._pHitPoints / (double)plr[myplr]._pMaxHP * 80.0;
-	plr[myplr]._pHPPer = filled;
-
-	if (filled > 80)
-		filled = 80;
-	filled = 80 - filled;
-	if (filled > 11)
-		filled = 11;
-	filled += 2;
-
-	DrawFlask(pLifeBuff, 88, 277, gpBuffer, SCREENXY(PANEL_LEFT + 109, PANEL_TOP - 13), filled);
-	if (filled != 13)
-		DrawFlask(pBtmBuff, PANEL_WIDTH, PANEL_WIDTH * (filled + 3) + 109, gpBuffer, SCREENXY(PANEL_LEFT + 109, PANEL_TOP - 13 + filled), 13 - filled);
-}
-
-/**
- * Controls the drawing of the area of the life flask within the control panel.
- * First sets the fill amount then draws the empty flask cel portion then the filled
- * flask portion.
- */
-void UpdateLifeFlask()
-{
-	int filled = (double)plr[myplr]._pHitPoints / (double)plr[myplr]._pMaxHP * 80.0;
-	plr[myplr]._pHPPer = filled;
-
-	if (filled > 69)
-		filled = 69;
-	else if (filled < 0)
-		filled = 0;
-	if (filled != 69)
-		SetFlaskHeight(pLifeBuff, 16, 85 - filled, 96 + PANEL_X, PANEL_Y);
-	if (filled != 0)
-		DrawPanelBox(96, 85 - filled, 88, filled, 96 + PANEL_X, PANEL_Y + 69 - filled);
-}
-
-void DrawManaFlask()
-{
-	int filled = plr[myplr]._pManaPer;
-	if (filled > 80)
-		filled = 80;
-	filled = 80 - filled;
-	if (filled > 11)
-		filled = 11;
-	filled += 2;
-
-	DrawFlask(pManaBuff, 88, 277, gpBuffer, SCREENXY(PANEL_LEFT + 475, PANEL_TOP - 13), filled);
-	if (filled != 13)
-		DrawFlask(pBtmBuff, PANEL_WIDTH, PANEL_WIDTH * (filled + 3) + 475, gpBuffer, SCREENXY(PANEL_LEFT + 475, PANEL_TOP - 13 + filled), 13 - filled);
-}
-
-void control_update_life_mana()
-{
-	int manaPer;
-	int maxMana = plr[myplr]._pMaxMana;
-	int mana = plr[myplr]._pMana;
-	if (maxMana < 0)
-		maxMana = 0;
-	if (mana < 0)
-		mana = 0;
-	if (maxMana == 0)
-		manaPer = 0;
-	else
-		manaPer = (double)mana / (double)maxMana * 80.0;
-	plr[myplr]._pManaPer = manaPer;
-	plr[myplr]._pHPPer = (double)plr[myplr]._pHitPoints / (double)plr[myplr]._pMaxHP * 80.0;
-}
-
-/**
- * Controls the drawing of the area of the life flask within the control panel.
- * Also for some reason draws the current right mouse button spell.
- */
-void UpdateManaFlask()
-{
-	int filled;
-	int maxMana = plr[myplr]._pMaxMana;
-	int mana = plr[myplr]._pMana;
-	if (maxMana < 0)
-		maxMana = 0;
-	if (mana < 0)
-		mana = 0;
-
-	if (maxMana == 0)
-		filled = 0;
-	else
-		filled = (double)mana / (double)maxMana * 80.0;
-
-	plr[myplr]._pManaPer = filled;
-
-	if (filled > 69)
-		filled = 69;
-	if (filled != 69)
-		SetFlaskHeight(pManaBuff, 16, 85 - filled, 96 + PANEL_X + 368, PANEL_Y);
-	if (filled != 0)
-		DrawPanelBox(96 + 368, 85 - filled, 88, filled, 96 + PANEL_X + 368, PANEL_Y + 69 - filled);
-
-	DrawSpell();
-}
-
-void InitControlPan()
-{
-	int i;
-
-	if (gbMaxPlayers == 1) {
-		pBtmBuff = DiabloAllocPtr((PANEL_HEIGHT + 16) * PANEL_WIDTH);
-		memset(pBtmBuff, 0, (PANEL_HEIGHT + 16) * PANEL_WIDTH);
-	} else {
-		pBtmBuff = DiabloAllocPtr((PANEL_HEIGHT + 16) * 2 * PANEL_WIDTH);
-		memset(pBtmBuff, 0, (PANEL_HEIGHT + 16) * 2 * PANEL_WIDTH);
-	}
-	pManaBuff = DiabloAllocPtr(88 * 88);
-	memset(pManaBuff, 0, 88 * 88);
-	pLifeBuff = DiabloAllocPtr(88 * 88);
-	memset(pLifeBuff, 0, 88 * 88);
-	pPanelText = LoadFileInMem("CtrlPan\\SmalText.CEL", NULL);
-	pChrPanel = LoadFileInMem("Data\\Char.CEL", NULL);
-	pSpellCels = LoadFileInMem("CtrlPan\\SpelIcon.CEL", NULL);
-	SetSpellTrans(RSPLTYPE_SKILL);
-	pStatusPanel = LoadFileInMem("CtrlPan\\Panel8.CEL", NULL);
-	CelBlitWidth(pBtmBuff, 0, (PANEL_HEIGHT + 16) - 1, PANEL_WIDTH, pStatusPanel, 1, PANEL_WIDTH);
-	MemFreeDbg(pStatusPanel);
-	pStatusPanel = LoadFileInMem("CtrlPan\\P8Bulbs.CEL", NULL);
-	CelBlitWidth(pLifeBuff, 0, 87, 88, pStatusPanel, 1, 88);
-	CelBlitWidth(pManaBuff, 0, 87, 88, pStatusPanel, 2, 88);
-	MemFreeDbg(pStatusPanel);
-	talkflag = FALSE;
-	if (gbMaxPlayers != 1) {
-		pTalkPanel = LoadFileInMem("CtrlPan\\TalkPanl.CEL", NULL);
-		CelBlitWidth(pBtmBuff, 0, (PANEL_HEIGHT + 16) * 2 - 1, PANEL_WIDTH, pTalkPanel, 1, PANEL_WIDTH);
-		MemFreeDbg(pTalkPanel);
-		pMultiBtns = LoadFileInMem("CtrlPan\\P8But2.CEL", NULL);
-		pTalkBtns = LoadFileInMem("CtrlPan\\TalkButt.CEL", NULL);
-		sgbPlrTalkTbl = 0;
-		sgszTalkMsg[0] = 0;
-		for (i = 0; i < MAX_PLRS; i++)
-			whisper[i] = TRUE;
-		for (i = 0; i < sizeof(talkbtndown) / sizeof(talkbtndown[0]); i++)
-			talkbtndown[i] = FALSE;
-	}
-	panelflag = FALSE;
-	lvlbtndown = FALSE;
-	pPanelButtons = LoadFileInMem("CtrlPan\\Panel8bu.CEL", NULL);
-	for (i = 0; i < sizeof(panbtn) / sizeof(panbtn[0]); i++)
-		panbtn[i] = FALSE;
-	panbtndown = FALSE;
-	if (gbMaxPlayers == 1)
-		numpanbtns = 6;
-	else
-		numpanbtns = 8;
-	pChrButtons = LoadFileInMem("Data\\CharBut.CEL", NULL);
-	for (i = 0; i < sizeof(chrbtn) / sizeof(chrbtn[0]); i++)
-		chrbtn[i] = FALSE;
-	chrbtnactive = FALSE;
-	pDurIcons = LoadFileInMem("Items\\DurIcons.CEL", NULL);
-	strcpy(infostr, "");
-	ClearPanel();
-	drawhpflag = TRUE;
-	drawmanaflag = TRUE;
-	chrflag = FALSE;
-	spselflag = FALSE;
-	pSpellBkCel = LoadFileInMem("Data\\SpellBk.CEL", NULL);
-	pSBkBtnCel = LoadFileInMem("Data\\SpellBkB.CEL", NULL);
-	pSBkIconCels = LoadFileInMem("Data\\SpellI2.CEL", NULL);
-	sbooktab = 0;
-	sbookflag = FALSE;
-	if (plr[myplr]._pClass == PC_WARRIOR) {
-		SpellPages[0][0] = SPL_REPAIR;
-#ifndef SPAWN
-	} else if (plr[myplr]._pClass == PC_ROGUE) {
-		SpellPages[0][0] = SPL_DISARM;
-	} else if (plr[myplr]._pClass == PC_SORCERER) {
-		SpellPages[0][0] = SPL_RECHARGE;
-#endif
-	}
-	pQLogCel = LoadFileInMem("Data\\Quest.CEL", NULL);
-	pGBoxBuff = LoadFileInMem("CtrlPan\\Golddrop.cel", NULL);
-	dropGoldFlag = FALSE;
-	dropGoldValue = 0;
-	initialDropGoldValue = 0;
-	initialDropGoldIndex = 0;
-	PentSpn2Frame = 1;
-}
-
-void DrawCtrlPan()
-{
-	DrawPanelBox(0, sgbPlrTalkTbl + 16, PANEL_WIDTH, PANEL_HEIGHT, PANEL_X, PANEL_Y);
-	DrawInfoBox();
-}
-
-/**
- * Draws the control panel buttons in their current state. If the button is in the default
- * state draw it from the panel cel(extract its sub-rect). Else draw it from the buttons cel.
- */
-void DrawCtrlBtns()
-{
-	int i;
-
-	for (i = 0; i < 6; i++) {
-		if (!panbtn[i])
-			DrawPanelBox(PanBtnPos[i][0] - PANEL_LEFT, PanBtnPos[i][1] - (PANEL_TOP - 16), 71, 20, PanBtnPos[i][0] + SCREEN_X, PanBtnPos[i][1] + SCREEN_Y);
-		else
-			CelDraw(PanBtnPos[i][0] + SCREEN_X, PanBtnPos[i][1] + SCREEN_Y + 18, pPanelButtons, i + 1, 71);
-	}
-	if (numpanbtns == 8) {
-		CelDraw(87 + PANEL_X, 122 + PANEL_Y, pMultiBtns, panbtn[6] + 1, 33);
-		if (FriendlyMode)
-			CelDraw(527 + PANEL_X, 122 + PANEL_Y, pMultiBtns, panbtn[7] + 3, 33);
-		else
-			CelDraw(527 + PANEL_X, 122 + PANEL_Y, pMultiBtns, panbtn[7] + 5, 33);
-	}
-}
-
-/**
- * Draws the "Speed Book": the rows of known spells for quick-setting a spell that
- * show up when you click the spell slot at the control panel.
- */
-void DoSpeedBook()
-{
-	unsigned __int64 spells, spell;
-	int xo, yo, X, Y, i, j;
-
-	spselflag = TRUE;
-	xo = PANEL_X + 12 + SPLICONLENGTH * 10;
-	yo = PANEL_Y - 17;
-	X = xo - (BORDER_LEFT - SPLICONLENGTH / 2);
-	Y = yo - (BORDER_TOP + SPLICONLENGTH / 2);
-	if (plr[myplr]._pRSpell != SPL_INVALID) {
-		for (i = 0; i < 4; i++) {
-			switch (i) {
-			case RSPLTYPE_SKILL:
-				spells = plr[myplr]._pAblSpells;
-				break;
-			case RSPLTYPE_SPELL:
-				spells = plr[myplr]._pMemSpells;
-				break;
-			case RSPLTYPE_SCROLL:
-				spells = plr[myplr]._pScrlSpells;
-				break;
-			case RSPLTYPE_CHARGES:
-				spells = plr[myplr]._pISpells;
-				break;
-			}
-			spell = (__int64)1;
-			for (j = 1; j < MAX_SPELLS; j++) {
-				if (spell & spells) {
-					if (j == plr[myplr]._pRSpell && i == plr[myplr]._pRSplType) {
-						X = xo - (BORDER_LEFT - SPLICONLENGTH / 2);
-						Y = yo - (BORDER_TOP + SPLICONLENGTH / 2);
-					}
-					xo -= SPLICONLENGTH;
-					if (xo == PANEL_X + 12 - SPLICONLENGTH) {
-						xo = PANEL_X + 12 + SPLICONLENGTH * SPLROWICONLS;
-						yo -= SPLICONLENGTH;
-					}
-				}
-				spell <<= (__int64)1;
-			}
-			if (spells && xo != PANEL_X + 12 + SPLICONLENGTH * SPLROWICONLS)
-				xo -= SPLICONLENGTH;
-			if (xo == PANEL_X + 12 - SPLICONLENGTH) {
-				xo = PANEL_X + 12 + SPLICONLENGTH * SPLROWICONLS;
-				yo -= SPLICONLENGTH;
-			}
-		}
-	}
-
-	SetCursorPos(X, Y);
-}
-
-/**
- * Checks if the mouse cursor is within any of the panel buttons and flag it if so.
- */
-void DoPanBtn()
-{
-	int i;
-
-	for (i = 0; i < numpanbtns; i++) {
-		if (MouseX >= PanBtnPos[i][0] && MouseX <= PanBtnPos[i][0] + PanBtnPos[i][2]) {
-			if (MouseY >= PanBtnPos[i][1] && MouseY <= PanBtnPos[i][1] + PanBtnPos[i][3]) {
-				panbtn[i] = TRUE;
-				drawbtnflag = TRUE;
-				panbtndown = TRUE;
-			}
-		}
-	}
-	if (!spselflag && MouseX >= 565 + PANEL_LEFT && MouseX < 621 + PANEL_LEFT && MouseY >= 64 + PANEL_TOP && MouseY < 120 + PANEL_TOP) {
-		DoSpeedBook();
-		gamemenu_off();
-	}
-}
-
-void control_set_button_down(int btn_id)
-{
-	panbtn[btn_id] = TRUE;
-	drawbtnflag = TRUE;
-	panbtndown = TRUE;
-}
-
-void control_check_btn_press()
-{
-	if (MouseX >= PanBtnPos[3][0]
-	    && MouseX <= PanBtnPos[3][0] + PanBtnPos[3][2]
-	    && MouseY >= PanBtnPos[3][1]
-	    && MouseY <= PanBtnPos[3][1] + PanBtnPos[3][3]) {
-		control_set_button_down(3);
-	}
-	if (MouseX >= PanBtnPos[6][0]
-	    && MouseX <= PanBtnPos[6][0] + PanBtnPos[6][2]
-	    && MouseY >= PanBtnPos[6][1]
-	    && MouseY <= PanBtnPos[6][1] + PanBtnPos[6][3]) {
-		control_set_button_down(6);
-	}
-}
-
-void DoAutoMap()
-{
-	if (currlevel != 0 || gbMaxPlayers != 1) {
-		if (!automapflag)
-			StartAutomap();
-		else
-			automapflag = FALSE;
-	} else {
-		InitDiabloMsg(EMSG_NO_AUTOMAP_IN_TOWN);
-	}
-}
-
-/**
- * Checks the mouse cursor position within the control panel and sets information
- * strings if needed.
- */
-void CheckPanelInfo()
-{
-	int i, c, v, s, xend, yend;
-
-	panelflag = FALSE;
-	ClearPanel();
-	for (i = 0; i < numpanbtns; i++) {
-		xend = PanBtnPos[i][0] + PanBtnPos[i][2];
-		yend = PanBtnPos[i][1] + PanBtnPos[i][3];
-		if (MouseX >= PanBtnPos[i][0] && MouseX <= xend && MouseY >= PanBtnPos[i][1] && MouseY <= yend) {
-			if (i != 7) {
-				strcpy(infostr, PanBtnStr[i]);
-			} else {
-				if (FriendlyMode)
-					strcpy(infostr, "Player friendly");
-				else
-					strcpy(infostr, "Player attack");
-			}
-			if (PanBtnHotKey[i] != NULL) {
-				sprintf(tempstr, "Hotkey : %s", PanBtnHotKey[i]);
-				AddPanelString(tempstr, TRUE);
-			}
-			infoclr = COL_WHITE;
-			panelflag = TRUE;
-			pinfoflag = TRUE;
-		}
-	}
-	if (!spselflag && MouseX >= 565 + PANEL_LEFT && MouseX < 621 + PANEL_LEFT && MouseY >= 64 + PANEL_TOP && MouseY < 120 + PANEL_TOP) {
-		strcpy(infostr, "Select current spell button");
-		infoclr = COL_WHITE;
-		panelflag = TRUE;
-		pinfoflag = TRUE;
-		strcpy(tempstr, "Hotkey : 's'");
-		AddPanelString(tempstr, TRUE);
-		v = plr[myplr]._pRSpell;
-		if (v != SPL_INVALID) {
-			switch (plr[myplr]._pRSplType) {
-			case RSPLTYPE_SKILL:
-				sprintf(tempstr, "%s Skill", spelldata[v].sSkillText);
-				AddPanelString(tempstr, TRUE);
-				break;
-			case RSPLTYPE_SPELL:
-				sprintf(tempstr, "%s Spell", spelldata[v].sNameText);
-				AddPanelString(tempstr, TRUE);
-				c = plr[myplr]._pISplLvlAdd + plr[myplr]._pSplLvl[v];
-				if (c < 0)
-					c = 0;
-				if (c == 0)
-					sprintf(tempstr, "Spell Level 0 - Unusable");
-				else
-					sprintf(tempstr, "Spell Level %i", c);
-				AddPanelString(tempstr, TRUE);
-				break;
-			case RSPLTYPE_SCROLL:
-				sprintf(tempstr, "Scroll of %s", spelldata[v].sNameText);
-				AddPanelString(tempstr, TRUE);
-				s = 0;
-				for (i = 0; i < plr[myplr]._pNumInv; i++) {
-					if (plr[myplr].InvList[i]._itype != ITYPE_NONE
-					    && (plr[myplr].InvList[i]._iMiscId == IMISC_SCROLL || plr[myplr].InvList[i]._iMiscId == IMISC_SCROLLT)
-					    && plr[myplr].InvList[i]._iSpell == v) {
-						s++;
-					}
-				}
-				for (i = 0; i < MAXBELTITEMS; i++) {
-					if (plr[myplr].SpdList[i]._itype != ITYPE_NONE
-					    && (plr[myplr].SpdList[i]._iMiscId == IMISC_SCROLL || plr[myplr].SpdList[i]._iMiscId == IMISC_SCROLLT)
-					    && plr[myplr].SpdList[i]._iSpell == v) {
-						s++;
-					}
-				}
-				if (s == 1)
-					strcpy(tempstr, "1 Scroll");
-				else
-					sprintf(tempstr, "%i Scrolls", s);
-				AddPanelString(tempstr, TRUE);
-				break;
-			case RSPLTYPE_CHARGES:
-				sprintf(tempstr, "Staff of %s", spelldata[v].sNameText);
-				AddPanelString(tempstr, TRUE);
-				if (plr[myplr].InvBody[INVLOC_HAND_LEFT]._iCharges == 1)
-					strcpy(tempstr, "1 Charge");
-				else
-					sprintf(tempstr, "%i Charges", plr[myplr].InvBody[INVLOC_HAND_LEFT]._iCharges);
-				AddPanelString(tempstr, TRUE);
-				break;
-			}
-		}
-	}
-	if (MouseX > 190 + PANEL_LEFT && MouseX < 437 + PANEL_LEFT && MouseY > 4 + PANEL_TOP && MouseY < 33 + PANEL_TOP)
-		pcursinvitem = CheckInvHLight();
-}
-
-/**
- * Check if the mouse is within a control panel button that's flagged.
- * Takes apropiate action if so.
- */
-void CheckBtnUp()
-{
-	int i;
-	BOOLEAN gamemenuOff;
-
-	gamemenuOff = TRUE;
-	drawbtnflag = TRUE;
-	panbtndown = FALSE;
-
-	for (i = 0; i < 8; i++) {
-		if (!panbtn[i]) {
-			continue;
-		}
-
-		panbtn[i] = FALSE;
-
-		if (MouseX < PanBtnPos[i][0]
-		    || MouseX > PanBtnPos[i][0] + PanBtnPos[i][2]
-		    || MouseY < PanBtnPos[i][1]
-		    || MouseY > PanBtnPos[i][1] + PanBtnPos[i][3]) {
-			continue;
-		}
-
-		switch (i) {
-		case PANBTN_CHARINFO:
-			questlog = FALSE;
-			chrflag = !chrflag;
-			break;
-		case PANBTN_QLOG:
-			chrflag = FALSE;
-			if (!questlog)
-				StartQuestlog();
-			else
-				questlog = FALSE;
-			break;
-		case PANBTN_AUTOMAP:
-			DoAutoMap();
-			break;
-		case PANBTN_MAINMENU:
-			qtextflag = FALSE;
-			gamemenu_handle_previous();
-			gamemenuOff = FALSE;
-			break;
-		case PANBTN_INVENTORY:
-			sbookflag = FALSE;
-			invflag = !invflag;
-			if (dropGoldFlag) {
-				dropGoldFlag = FALSE;
-				dropGoldValue = 0;
-			}
-			break;
-		case PANBTN_SPELLBOOK:
-			invflag = FALSE;
-			if (dropGoldFlag) {
-				dropGoldFlag = FALSE;
-				dropGoldValue = 0;
-			}
-			sbookflag = !sbookflag;
-			break;
-		case PANBTN_SENDMSG:
-			if (talkflag)
-				control_reset_talk();
-			else
-				control_type_message();
-			break;
-		case PANBTN_FRIENDLY:
-			FriendlyMode = !FriendlyMode;
-			break;
-		}
-	}
-
-	if (gamemenuOff)
-		gamemenu_off();
-}
-
-void FreeControlPan()
-{
-	MemFreeDbg(pBtmBuff);
-	MemFreeDbg(pManaBuff);
-	MemFreeDbg(pLifeBuff);
-	MemFreeDbg(pPanelText);
-	MemFreeDbg(pChrPanel);
-	MemFreeDbg(pSpellCels);
-	MemFreeDbg(pPanelButtons);
-	MemFreeDbg(pMultiBtns);
-	MemFreeDbg(pTalkBtns);
-	MemFreeDbg(pChrButtons);
-	MemFreeDbg(pDurIcons);
-	MemFreeDbg(pQLogCel);
-	MemFreeDbg(pSpellBkCel);
-	MemFreeDbg(pSBkBtnCel);
-	MemFreeDbg(pSBkIconCels);
-	MemFreeDbg(pGBoxBuff);
-}
-
-BOOL control_WriteStringToBuffer(BYTE *str)
-{
-	int k;
-	BYTE ichar;
-
-	k = 0;
-	while (*str) {
-		ichar = gbFontTransTbl[*str];
-		str++;
-		k += fontkern[fontframe[ichar]];
-		if (k >= 125)
-			return FALSE;
-	}
-
-	return TRUE;
-}
-
-/**
- * Sets a string to be drawn in the info box and then draws it.
- */
-void DrawInfoBox()
-{
-	int nGold;
-
-	DrawPanelBox(177, 62, 288, 60, PANEL_X + 177, PANEL_Y + 46);
-	if (!panelflag && !trigflag && pcursinvitem == -1 && !spselflag) {
-		infostr[0] = '\0';
-		infoclr = COL_WHITE;
-		ClearPanel();
-	}
-	if (spselflag || trigflag) {
-		infoclr = COL_WHITE;
-	} else if (pcurs >= CURSOR_FIRSTITEM) {
-		if (plr[myplr].HoldItem._itype == ITYPE_GOLD) {
-			nGold = plr[myplr].HoldItem._ivalue;
-			sprintf(infostr, "%i gold %s", nGold, get_pieces_str(nGold));
-		} else if (!plr[myplr].HoldItem._iStatFlag) {
-			ClearPanel();
-			AddPanelString("Requirements not met", TRUE);
-			pinfoflag = TRUE;
-		} else {
-			if (plr[myplr].HoldItem._iIdentified)
-				strcpy(infostr, plr[myplr].HoldItem._iIName);
-			else
-				strcpy(infostr, plr[myplr].HoldItem._iName);
-			if (plr[myplr].HoldItem._iMagical == ITEM_QUALITY_MAGIC)
-				infoclr = COL_BLUE;
-			if (plr[myplr].HoldItem._iMagical == ITEM_QUALITY_UNIQUE)
-				infoclr = COL_GOLD;
-		}
-	} else {
-		if (pcursitem != -1)
-			GetItemStr(pcursitem);
-		else if (pcursobj != -1)
-			GetObjectStr(pcursobj);
-		if (pcursmonst != -1) {
-			if (leveltype != DTYPE_TOWN) {
-				infoclr = COL_WHITE;
-				strcpy(infostr, monster[pcursmonst].mName);
-				ClearPanel();
-				if (monster[pcursmonst]._uniqtype != 0) {
-					infoclr = COL_GOLD;
-					PrintUniqueHistory();
-				} else {
-					PrintMonstHistory(monster[pcursmonst].MType->mtype);
-				}
-			} else if (pcursitem == -1) {
-				strcpy(infostr, towner[pcursmonst]._tName);
-			}
-		}
-		if (pcursplr != -1) {
-			infoclr = COL_GOLD;
-			strcpy(infostr, plr[pcursplr]._pName);
-			ClearPanel();
-			sprintf(tempstr, "Level : %i", plr[pcursplr]._pLevel);
-			AddPanelString(tempstr, TRUE);
-			sprintf(tempstr, "Hit Points %i of %i", plr[pcursplr]._pHitPoints >> 6, plr[pcursplr]._pMaxHP >> 6);
-			AddPanelString(tempstr, TRUE);
-		}
-	}
-	if (infostr[0] != '\0' || pnumlines != 0)
-		PrintInfo();
-}
-
-void PrintInfo()
-{
-	int yo, lo, i;
-
-	if (!talkflag) {
-		yo = 0;
-		lo = 1;
-		if (infostr[0] != '\0') {
-			CPrintString(0, infostr, TRUE, pnumlines);
-			yo = 1;
-			lo = 0;
-		}
-
-		for (i = 0; i < pnumlines; i++) {
-			CPrintString(i + yo, panelstr[i], pstrjust[i], pnumlines - lo);
-		}
-	}
-}
-
-void CPrintString(int y, char *str, BOOL center, int lines)
-{
-	BYTE c;
-	char *tmp;
-	int lineOffset, strWidth, sx, sy;
-
-	lineOffset = 0;
-	sx = 177 + PANEL_X;
-	sy = lineOffsets[lines][y] + PANEL_Y;
-	if (center == 1) {
-		strWidth = 0;
-		tmp = str;
-		while (*tmp) {
-			c = gbFontTransTbl[(BYTE)*tmp++];
-			strWidth += fontkern[fontframe[c]] + 2;
-		}
-		if (strWidth < 288)
-			lineOffset = (288 - strWidth) >> 1;
-		sx += lineOffset;
-	}
-	while (*str) {
-		c = gbFontTransTbl[(BYTE)*str++];
-		c = fontframe[c];
-		lineOffset += fontkern[c] + 2;
-		if (c) {
-			if (lineOffset < 288) {
-				PrintChar(sx, sy, c, infoclr);
-			}
-		}
-		sx += fontkern[c] + 2;
-	}
-}
-
-void PrintGameStr(int x, int y, const char *str, int color)
-{
-	BYTE c;
-	int sx, sy;
-	sx = x + SCREEN_X;
-	sy = y + SCREEN_Y;
-	while (*str) {
-		c = gbFontTransTbl[(BYTE)*str++];
-		c = fontframe[c];
-		if (c)
-			PrintChar(sx, sy, c, color);
-		sx += fontkern[c] + 1;
-	}
-}
-
-void DrawChr()
-{
-	char col;
-	char chrstr[64];
-	int pc, mindam, maxdam;
-
-	CelDraw(SCREEN_X, 351 + SCREEN_Y, pChrPanel, 1, SPANEL_WIDTH);
-	ADD_PlrStringXY(20, 32, 151, plr[myplr]._pName, COL_WHITE);
-
-	if (plr[myplr]._pClass == PC_WARRIOR) {
-		ADD_PlrStringXY(168, 32, 299, "Warrior", COL_WHITE);
-#ifndef SPAWN
-	} else if (plr[myplr]._pClass == PC_ROGUE) {
-		ADD_PlrStringXY(168, 32, 299, "Rogue", COL_WHITE);
-	} else if (plr[myplr]._pClass == PC_SORCERER) {
-		ADD_PlrStringXY(168, 32, 299, "Sorceror", COL_WHITE);
-#endif
-	}
-
-	sprintf(chrstr, "%i", plr[myplr]._pLevel);
-	ADD_PlrStringXY(66, 69, 109, chrstr, COL_WHITE);
-
-	sprintf(chrstr, "%li", plr[myplr]._pExperience);
-	ADD_PlrStringXY(216, 69, 300, chrstr, COL_WHITE);
-
-	if (plr[myplr]._pLevel == MAXCHARLEVEL - 1) {
-		strcpy(chrstr, "None");
-		col = COL_GOLD;
-	} else {
-		sprintf(chrstr, "%li", plr[myplr]._pNextExper);
-		col = COL_WHITE;
-	}
-	ADD_PlrStringXY(216, 97, 300, chrstr, col);
-
-	sprintf(chrstr, "%i", plr[myplr]._pGold);
-	ADD_PlrStringXY(216, 146, 300, chrstr, COL_WHITE);
-
-	col = COL_WHITE;
-	if (plr[myplr]._pIBonusAC > 0)
-		col = COL_BLUE;
-	if (plr[myplr]._pIBonusAC < 0)
-		col = COL_RED;
-	sprintf(chrstr, "%i", plr[myplr]._pIBonusAC + plr[myplr]._pIAC + plr[myplr]._pDexterity / 5);
-	ADD_PlrStringXY(258, 183, 301, chrstr, col);
-
-	col = COL_WHITE;
-	if (plr[myplr]._pIBonusToHit > 0)
-		col = COL_BLUE;
-	if (plr[myplr]._pIBonusToHit < 0)
-		col = COL_RED;
-	sprintf(chrstr, "%i%%", (plr[myplr]._pDexterity >> 1) + plr[myplr]._pIBonusToHit + 50);
-	ADD_PlrStringXY(258, 211, 301, chrstr, col);
-
-	col = COL_WHITE;
-	if (plr[myplr]._pIBonusDam > 0)
-		col = COL_BLUE;
-	if (plr[myplr]._pIBonusDam < 0)
-		col = COL_RED;
-	mindam = plr[myplr]._pIMinDam;
-	mindam += plr[myplr]._pIBonusDam * mindam / 100;
-	mindam += plr[myplr]._pIBonusDamMod;
-	if (plr[myplr].InvBody[INVLOC_HAND_LEFT]._itype == ITYPE_BOW) {
-		if (plr[myplr]._pClass == PC_ROGUE)
-			mindam += plr[myplr]._pDamageMod;
-		else
-			mindam += plr[myplr]._pDamageMod >> 1;
-	} else {
-		mindam += plr[myplr]._pDamageMod;
-	}
-	maxdam = plr[myplr]._pIMaxDam;
-	maxdam += plr[myplr]._pIBonusDam * maxdam / 100;
-	maxdam += plr[myplr]._pIBonusDamMod;
-	if (plr[myplr].InvBody[INVLOC_HAND_LEFT]._itype == ITYPE_BOW) {
-		if (plr[myplr]._pClass == PC_ROGUE)
-			maxdam += plr[myplr]._pDamageMod;
-		else
-			maxdam += plr[myplr]._pDamageMod >> 1;
-	} else {
-		maxdam += plr[myplr]._pDamageMod;
-	}
-	sprintf(chrstr, "%i-%i", mindam, maxdam);
-	if (mindam >= 100 || maxdam >= 100)
-		MY_PlrStringXY(254, 239, 305, chrstr, col, -1);
-	else
-		MY_PlrStringXY(258, 239, 301, chrstr, col, 0);
-
-	col = plr[myplr]._pMagResist == 0 ? COL_WHITE : COL_BLUE;
-	if (plr[myplr]._pMagResist < MAXRESIST) {
-		sprintf(chrstr, "%i%%", plr[myplr]._pMagResist);
-	} else {
-		col = COL_GOLD;
-		sprintf(chrstr, "MAX");
-	}
-	ADD_PlrStringXY(257, 276, 300, chrstr, col);
-
-	col = plr[myplr]._pFireResist == 0 ? COL_WHITE : COL_BLUE;
-	if (plr[myplr]._pFireResist < MAXRESIST) {
-		sprintf(chrstr, "%i%%", plr[myplr]._pFireResist);
-	} else {
-		col = COL_GOLD;
-		sprintf(chrstr, "MAX");
-	}
-	ADD_PlrStringXY(257, 304, 300, chrstr, col);
-
-	col = plr[myplr]._pLghtResist == 0 ? COL_WHITE : COL_BLUE;
-	if (plr[myplr]._pLghtResist < MAXRESIST) {
-		sprintf(chrstr, "%i%%", plr[myplr]._pLghtResist);
-	} else {
-		col = COL_GOLD;
-		sprintf(chrstr, "MAX");
-	}
-	ADD_PlrStringXY(257, 332, 300, chrstr, col);
-
-	col = COL_WHITE;
-	sprintf(chrstr, "%i", plr[myplr]._pBaseStr);
-	if (MaxStats[plr[myplr]._pClass][ATTRIB_STR] == plr[myplr]._pBaseStr)
-		col = COL_GOLD;
-	ADD_PlrStringXY(95, 155, 126, chrstr, col);
-
-	col = COL_WHITE;
-	sprintf(chrstr, "%i", plr[myplr]._pBaseMag);
-	if (MaxStats[plr[myplr]._pClass][ATTRIB_MAG] == plr[myplr]._pBaseMag)
-		col = COL_GOLD;
-	ADD_PlrStringXY(95, 183, 126, chrstr, col);
-
-	col = COL_WHITE;
-	sprintf(chrstr, "%i", plr[myplr]._pBaseDex);
-	if (MaxStats[plr[myplr]._pClass][ATTRIB_DEX] == plr[myplr]._pBaseDex)
-		col = COL_GOLD;
-	ADD_PlrStringXY(95, 211, 126, chrstr, col);
-
-	col = COL_WHITE;
-	sprintf(chrstr, "%i", plr[myplr]._pBaseVit);
-	if (MaxStats[plr[myplr]._pClass][ATTRIB_VIT] == plr[myplr]._pBaseVit)
-		col = COL_GOLD;
-	ADD_PlrStringXY(95, 239, 126, chrstr, col);
-
-	col = COL_WHITE;
-	if (plr[myplr]._pStrength > plr[myplr]._pBaseStr)
-		col = COL_BLUE;
-	if (plr[myplr]._pStrength < plr[myplr]._pBaseStr)
-		col = COL_RED;
-	sprintf(chrstr, "%i", plr[myplr]._pStrength);
-	ADD_PlrStringXY(143, 155, 173, chrstr, col);
-
-	col = COL_WHITE;
-	if (plr[myplr]._pMagic > plr[myplr]._pBaseMag)
-		col = COL_BLUE;
-	if (plr[myplr]._pMagic < plr[myplr]._pBaseMag)
-		col = COL_RED;
-	sprintf(chrstr, "%i", plr[myplr]._pMagic);
-	ADD_PlrStringXY(143, 183, 173, chrstr, col);
-
-	col = COL_WHITE;
-	if (plr[myplr]._pDexterity > plr[myplr]._pBaseDex)
-		col = COL_BLUE;
-	if (plr[myplr]._pDexterity < plr[myplr]._pBaseDex)
-		col = COL_RED;
-	sprintf(chrstr, "%i", plr[myplr]._pDexterity);
-	ADD_PlrStringXY(143, 211, 173, chrstr, col);
-
-	col = COL_WHITE;
-	if (plr[myplr]._pVitality > plr[myplr]._pBaseVit)
-		col = COL_BLUE;
-	if (plr[myplr]._pVitality < plr[myplr]._pBaseVit)
-		col = COL_RED;
-	sprintf(chrstr, "%i", plr[myplr]._pVitality);
-	ADD_PlrStringXY(143, 239, 173, chrstr, col);
-
-	if (plr[myplr]._pStatPts > 0) {
-		if (CalcStatDiff(myplr) < plr[myplr]._pStatPts) {
-			plr[myplr]._pStatPts = CalcStatDiff(myplr);
-		}
-	}
-	if (plr[myplr]._pStatPts > 0) {
-		sprintf(chrstr, "%i", plr[myplr]._pStatPts);
-		ADD_PlrStringXY(95, 266, 126, chrstr, COL_RED);
-		pc = plr[myplr]._pClass;
-		if (plr[myplr]._pBaseStr < MaxStats[pc][ATTRIB_STR])
-			CelDraw(137 + SCREEN_X, 159 + SCREEN_Y, pChrButtons, chrbtn[ATTRIB_STR] + 2, 41);
-		if (plr[myplr]._pBaseMag < MaxStats[pc][ATTRIB_MAG])
-			CelDraw(137 + SCREEN_X, 187 + SCREEN_Y, pChrButtons, chrbtn[ATTRIB_MAG] + 4, 41);
-		if (plr[myplr]._pBaseDex < MaxStats[pc][ATTRIB_DEX])
-			CelDraw(137 + SCREEN_X, 216 + SCREEN_Y, pChrButtons, chrbtn[ATTRIB_DEX] + 6, 41);
-		if (plr[myplr]._pBaseVit < MaxStats[pc][ATTRIB_VIT])
-			CelDraw(137 + SCREEN_X, 244 + SCREEN_Y, pChrButtons, chrbtn[ATTRIB_VIT] + 8, 41);
-	}
-
-	col = plr[myplr]._pMaxHP <= plr[myplr]._pMaxHPBase ? COL_WHITE : COL_BLUE;
-	sprintf(chrstr, "%i", plr[myplr]._pMaxHP >> 6);
-	ADD_PlrStringXY(95, 304, 126, chrstr, col);
-	if (plr[myplr]._pHitPoints != plr[myplr]._pMaxHP)
-		col = COL_RED;
-	sprintf(chrstr, "%i", plr[myplr]._pHitPoints >> 6);
-	ADD_PlrStringXY(143, 304, 174, chrstr, col);
-
-	col = plr[myplr]._pMaxMana <= plr[myplr]._pMaxManaBase ? COL_WHITE : COL_BLUE;
-	sprintf(chrstr, "%i", plr[myplr]._pMaxMana >> 6);
-	ADD_PlrStringXY(95, 332, 126, chrstr, col);
-	if (plr[myplr]._pMana != plr[myplr]._pMaxMana)
-		col = COL_RED;
-	sprintf(chrstr, "%i", plr[myplr]._pMana >> 6);
-	ADD_PlrStringXY(143, 332, 174, chrstr, col);
-}
-
-/**
- * @brief Render text string to back buffer
- * @param x Screen coordinate
- * @param y Screen coordinate
- * @param endX End of line in screen coordinate
- * @param pszStr String to print, in Windows-1252 encoding
- * @param col text_color color value
- * @param base Letter spacing
- */
-void MY_PlrStringXY(int x, int y, int endX, char *pszStr, char col, int base)
-{
-	BYTE c;
-	char *tmp;
-	int sx, sy, screen_x, line, widthOffset;
-
-	sx = x + SCREEN_X;
-	sy = y + SCREEN_Y;
-	widthOffset = endX - x + 1;
-	line = 0;
-	screen_x = 0;
-	tmp = pszStr;
-	while (*tmp) {
-		c = gbFontTransTbl[(BYTE)*tmp++];
-		screen_x += fontkern[fontframe[c]] + base;
-	}
-	if (screen_x < widthOffset)
-		line = (widthOffset - screen_x) >> 1;
-	sx += line;
-	while (*pszStr) {
-		c = gbFontTransTbl[(BYTE)*pszStr++];
-		c = fontframe[c];
-		line += fontkern[c] + base;
-		if (c) {
-			if (line < widthOffset)
-				PrintChar(sx, sy, c, col);
-		}
-		sx += fontkern[c] + base;
-	}
-}
-
-void CheckLvlBtn()
-{
-	if (!lvlbtndown && MouseX >= 40 + PANEL_LEFT && MouseX <= 81 + PANEL_LEFT && MouseY >= -39 + PANEL_TOP && MouseY <= -17 + PANEL_TOP)
-		lvlbtndown = TRUE;
-}
-
-void ReleaseLvlBtn()
-{
-	if (MouseX >= 40 + PANEL_LEFT && MouseX <= 81 + PANEL_LEFT && MouseY >= -39 + PANEL_TOP && MouseY <= -17 + PANEL_TOP)
-		chrflag = TRUE;
-	lvlbtndown = FALSE;
-}
-
-void DrawLevelUpIcon()
-{
-	int nCel;
-
-	if (!stextflag) {
-		nCel = lvlbtndown ? 3 : 2;
-		ADD_PlrStringXY(PANEL_LEFT + 0, PANEL_TOP - 49, PANEL_LEFT + 120, "Level Up", COL_WHITE);
-		CelDraw(40 + PANEL_X, -17 + PANEL_Y, pChrButtons, nCel, 41);
-	}
-}
-
-void CheckChrBtns()
-{
-	int pc, i;
-
-	if (!chrbtnactive && plr[myplr]._pStatPts) {
-		pc = plr[myplr]._pClass;
-		for (i = 0; i < 4; i++) {
-			switch (i) {
-			case ATTRIB_STR:
-				if (plr[myplr]._pBaseStr >= MaxStats[pc][ATTRIB_STR])
-					continue;
-				break;
-			case ATTRIB_MAG:
-				if (plr[myplr]._pBaseMag >= MaxStats[pc][ATTRIB_MAG])
-					continue;
-				break;
-			case ATTRIB_DEX:
-				if (plr[myplr]._pBaseDex >= MaxStats[pc][ATTRIB_DEX])
-					continue;
-				break;
-			case ATTRIB_VIT:
-				if (plr[myplr]._pBaseVit >= MaxStats[pc][ATTRIB_VIT])
-					continue;
-				break;
-			default:
-				continue;
-			}
-			if (MouseX >= ChrBtnsRect[i].x
-			    && MouseX <= ChrBtnsRect[i].x + ChrBtnsRect[i].w
-			    && MouseY >= ChrBtnsRect[i].y
-			    && MouseY <= ChrBtnsRect[i].y + ChrBtnsRect[i].h) {
-				chrbtn[i] = TRUE;
-				chrbtnactive = TRUE;
-			}
-		}
-	}
-}
-
-void ReleaseChrBtns()
-{
-	int i;
-
-	chrbtnactive = FALSE;
-	for (i = 0; i < 4; ++i) {
-		if (chrbtn[i]) {
-			chrbtn[i] = FALSE;
-			if (MouseX >= ChrBtnsRect[i].x
-			    && MouseX <= ChrBtnsRect[i].x + ChrBtnsRect[i].w
-			    && MouseY >= ChrBtnsRect[i].y
-			    && MouseY <= ChrBtnsRect[i].y + ChrBtnsRect[i].h) {
-				switch (i) {
-				case 0:
-					NetSendCmdParam1(TRUE, CMD_ADDSTR, 1);
-					plr[myplr]._pStatPts--;
-					break;
-				case 1:
-					NetSendCmdParam1(TRUE, CMD_ADDMAG, 1);
-					plr[myplr]._pStatPts--;
-					break;
-				case 2:
-					NetSendCmdParam1(TRUE, CMD_ADDDEX, 1);
-					plr[myplr]._pStatPts--;
-					break;
-				case 3:
-					NetSendCmdParam1(TRUE, CMD_ADDVIT, 1);
-					plr[myplr]._pStatPts--;
-					break;
-				}
-			}
-		}
-	}
-}
-
-void DrawDurIcon()
-{
-	PlayerStruct *p;
-	int x1, x2, x3, x4;
-
-	if (!chrflag && !questlog || !invflag && !sbookflag) {
-		x1 = 272 + RIGHT_PANEL_X;
-		if (invflag || sbookflag)
-			x1 = 272 + PANEL_X;
-		p = &plr[myplr];
-		x2 = DrawDurIcon4Item(&p->InvBody[INVLOC_HEAD], x1, 4);
-		x3 = DrawDurIcon4Item(&p->InvBody[INVLOC_CHEST], x2, 3);
-		x4 = DrawDurIcon4Item(&p->InvBody[INVLOC_HAND_LEFT], x3, 0);
-		DrawDurIcon4Item(&p->InvBody[INVLOC_HAND_RIGHT], x4, 0);
-	}
-}
-
-int DrawDurIcon4Item(ItemStruct *pItem, int x, int c)
-{
-	if (pItem->_itype == ITYPE_NONE)
-		return x;
-	if (pItem->_iDurability > 5)
-		return x;
-	if (c == 0) {
-		if (pItem->_iClass == ICLASS_WEAPON) {
-			switch (pItem->_itype) {
-			case ITYPE_SWORD:
-				c = 2;
-				break;
-			case ITYPE_AXE:
-				c = 6;
-				break;
-			case ITYPE_BOW:
-				c = 7;
-				break;
-			case ITYPE_MACE:
-				c = 5;
-				break;
-			case ITYPE_STAFF:
-				c = 8;
-				break;
-			}
-		} else {
-			c = 1;
-		}
-	}
-	if (pItem->_iDurability > 2)
-		c += 8;
-	CelDraw(x, -17 + PANEL_Y, pDurIcons, c, 32);
-	return x - 40;
-}
-
-void RedBack()
-{
-	int idx;
-
-	idx = light4flag ? 1536 : 4608;
-
-	assert(gpBuffer);
-
-	int w, h;
-	BYTE *dst, *tbl;
-
-	if (leveltype != DTYPE_HELL) {
-		dst = &gpBuffer[SCREENXY(0, 0)];
-		tbl = &pLightTbl[idx];
-		for (h = VIEWPORT_HEIGHT; h; h--, dst += BUFFER_WIDTH - SCREEN_WIDTH) {
-			for (w = SCREEN_WIDTH; w; w--) {
-				*dst = tbl[*dst];
-				dst++;
-			}
-		}
-	} else {
-		dst = &gpBuffer[SCREENXY(0, 0)];
-		tbl = &pLightTbl[idx];
-		for (h = VIEWPORT_HEIGHT; h; h--, dst += BUFFER_WIDTH - SCREEN_WIDTH) {
-			for (w = SCREEN_WIDTH; w; w--) {
-				if (*dst >= 32)
-					*dst = tbl[*dst];
-				dst++;
-			}
-		}
-	}
-}
-
-char GetSBookTrans(int ii, BOOL townok)
-{
-	char st;
-
-	st = RSPLTYPE_SPELL;
-	if (plr[myplr]._pISpells & (__int64)1 << (ii - 1)) {
-		st = RSPLTYPE_CHARGES;
-	}
-	if (plr[myplr]._pAblSpells & (__int64)1 << (ii - 1)) { /// BUGFIX: missing (__int64) (fixed)
-		st = RSPLTYPE_SKILL;
-	}
-	if (st == RSPLTYPE_SPELL) {
-		if (!CheckSpell(myplr, ii, RSPLTYPE_SPELL, TRUE)) {
-			st = RSPLTYPE_INVALID;
-		}
-		if ((char)(plr[myplr]._pSplLvl[ii] + plr[myplr]._pISplLvlAdd) <= 0) {
-			st = RSPLTYPE_INVALID;
-		}
-	}
-	if (townok && currlevel == 0 && st != RSPLTYPE_INVALID && !spelldata[ii].sTownSpell) {
-		st = RSPLTYPE_INVALID;
-	}
-
-	return st;
-}
-
-void DrawSpellBook()
-{
-	int i, sn, mana, lvl, yp, min, max;
-	char st;
-	unsigned __int64 spl;
-
-	CelDraw(RIGHT_PANEL_X, 351 + SCREEN_Y, pSpellBkCel, 1, SPANEL_WIDTH);
-	CelDraw(RIGHT_PANEL_X + 76 * sbooktab + 7, 348 + SCREEN_Y, pSBkBtnCel, sbooktab + 1, 76);
-
-	spl = plr[myplr]._pMemSpells | plr[myplr]._pISpells | plr[myplr]._pAblSpells;
-
-	yp = 215;
-	for (i = 1; i < 8; i++) {
-		sn = SpellPages[sbooktab][i - 1];
-		if (sn != -1 && spl & (__int64)1 << (sn - 1)) {
-			st = GetSBookTrans(sn, TRUE);
-			SetSpellTrans(st);
-			DrawSpellCel(RIGHT_PANEL + 75, yp, pSBkIconCels, SpellITbl[sn], 37);
-			if (sn == plr[myplr]._pRSpell && st == plr[myplr]._pRSplType) {
-				SetSpellTrans(RSPLTYPE_SKILL);
-				DrawSpellCel(RIGHT_PANEL + 75, yp, pSBkIconCels, SPLICONLAST, 37);
-			}
-			PrintSBookStr(10, yp - 23, FALSE, spelldata[sn].sNameText, COL_WHITE);
-			switch (GetSBookTrans(sn, FALSE)) {
-			case RSPLTYPE_SKILL:
-				strcpy(tempstr, "Skill");
-				break;
-			case RSPLTYPE_CHARGES:
-				sprintf(tempstr, "Staff (%i charges)", plr[myplr].InvBody[INVLOC_HAND_LEFT]._iCharges);
-				break;
-			default:
-				mana = GetManaAmount(myplr, sn) >> 6;
-				GetDamageAmt(sn, &min, &max);
-				if (min != -1) {
-					sprintf(tempstr, "Mana: %i  Dam: %i - %i", mana, min, max);
-				} else {
-					sprintf(tempstr, "Mana: %i   Dam: n/a", mana);
-				}
-				if (sn == SPL_BONESPIRIT) {
-					sprintf(tempstr, "Mana: %i  Dam: 1/3 tgt hp", mana);
-				}
-				PrintSBookStr(10, yp - 1, FALSE, tempstr, COL_WHITE);
-				lvl = plr[myplr]._pSplLvl[sn] + plr[myplr]._pISplLvlAdd;
-				if (lvl < 0) {
-					lvl = 0;
-				}
-				if (lvl == 0) {
-					sprintf(tempstr, "Spell Level 0 - Unusable");
-				} else {
-					sprintf(tempstr, "Spell Level %i", lvl);
-				}
-				break;
-			}
-			PrintSBookStr(10, yp - 12, FALSE, tempstr, COL_WHITE);
-		}
-		yp += 43;
-	}
-}
-
-void PrintSBookStr(int x, int y, BOOL cjustflag, char *pszStr, char col)
-{
-	BYTE c;
-	char *tmp;
-	int screen_x, line, sx;
-
-	sx = x + RIGHT_PANEL + 120;
-	line = 0;
-	if (cjustflag) {
-		screen_x = 0;
-		tmp = pszStr;
-		while (*tmp) {
-			c = gbFontTransTbl[(BYTE)*tmp++];
-			screen_x += fontkern[fontframe[c]] + 1;
-		}
-		if (screen_x < 222)
-			line = (222 - screen_x) >> 1;
-		sx += line;
-	}
-	while (*pszStr) {
-		c = gbFontTransTbl[(BYTE)*pszStr++];
-		c = fontframe[c];
-		line += fontkern[c] + 1;
-		if (c) {
-			if (line <= 222)
-				PrintChar(sx, y, c, col);
-		}
-		sx += fontkern[c] + 1;
-	}
-}
-
-void CheckSBook()
-{
-	int sn;
-	char st;
-	unsigned __int64 spl;
-
-	if (MouseX >= RIGHT_PANEL + 11 && MouseX < RIGHT_PANEL + 48 && MouseY >= 18 && MouseY < 314) {
-		spl = plr[myplr]._pMemSpells | plr[myplr]._pISpells | plr[myplr]._pAblSpells;
-		sn = SpellPages[sbooktab][(MouseY - 18) / 43];
-		if (sn != -1 && spl & (__int64)1 << (sn - 1)) {
-			st = RSPLTYPE_SPELL;
-			if (plr[myplr]._pISpells & (__int64)1 << (sn - 1)) {
-				st = RSPLTYPE_CHARGES;
-			}
-			if (plr[myplr]._pAblSpells & (__int64)1 << (sn - 1)) {
-				st = RSPLTYPE_SKILL;
-			}
-			plr[myplr]._pRSpell = sn;
-			plr[myplr]._pRSplType = st;
-			force_redraw = 255;
-		}
-	}
-	if (MouseX >= RIGHT_PANEL + 7 && MouseX < RIGHT_PANEL + 311 && MouseY >= SPANEL_WIDTH && MouseY < 349) { /// BUGFIX: change `< 313` to `< 311` (fixed)
-		sbooktab = (MouseX - (RIGHT_PANEL + 7)) / 76;
-	}
-}
-
-char *get_pieces_str(int nGold)
-{
-	char *result;
-
-	result = "piece";
-	if (nGold != 1)
-		result = "pieces";
-	return result;
-}
-
-void DrawGoldSplit(int amount)
-{
-	int screen_x, i;
-
-	screen_x = 0;
-	CelDraw(351 + SCREEN_X, 178 + SCREEN_Y, pGBoxBuff, 1, 261);
-	sprintf(tempstr, "You have %u gold", initialDropGoldValue);
-	ADD_PlrStringXY(366, 87, 600, tempstr, COL_GOLD);
-	sprintf(tempstr, "%s.  How many do", get_pieces_str(initialDropGoldValue));
-	ADD_PlrStringXY(366, 103, 600, tempstr, COL_GOLD);
-	ADD_PlrStringXY(366, 121, 600, "you want to remove?", COL_GOLD);
-	if (amount > 0) {
-		sprintf(tempstr, "%u", amount);
-		PrintGameStr(388, 140, tempstr, 0);
-		for (i = 0; i < tempstr[i]; i++) {
-			screen_x += fontkern[fontframe[gbFontTransTbl[(BYTE)tempstr[i]]]] + 1;
-		}
-		screen_x += 452;
-	} else {
-		screen_x = 450;
-	}
-	CelDraw(screen_x, 140 + SCREEN_Y, pSPentSpn2Cels, PentSpn2Frame, 12);
-	PentSpn2Spin();
-}
-
-void control_drop_gold(char vkey)
-{
-	char input[6];
-
-	if (plr[myplr]._pHitPoints >> 6 <= 0) {
-		dropGoldFlag = FALSE;
-		dropGoldValue = 0;
-		return;
-	}
-
-	memset(input, 0, sizeof(input));
-	snprintf(input, sizeof(input), "%d", dropGoldValue);
-	if (vkey == VK_RETURN) {
-		if (dropGoldValue > 0)
-			control_remove_gold(myplr, initialDropGoldIndex);
-		dropGoldFlag = FALSE;
-	} else if (vkey == VK_ESCAPE) {
-		dropGoldFlag = FALSE;
-		dropGoldValue = 0;
-	} else if (vkey == VK_BACK) {
-		input[strlen(input) - 1] = '\0';
-		dropGoldValue = atoi(input);
-	} else if (vkey - '0' >= 0 && vkey - '0' <= 9) {
-		if (dropGoldValue || atoi(input) <= initialDropGoldValue) {
-			input[strlen(input)] = vkey;
-			if (atoi(input) > initialDropGoldValue)
-				return;
-			if (strlen(input) > strlen(input))
-				return;
-		} else {
-			input[0] = vkey;
-		}
-		dropGoldValue = atoi(input);
-	}
-}
-
-void control_remove_gold(int pnum, int gold_index)
-{
-	int gi;
-
-	if (gold_index <= INVITEM_INV_LAST) {
-		gi = gold_index - INVITEM_INV_FIRST;
-		plr[pnum].InvList[gi]._ivalue -= dropGoldValue;
-		if (plr[pnum].InvList[gi]._ivalue > 0)
-			SetGoldCurs(pnum, gi);
-		else
-			RemoveInvItem(pnum, gi);
-	} else {
-		gi = gold_index - INVITEM_BELT_FIRST;
-		plr[pnum].SpdList[gi]._ivalue -= dropGoldValue;
-		if (plr[pnum].SpdList[gi]._ivalue > 0)
-			SetSpdbarGoldCurs(pnum, gi);
-		else
-			RemoveSpdBarItem(pnum, gi);
-	}
-	SetPlrHandItem(&plr[pnum].HoldItem, IDI_GOLD);
-	GetGoldSeed(pnum, &plr[pnum].HoldItem);
-	plr[pnum].HoldItem._ivalue = dropGoldValue;
-	plr[pnum].HoldItem._iStatFlag = TRUE;
-	control_set_gold_curs(pnum);
-	plr[pnum]._pGold = CalculateGold(pnum);
-	dropGoldValue = 0;
-}
-
-void control_set_gold_curs(int pnum)
-{
-	if (plr[pnum].HoldItem._ivalue >= GOLD_MEDIUM_LIMIT)
-		plr[pnum].HoldItem._iCurs = ICURS_GOLD_LARGE;
-	else if (plr[pnum].HoldItem._ivalue <= GOLD_SMALL_LIMIT)
-		plr[pnum].HoldItem._iCurs = ICURS_GOLD_SMALL;
-	else
-		plr[pnum].HoldItem._iCurs = ICURS_GOLD_MEDIUM;
-
-	NewCursor(plr[pnum].HoldItem._iCurs + CURSOR_FIRSTITEM);
-}
-
-void DrawTalkPan()
-{
-	int i, off, talk_btn, color, nCel, x;
-	char *msg;
-
-	if (!talkflag)
-		return;
-
-	DrawPanelBox(175, sgbPlrTalkTbl + 20, 294, 5, PANEL_X + 175, PANEL_Y + 4);
-	off = 0;
-	for (i = 293; i > 283; off++, i--) {
-		DrawPanelBox((off >> 1) + 175, sgbPlrTalkTbl + off + 25, i, 1, (off >> 1) + PANEL_X + 175, off + PANEL_Y + 9);
-	}
-	DrawPanelBox(185, sgbPlrTalkTbl + 35, 274, 30, PANEL_X + 185, PANEL_Y + 19);
-	DrawPanelBox(180, sgbPlrTalkTbl + 65, 284, 5, PANEL_X + 180, PANEL_Y + 49);
-	for (i = 0; i < 10; i++) {
-		DrawPanelBox(180, sgbPlrTalkTbl + i + 70, i + 284, 1, PANEL_X + 180, i + PANEL_Y + 54);
-	}
-	DrawPanelBox(170, sgbPlrTalkTbl + 80, 310, 55, PANEL_X + 170, PANEL_Y + 64);
-	msg = sgszTalkMsg;
-	for (i = 0; i < 39; i += 13) {
-		x = 0 + PANEL_LEFT;
-		msg = control_print_talk_msg(msg, &x, i, 0);
-		if (!msg)
-			break;
-	}
-	if (msg)
-		*msg = '\0';
-	CelDraw(x, i + 22 + PANEL_Y, pSPentSpn2Cels, PentSpn2Frame, 12);
-	PentSpn2Spin();
-	talk_btn = 0;
-	for (i = 0; i < 4; i++) {
-		if (i == myplr)
-			continue;
-		if (whisper[i]) {
-			color = COL_GOLD;
-			if (talkbtndown[talk_btn]) {
-				if (talk_btn != 0)
-					nCel = 4;
-				else
-					nCel = 3;
-				CelDraw(172 + PANEL_X, 84 + 18 * talk_btn + PANEL_Y, pTalkBtns, nCel, 61);
-			}
-		} else {
-			color = COL_RED;
-			if (talk_btn != 0)
-				nCel = 2;
-			else
-				nCel = 1;
-			if (talkbtndown[talk_btn])
-				nCel += 4;
-			CelDraw(172 + PANEL_X, 84 + 18 * talk_btn + PANEL_Y, pTalkBtns, nCel, 61);
-		}
-		if (plr[i].plractive) {
-			x = 46 + PANEL_LEFT;
-			control_print_talk_msg(plr[i]._pName, &x, 60 + talk_btn * 18, color);
-		}
-
-		talk_btn++;
-	}
-}
-
-char *control_print_talk_msg(char *msg, int *x, int y, int color)
-{
-	BYTE c;
-	int width;
-
-	*x += 264;
-	width = *x;
-	while (*msg) {
-
-		c = fontframe[gbFontTransTbl[(BYTE)*msg]];
-		width += fontkern[c] + 1;
-		if (width > 514 + PANEL_LEFT)
-			return msg;
-		msg++;
-		if (c) {
-			PrintChar(*x, y + 22 + PANEL_Y, c, color);
-		}
-		*x += fontkern[c] + 1;
-	}
-	return NULL;
-}
-
-BOOL control_check_talk_btn()
-{
-	int i;
-
-	if (!talkflag)
-		return FALSE;
-
-	if (MouseX < 172 + PANEL_LEFT)
-		return FALSE;
-	if (MouseY < 69 + PANEL_TOP)
-		return FALSE;
-	if (MouseX > 233 + PANEL_LEFT)
-		return FALSE;
-	if (MouseY > 123 + PANEL_TOP)
-		return FALSE;
-
-	for (i = 0; i < sizeof(talkbtndown) / sizeof(talkbtndown[0]); i++) {
-		talkbtndown[i] = FALSE;
-	}
-
-	talkbtndown[(MouseY - (69 + PANEL_TOP)) / 18] = TRUE;
-
-	return TRUE;
-}
-
-void control_release_talk_btn()
-{
-	int i, p, off;
-
-	if (talkflag) {
-		for (i = 0; i < sizeof(talkbtndown) / sizeof(talkbtndown[0]); i++)
-			talkbtndown[i] = FALSE;
-		if (MouseX >= 172 + PANEL_LEFT && MouseY >= 421 + PANEL_LEFT && MouseX <= -119 + PANEL_TOP && MouseY <= 123 + PANEL_TOP) {
-			off = (MouseY - (69 + PANEL_TOP)) / 18;
-
-			for (p = 0; p < MAX_PLRS && off != -1; p++) {
-				if (p != myplr)
-					off--;
-			}
-			if (p <= MAX_PLRS)
-				whisper[p - 1] = !whisper[p - 1];
-		}
-	}
-}
-
-void control_reset_talk_msg(char *msg)
-{
-	int i, pmask;
-	pmask = 0;
-
-	for (i = 0; i < MAX_PLRS; i++) {
-		if (whisper[i])
-			pmask |= 1 << i;
-	}
-		NetSendCmdString(pmask, sgszTalkMsg);
-}
-
-void control_type_message()
-{
-	int i;
-
-	if (gbMaxPlayers == 1) {
-		return;
-	}
-
-	talkflag = TRUE;
-	sgszTalkMsg[0] = 0;
-	PentSpn2Frame = 1;
-	for (i = 0; i < 3; i++) {
-		talkbtndown[i] = FALSE;
-	}
-	sgbPlrTalkTbl = PANEL_HEIGHT + 16;
-	force_redraw = 255;
-	sgbTalkSavePos = sgbNextTalkSave;
-}
-
-void control_reset_talk()
-{
-	talkflag = FALSE;
-	sgbPlrTalkTbl = 0;
-	force_redraw = 255;
-}
-
-BOOL control_talk_last_key(int vkey)
-{
-	int result;
-
-	if (gbMaxPlayers == 1)
-		return FALSE;
-
-	if (!talkflag)
-		return FALSE;
-
-	if ((DWORD)vkey < VK_SPACE)
-		return FALSE;
-
-	result = strlen(sgszTalkMsg);
-	if (result < 78) {
-		sgszTalkMsg[result] = vkey;
-		sgszTalkMsg[result + 1] = '\0';
-	}
-	return TRUE;
-}
-
-BOOL control_presskeys(int vkey)
-{
-	int len;
-	BOOL ret;
-
-	if (gbMaxPlayers != 1) {
-		if (!talkflag) {
-			ret = FALSE;
-		} else {
-			if (vkey == VK_SPACE) {
-			} else if (vkey == VK_ESCAPE) {
-				control_reset_talk();
-			} else if (vkey == VK_RETURN) {
-				control_press_enter();
-			} else if (vkey == VK_BACK) {
-				len = strlen(sgszTalkMsg);
-				if (len > 0)
-					sgszTalkMsg[len - 1] = '\0';
-			} else if (vkey == VK_DOWN) {
-				control_up_down(1);
-			} else if (vkey == VK_UP) {
-				control_up_down(-1);
-			} else {
-				return FALSE;
-			}
-			ret = TRUE;
-		}
-	} else {
-		ret = FALSE;
-	}
-	return ret;
-}
-
-void control_press_enter()
-{
-	int i;
-	BYTE talk_save;
-
-	if (sgszTalkMsg[0]) {
-		control_reset_talk_msg(sgszTalkMsg);
-		for (i = 0; i < 8; i++) {
-			if (!strcmp(sgszTalkSave[i], sgszTalkMsg))
-				break;
-		}
-		if (i >= 8) {
-			strcpy(sgszTalkSave[sgbNextTalkSave], sgszTalkMsg);
-			sgbNextTalkSave++;
-			sgbNextTalkSave &= 7;
-		} else {
-			talk_save = sgbNextTalkSave - 1;
-			talk_save &= 7;
-			if (i != talk_save) {
-				strcpy(sgszTalkSave[i], sgszTalkSave[talk_save]);
-				strcpy(sgszTalkSave[talk_save], sgszTalkMsg);
-			}
-		}
-		sgszTalkMsg[0] = '\0';
-		sgbTalkSavePos = sgbNextTalkSave;
-	}
-	control_reset_talk();
-}
-
-void control_up_down(int v)
-{
-	int i;
-
-	for (i = 0; i < 8; i++) {
-		sgbTalkSavePos = (v + sgbTalkSavePos) & 7;
-		if (sgszTalkSave[sgbTalkSavePos][0]) {
-			strcpy(sgszTalkMsg, sgszTalkSave[sgbTalkSavePos]);
-			return;
-		}
-	}
-}
-
-DEVILUTION_END_NAMESPACE
+/**
+ * @file control.cpp
+ *
+ * Implementation of the character and main control panels
+ */
+#include "all.h"
+
+DEVILUTION_BEGIN_NAMESPACE
+
+BYTE sgbNextTalkSave;
+BYTE sgbTalkSavePos;
+BYTE *pDurIcons;
+BYTE *pChrButtons;
+BOOL drawhpflag;
+BOOL dropGoldFlag;
+BOOL panbtn[8];
+BOOL chrbtn[4];
+BYTE *pMultiBtns;
+BYTE *pPanelButtons;
+BYTE *pChrPanel;
+BOOL lvlbtndown;
+char sgszTalkSave[8][80];
+int dropGoldValue;
+BOOL drawmanaflag;
+BOOL chrbtnactive;
+char sgszTalkMsg[MAX_SEND_STR_LEN];
+BYTE *pPanelText;
+BYTE *pLifeBuff;
+BYTE *pBtmBuff;
+BYTE *pTalkBtns;
+BOOL pstrjust[4];
+int pnumlines;
+BOOL pinfoflag;
+BOOL talkbtndown[3];
+int pSpell;
+BYTE *pManaBuff;
+char infoclr;
+int sgbPlrTalkTbl;
+BYTE *pGBoxBuff;
+BYTE *pSBkBtnCel;
+char tempstr[256];
+BOOLEAN whisper[MAX_PLRS];
+int sbooktab;
+int pSplType;
+int initialDropGoldIndex;
+BOOL talkflag;
+BYTE *pSBkIconCels;
+BOOL sbookflag;
+BOOL chrflag;
+BOOL drawbtnflag;
+BYTE *pSpellBkCel;
+char infostr[256];
+int numpanbtns;
+BYTE *pStatusPanel;
+char panelstr[4][64];
+BOOL panelflag;
+BYTE SplTransTbl[256];
+int initialDropGoldValue;
+BYTE *pSpellCels;
+BOOL panbtndown;
+BYTE *pTalkPanel;
+BOOL spselflag;
+
+/** Maps from font index to smaltext.cel frame number. */
+const BYTE fontframe[128] = {
+	0, 0, 0, 0, 0, 0, 0, 0, 0, 0, 0, 0, 0, 0, 0, 0,
+	0, 0, 0, 0, 0, 0, 0, 0, 0, 0, 0, 0, 0, 0, 0, 0,
+	0, 54, 44, 57, 58, 56, 55, 47, 40, 41, 59, 39, 50, 37, 51, 52,
+	36, 27, 28, 29, 30, 31, 32, 33, 34, 35, 48, 49, 60, 38, 61, 53,
+	62, 1, 2, 3, 4, 5, 6, 7, 8, 9, 10, 11, 12, 13, 14, 15,
+	16, 17, 18, 19, 20, 21, 22, 23, 24, 25, 26, 42, 63, 43, 64, 65,
+	0, 1, 2, 3, 4, 5, 6, 7, 8, 9, 10, 11, 12, 13, 14, 15,
+	16, 17, 18, 19, 20, 21, 22, 23, 24, 25, 26, 40, 66, 41, 67, 0
+};
+
+/**
+ * Maps from smaltext.cel frame number to character width. Note, the
+ * character width may be distinct from the frame width, which is 13 for every
+ * smaltext.cel frame.
+ */
+const BYTE fontkern[68] = {
+	8, 10, 7, 9, 8, 7, 6, 8, 8, 3,
+	3, 8, 6, 11, 9, 10, 6, 9, 9, 6,
+	9, 11, 10, 13, 10, 11, 7, 5, 7, 7,
+	8, 7, 7, 7, 7, 7, 10, 4, 5, 6,
+	3, 3, 4, 3, 6, 6, 3, 3, 3, 3,
+	3, 2, 7, 6, 3, 10, 10, 6, 6, 7,
+	4, 4, 9, 6, 6, 12, 3, 7
+};
+/**
+ * Line start position for info box text when displaying 1, 2, 3, 4 and 5 lines respectivly
+ */
+const int lineOffsets[5][5] = {
+	{ 82 },
+	{ 70, 94 },
+	{ 64, 82, 100 },
+	{ 60, 75, 89, 104 },
+	{ 58, 70, 82, 94, 105 },
+};
+
+/**
+ * Maps ASCII character code to font index, as used by the
+ * small, medium and large sized fonts; which corresponds to smaltext.cel,
+ * medtexts.cel and bigtgold.cel respectively.
+ */
+const BYTE gbFontTransTbl[256] = {
+	// clang-format off
+	'\0', 0x01, 0x01, 0x01, 0x01, 0x01, 0x01, 0x01, 0x01, 0x01, 0x01, 0x01, 0x01, 0x01, 0x01, 0x01,
+	0x01, 0x01, 0x01, 0x01, 0x01, 0x01, 0x01, 0x01, 0x01, 0x01, 0x01, 0x01, 0x01, 0x01, 0x01, 0x01,
+	' ',  '!',  '\"', '#',  '$',  '%',  '&',  '\'', '(',  ')',  '*',  '+',  ',',  '-',  '.',  '/',
+	'0',  '1',  '2',  '3',  '4',  '5',  '6',  '7',  '8',  '9',  ':',  ';',  '<',  '=',  '>',  '?',
+	'@',  'A',  'B',  'C',  'D',  'E',  'F',  'G',  'H',  'I',  'J',  'K',  'L',  'M',  'N',  'O',
+	'P',  'Q',  'R',  'S',  'T',  'U',  'V',  'W',  'X',  'Y',  'Z',  '[',  '\\', ']',  '^',  '_',
+	'`',  'a',  'b',  'c',  'd',  'e',  'f',  'g',  'h',  'i',  'j',  'k',  'l',  'm',  'n',  'o',
+	'p',  'q',  'r',  's',  't',  'u',  'v',  'w',  'x',  'y',  'z',  '{',  '|',  '}',  '~',  0x01,
+	'C',  'u',  'e',  'a',  'a',  'a',  'a',  'c',  'e',  'e',  'e',  'i',  'i',  'i',  'A',  'A',
+	'E',  'a',  'A',  'o',  'o',  'o',  'u',  'u',  'y',  'O',  'U',  'c',  'L',  'Y',  'P',  'f',
+	'a',  'i',  'o',  'u',  'n',  'N',  'a',  'o',  '?',  0x01, 0x01, 0x01, 0x01, '!',  '<',  '>',
+	'o',  '+',  '2',  '3',  '\'', 'u',  'P',  '.',  ',',  '1',  '0',  '>',  0x01, 0x01, 0x01, '?',
+	'A',  'A',  'A',  'A',  'A',  'A',  'A',  'C',  'E',  'E',  'E',  'E',  'I',  'I',  'I',  'I',
+	'D',  'N',  'O',  'O',  'O',  'O',  'O',  'X',  '0',  'U',  'U',  'U',  'U',  'Y',  'b',  'B',
+	'a',  'a',  'a',  'a',  'a',  'a',  'a',  'c',  'e',  'e',  'e',  'e',  'i',  'i',  'i',  'i',
+	'o',  'n',  'o',  'o',  'o',  'o',  'o',  '/',  '0',  'u',  'u',  'u',  'u',  'y',  'b',  'y',
+	// clang-format on
+};
+
+/* data */
+
+/** Maps from spell_id to spelicon.cel frame number. */
+char SpellITbl[MAX_SPELLS] = {
+	1,
+	1,
+	2,
+	3,
+	4,
+	5,
+	6,
+	7,
+	8,
+	9,
+	28,
+	13,
+	12,
+	18,
+	16,
+	14,
+	18,
+	19,
+	11,
+	20,
+	15,
+	21,
+	23,
+	24,
+	25,
+	22,
+	26,
+	29,
+	37,
+	38,
+	39,
+	42,
+	41,
+	40,
+	10,
+	36,
+	30,
+};
+/** Maps from panel_button_id to the position and dimensions of a panel button. */
+int PanBtnPos[8][5] = {
+	// clang-format off
+	{ PANEL_LEFT +   9, PANEL_TOP +   9, 71, 19, TRUE  }, // char button
+	{ PANEL_LEFT +   9, PANEL_TOP +  35, 71, 19, FALSE }, // quests button
+	{ PANEL_LEFT +   9, PANEL_TOP +  75, 71, 19, TRUE  }, // map button
+	{ PANEL_LEFT +   9, PANEL_TOP + 101, 71, 19, FALSE }, // menu button
+	{ PANEL_LEFT + 560, PANEL_TOP +   9, 71, 19, TRUE  }, // inv button
+	{ PANEL_LEFT + 560, PANEL_TOP +  35, 71, 19, FALSE }, // spells button
+	{ PANEL_LEFT +  87, PANEL_TOP +  91, 33, 32, TRUE  }, // chat button
+	{ PANEL_LEFT + 527, PANEL_TOP +  91, 33, 32, TRUE  }, // friendly fire button
+	// clang-format on
+};
+/** Maps from panel_button_id to hotkey name. */
+char *PanBtnHotKey[8] = { "'c'", "'q'", "Tab", "Esc", "'i'", "'b'", "Enter", NULL };
+/** Maps from panel_button_id to panel button description. */
+char *PanBtnStr[8] = {
+	"Character Information",
+	"Quests log",
+	"Automap",
+	"Main Menu",
+	"Inventory",
+	"Spell book",
+	"Send Message",
+	"Player Attack"
+};
+/** Maps from attribute_id to the rectangle on screen used for attribute increment buttons. */
+RECT32 ChrBtnsRect[4] = {
+	{ 137, 138, 41, 22 },
+	{ 137, 166, 41, 22 },
+	{ 137, 195, 41, 22 },
+	{ 137, 223, 41, 22 }
+};
+
+/** Maps from spellbook page number and position to spell_id. */
+int SpellPages[6][7] = {
+	{ SPL_NULL, SPL_FIREBOLT, SPL_CBOLT, SPL_HBOLT, SPL_HEAL, SPL_HEALOTHER, SPL_FLAME },
+	{ SPL_RESURRECT, SPL_FIREWALL, SPL_TELEKINESIS, SPL_LIGHTNING, SPL_TOWN, SPL_FLASH, SPL_STONE },
+	{ SPL_RNDTELEPORT, SPL_MANASHIELD, SPL_ELEMENT, SPL_FIREBALL, SPL_WAVE, SPL_CHAIN, SPL_GUARDIAN },
+	{ SPL_NOVA, SPL_GOLEM, SPL_TELEPORT, SPL_APOCA, SPL_BONESPIRIT, SPL_FLARE, SPL_ETHEREALIZE },
+	{ -1, -1, -1, -1, -1, -1, -1 },
+	{ -1, -1, -1, -1, -1, -1, -1 }
+};
+
+#define SPLICONLENGTH 56
+#define SPLROWICONLS 10
+#define SPLICONLAST 43
+
+/**
+ * Draw spell cell onto the back buffer.
+ * @param xp Back buffer coordinate
+ * @param yp Back buffer coordinate
+ * @param Trans Pointer to the cel buffer.
+ * @param nCel Index of the cel frame to draw. 0 based.
+ * @param w Width of the frame.
+ */
+void DrawSpellCel(int xp, int yp, BYTE *Trans, int nCel, int w)
+{
+	CelDrawLight(xp, yp, Trans, nCel, w, SplTransTbl);
+}
+
+void SetSpellTrans(char t)
+{
+	int i;
+
+	if (t == RSPLTYPE_SKILL) {
+		for (i = 0; i < 128; i++)
+			SplTransTbl[i] = i;
+	}
+	for (i = 128; i < 256; i++)
+		SplTransTbl[i] = i;
+	SplTransTbl[255] = 0;
+
+	switch (t) {
+	case RSPLTYPE_SPELL:
+		SplTransTbl[PAL8_YELLOW] = PAL16_BLUE + 1;
+		SplTransTbl[PAL8_YELLOW + 1] = PAL16_BLUE + 3;
+		SplTransTbl[PAL8_YELLOW + 2] = PAL16_BLUE + 5;
+		for (i = PAL16_BLUE; i < PAL16_BLUE + 16; i++) {
+			SplTransTbl[PAL16_BEIGE - PAL16_BLUE + i] = i;
+			SplTransTbl[PAL16_YELLOW - PAL16_BLUE + i] = i;
+			SplTransTbl[PAL16_ORANGE - PAL16_BLUE + i] = i;
+		}
+		break;
+	case RSPLTYPE_SCROLL:
+		SplTransTbl[PAL8_YELLOW] = PAL16_BEIGE + 1;
+		SplTransTbl[PAL8_YELLOW + 1] = PAL16_BEIGE + 3;
+		SplTransTbl[PAL8_YELLOW + 2] = PAL16_BEIGE + 5;
+		for (i = PAL16_BEIGE; i < PAL16_BEIGE + 16; i++) {
+			SplTransTbl[PAL16_YELLOW - PAL16_BEIGE + i] = i;
+			SplTransTbl[PAL16_ORANGE - PAL16_BEIGE + i] = i;
+		}
+		break;
+	case RSPLTYPE_CHARGES:
+		SplTransTbl[PAL8_YELLOW] = PAL16_ORANGE + 1;
+		SplTransTbl[PAL8_YELLOW + 1] = PAL16_ORANGE + 3;
+		SplTransTbl[PAL8_YELLOW + 2] = PAL16_ORANGE + 5;
+		for (i = PAL16_ORANGE; i < PAL16_ORANGE + 16; i++) {
+			SplTransTbl[PAL16_BEIGE - PAL16_ORANGE + i] = i;
+			SplTransTbl[PAL16_YELLOW - PAL16_ORANGE + i] = i;
+		}
+		break;
+	case RSPLTYPE_INVALID:
+		SplTransTbl[PAL8_YELLOW] = PAL16_GRAY + 1;
+		SplTransTbl[PAL8_YELLOW + 1] = PAL16_GRAY + 3;
+		SplTransTbl[PAL8_YELLOW + 2] = PAL16_GRAY + 5;
+		for (i = PAL16_GRAY; i < PAL16_GRAY + 15; i++) {
+			SplTransTbl[PAL16_BEIGE - PAL16_GRAY + i] = i;
+			SplTransTbl[PAL16_YELLOW - PAL16_GRAY + i] = i;
+			SplTransTbl[PAL16_ORANGE - PAL16_GRAY + i] = i;
+		}
+		SplTransTbl[PAL16_BEIGE + 15] = 0;
+		SplTransTbl[PAL16_YELLOW + 15] = 0;
+		SplTransTbl[PAL16_ORANGE + 15] = 0;
+		break;
+	}
+}
+
+/**
+ * Sets the spell frame to draw and its position then draws it.
+ */
+void DrawSpell()
+{
+	char st;
+	int spl, tlvl;
+
+	spl = plr[myplr]._pRSpell;
+	st = plr[myplr]._pRSplType;
+
+	// BUGFIX: Move the next line into the if statement to avoid OOB (SPL_INVALID is -1) (fixed)
+	if (st == RSPLTYPE_SPELL && spl != SPL_INVALID) {
+		tlvl = plr[myplr]._pISplLvlAdd + plr[myplr]._pSplLvl[spl];
+		if (!CheckSpell(myplr, spl, RSPLTYPE_SPELL, TRUE))
+			st = RSPLTYPE_INVALID;
+		if (tlvl <= 0)
+			st = RSPLTYPE_INVALID;
+	}
+	if (currlevel == 0 && st != RSPLTYPE_INVALID && !spelldata[spl].sTownSpell)
+		st = RSPLTYPE_INVALID;
+	if (plr[myplr]._pRSpell < 0)
+		st = RSPLTYPE_INVALID;
+	SetSpellTrans(st);
+	if (spl != SPL_INVALID)
+		DrawSpellCel(PANEL_X + 565, PANEL_Y + 119, pSpellCels, SpellITbl[spl], SPLICONLENGTH);
+	else
+		DrawSpellCel(PANEL_X + 565, PANEL_Y + 119, pSpellCels, 27, SPLICONLENGTH);
+}
+
+void DrawSpellList()
+{
+	int i, j, x, y, c, s, t, v, lx, ly, trans;
+	unsigned __int64 mask, spl;
+
+	pSpell = SPL_INVALID;
+	infostr[0] = '\0';
+	x = PANEL_X + 12 + SPLICONLENGTH * SPLROWICONLS;
+	y = PANEL_Y - 17;
+	ClearPanel();
+	for (i = 0; i < 4; i++) {
+		switch ((spell_type)i) {
+		case RSPLTYPE_SKILL:
+			SetSpellTrans(RSPLTYPE_SKILL);
+			c = SPLICONLAST + 3;
+			mask = plr[myplr]._pAblSpells;
+			break;
+		case RSPLTYPE_SPELL:
+			c = SPLICONLAST + 4;
+			mask = plr[myplr]._pMemSpells;
+			break;
+		case RSPLTYPE_SCROLL:
+			SetSpellTrans(RSPLTYPE_SCROLL);
+			c = SPLICONLAST + 1;
+			mask = plr[myplr]._pScrlSpells;
+			break;
+		case RSPLTYPE_CHARGES:
+			SetSpellTrans(RSPLTYPE_CHARGES);
+			c = SPLICONLAST + 2;
+			mask = plr[myplr]._pISpells;
+			break;
+		}
+		for (spl = 1, j = 1; j < MAX_SPELLS; spl <<= 1, j++) {
+			if (!(mask & spl))
+				continue;
+			if (i == RSPLTYPE_SPELL) {
+				s = plr[myplr]._pISplLvlAdd + plr[myplr]._pSplLvl[j];
+				if (s < 0)
+					s = 0;
+				if (s > 0)
+					trans = RSPLTYPE_SPELL;
+				else
+					trans = RSPLTYPE_INVALID;
+				SetSpellTrans(trans);
+			}
+			if (currlevel == 0 && !spelldata[j].sTownSpell)
+				SetSpellTrans(RSPLTYPE_INVALID);
+			DrawSpellCel(x, y, pSpellCels, SpellITbl[j], SPLICONLENGTH);
+			lx = x - BORDER_LEFT;
+			ly = y - BORDER_TOP - SPLICONLENGTH;
+			if (MouseX >= lx && MouseX < lx + SPLICONLENGTH && MouseY >= ly && MouseY < ly + SPLICONLENGTH) {
+				pSpell = j;
+				pSplType = i;
+				DrawSpellCel(x, y, pSpellCels, c, SPLICONLENGTH);
+				switch (i) {
+				case RSPLTYPE_SKILL:
+					sprintf(infostr, "%s Skill", spelldata[pSpell].sSkillText);
+					break;
+				case RSPLTYPE_SPELL:
+					sprintf(infostr, "%s Spell", spelldata[pSpell].sNameText);
+					if (pSpell == SPL_HBOLT) {
+						sprintf(tempstr, "Damages undead only");
+						AddPanelString(tempstr, TRUE);
+					}
+					if (s == 0)
+						sprintf(tempstr, "Spell Level 0 - Unusable");
+					else
+						sprintf(tempstr, "Spell Level %i", s);
+					AddPanelString(tempstr, TRUE);
+					break;
+				case RSPLTYPE_SCROLL:
+					sprintf(infostr, "Scroll of %s", spelldata[pSpell].sNameText);
+					v = 0;
+					for (t = 0; t < plr[myplr]._pNumInv; t++) {
+						if (plr[myplr].InvList[t]._itype != ITYPE_NONE
+						    && (plr[myplr].InvList[t]._iMiscId == IMISC_SCROLL || plr[myplr].InvList[t]._iMiscId == IMISC_SCROLLT)
+						    && plr[myplr].InvList[t]._iSpell == pSpell) {
+							v++;
+						}
+					}
+					for (t = 0; t < MAXBELTITEMS; t++) {
+						if (plr[myplr].SpdList[t]._itype != ITYPE_NONE
+						    && (plr[myplr].SpdList[t]._iMiscId == IMISC_SCROLL || plr[myplr].SpdList[t]._iMiscId == IMISC_SCROLLT)
+						    && plr[myplr].SpdList[t]._iSpell == pSpell) {
+							v++;
+						}
+					}
+					if (v == 1)
+						strcpy(tempstr, "1 Scroll");
+					else
+						sprintf(tempstr, "%i Scrolls", v);
+					AddPanelString(tempstr, TRUE);
+					break;
+				case RSPLTYPE_CHARGES:
+					sprintf(infostr, "Staff of %s", spelldata[pSpell].sNameText);
+					if (plr[myplr].InvBody[INVLOC_HAND_LEFT]._iCharges == 1)
+						strcpy(tempstr, "1 Charge");
+					else
+						sprintf(tempstr, "%i Charges", plr[myplr].InvBody[INVLOC_HAND_LEFT]._iCharges);
+					AddPanelString(tempstr, TRUE);
+					break;
+				}
+				for (t = 0; t < 4; t++) {
+					if (plr[myplr]._pSplHotKey[t] == pSpell && plr[myplr]._pSplTHotKey[t] == pSplType) {
+						DrawSpellCel(x, y, pSpellCels, t + SPLICONLAST + 5, SPLICONLENGTH);
+						sprintf(tempstr, "Spell Hot Key #F%i", t + 5);
+						AddPanelString(tempstr, TRUE);
+					}
+				}
+			}
+			x -= SPLICONLENGTH;
+			if (x == PANEL_X + 12 - SPLICONLENGTH) {
+				x = PANEL_X + 12 + SPLICONLENGTH * SPLROWICONLS;
+				y -= SPLICONLENGTH;
+			}
+		}
+		if (mask != 0 && x != PANEL_X + 12 + SPLICONLENGTH * SPLROWICONLS)
+			x -= SPLICONLENGTH;
+		if (x == PANEL_X + 12 - SPLICONLENGTH) {
+			x = PANEL_X + 12 + SPLICONLENGTH * SPLROWICONLS;
+			y -= SPLICONLENGTH;
+		}
+	}
+}
+
+void SetSpell()
+{
+	spselflag = FALSE;
+	if (pSpell != SPL_INVALID) {
+		ClearPanel();
+		plr[myplr]._pRSpell = pSpell;
+		plr[myplr]._pRSplType = pSplType;
+		force_redraw = 255;
+	}
+}
+
+void SetSpeedSpell(int slot)
+{
+	int i;
+
+	if (pSpell != SPL_INVALID) {
+		for (i = 0; i < 4; ++i) {
+			if (plr[myplr]._pSplHotKey[i] == pSpell && plr[myplr]._pSplTHotKey[i] == pSplType)
+				plr[myplr]._pSplHotKey[i] = SPL_INVALID;
+		}
+		plr[myplr]._pSplHotKey[slot] = pSpell;
+		plr[myplr]._pSplTHotKey[slot] = pSplType;
+	}
+}
+
+void ToggleSpell(int slot)
+{
+	unsigned __int64 spells;
+
+	if (plr[myplr]._pSplHotKey[slot] == -1) {
+		return;
+	}
+
+	switch (plr[myplr]._pSplTHotKey[slot]) {
+	case RSPLTYPE_SKILL:
+		spells = plr[myplr]._pAblSpells;
+		break;
+	case RSPLTYPE_SPELL:
+		spells = plr[myplr]._pMemSpells;
+		break;
+	case RSPLTYPE_SCROLL:
+		spells = plr[myplr]._pScrlSpells;
+		break;
+	case RSPLTYPE_CHARGES:
+		spells = plr[myplr]._pISpells;
+		break;
+	}
+
+	if (spells & (__int64)1 << (plr[myplr]._pSplHotKey[slot] - 1)) {
+		plr[myplr]._pRSpell = plr[myplr]._pSplHotKey[slot];
+		plr[myplr]._pRSplType = plr[myplr]._pSplTHotKey[slot];
+		force_redraw = 255;
+	}
+}
+
+/**
+ * @brief Print letter to the back buffer
+ * @param sx Backbuffer offset
+ * @param sy Backbuffer offset
+ * @param nCel Number of letter in Windows-1252
+ * @param col text_color color value
+ */
+void PrintChar(int sx, int sy, int nCel, char col)
+{
+	assert(gpBuffer);
+
+	int i;
+	BYTE pix;
+	BYTE tbl[256];
+
+	switch (col) {
+	case COL_WHITE:
+		CelDraw(sx, sy, pPanelText, nCel, 13);
+		return;
+	case COL_BLUE:
+		for (i = 0; i < 256; i++) {
+			pix = i;
+			if (pix > PAL16_GRAY + 13)
+				pix = PAL16_BLUE + 15;
+			else if (pix >= PAL16_GRAY)
+				pix -= PAL16_GRAY - (PAL16_BLUE + 2);
+			tbl[i] = pix;
+		}
+		break;
+	case COL_RED:
+		for (i = 0; i < 256; i++) {
+			pix = i;
+			if (pix >= PAL16_GRAY)
+				pix -= PAL16_GRAY - PAL16_RED;
+			tbl[i] = pix;
+		}
+		break;
+	default:
+		for (i = 0; i < 256; i++) {
+			pix = i;
+			if (pix >= PAL16_GRAY) {
+				if (pix >= PAL16_GRAY + 14)
+					pix = PAL16_YELLOW + 15;
+				else
+					pix -= PAL16_GRAY - (PAL16_YELLOW + 2);
+			}
+			tbl[i] = pix;
+		}
+		break;
+	}
+	CelDrawLight(sx, sy, pPanelText, nCel, 13, tbl);
+}
+
+void AddPanelString(char *str, BOOL just)
+{
+	strcpy(panelstr[pnumlines], str);
+	pstrjust[pnumlines] = just;
+
+	if (pnumlines < 4)
+		pnumlines++;
+}
+
+void ClearPanel()
+{
+	pnumlines = 0;
+	pinfoflag = FALSE;
+}
+
+void DrawPanelBox(int x, int y, int w, int h, int sx, int sy)
+{
+	int nSrcOff, nDstOff;
+
+	assert(gpBuffer);
+
+	nSrcOff = x + PANEL_WIDTH * y;
+	nDstOff = sx + BUFFER_WIDTH * sy;
+
+	int hgt;
+	BYTE *src, *dst;
+
+	src = &pBtmBuff[nSrcOff];
+	dst = &gpBuffer[nDstOff];
+
+	for (hgt = h; hgt; hgt--, src += PANEL_WIDTH, dst += BUFFER_WIDTH) {
+		memcpy(dst, src, w);
+	}
+}
+
+/**
+ * Draws a section of the empty flask cel on top of the panel to create the illusion
+ * of the flask getting empty. This function takes a cel and draws a
+ * horizontal stripe of height (max-min) onto the back buffer.
+ * @param pCelBuff Buffer of the empty flask cel.
+ * @param min Top of the flask cel section to draw.
+ * @param max Bottom of the flask cel section to draw.
+ * @param sx Back buffer coordinate
+ * @param sy Back buffer coordinate
+ */
+void SetFlaskHeight(BYTE *pCelBuff, int min, int max, int sx, int sy)
+{
+	int nSrcOff, nDstOff, w;
+
+	assert(gpBuffer);
+
+	nSrcOff = 88 * min;
+	nDstOff = sx + BUFFER_WIDTH * sy;
+	w = max - min;
+
+	BYTE *src, *dst;
+
+	src = &pCelBuff[nSrcOff];
+	dst = &gpBuffer[nDstOff];
+
+	for (; w; w--, src += 88, dst += BUFFER_WIDTH)
+		memcpy(dst, src, 88);
+}
+
+/**
+ * Draws the dome of the flask that protrudes above the panel top line.
+ * It draws a rectangle of fixed width 59 and height 'h' from the source buffer
+ * into the target buffer.
+ * @param pCelBuff The flask cel buffer.
+ * @param w Width of the cel.
+ * @param nSrcOff Offset of the source buffer from where the bytes will start to be copied from.
+ * @param pBuff Target buffer.
+ * @param nDstOff Offset of the target buffer where the bytes will start to be copied to.
+ * @param h How many lines of the source buffer that will be copied.
+ */
+void DrawFlask(BYTE *pCelBuff, int w, int nSrcOff, BYTE *pBuff, int nDstOff, int h)
+{
+	int wdt, hgt;
+	BYTE *src, *dst;
+
+	src = &pCelBuff[nSrcOff];
+	dst = &pBuff[nDstOff];
+
+	for (hgt = h; hgt; hgt--, src += w - 59, dst += BUFFER_WIDTH - 59) {
+		for (wdt = 59; wdt; wdt--) {
+			if (*src)
+				*dst = *src;
+			src++;
+			dst++;
+		}
+	}
+}
+
+/**
+ * Draws the top dome of the life flask (that part that protrudes out of the control panel).
+ * First it draws the empty flask cel and then draws the filled part on top if needed.
+ */
+void DrawLifeFlask()
+{
+	int filled = (double)plr[myplr]._pHitPoints / (double)plr[myplr]._pMaxHP * 80.0;
+	plr[myplr]._pHPPer = filled;
+
+	if (filled > 80)
+		filled = 80;
+	filled = 80 - filled;
+	if (filled > 11)
+		filled = 11;
+	filled += 2;
+
+	DrawFlask(pLifeBuff, 88, 277, gpBuffer, SCREENXY(PANEL_LEFT + 109, PANEL_TOP - 13), filled);
+	if (filled != 13)
+		DrawFlask(pBtmBuff, PANEL_WIDTH, PANEL_WIDTH * (filled + 3) + 109, gpBuffer, SCREENXY(PANEL_LEFT + 109, PANEL_TOP - 13 + filled), 13 - filled);
+}
+
+/**
+ * Controls the drawing of the area of the life flask within the control panel.
+ * First sets the fill amount then draws the empty flask cel portion then the filled
+ * flask portion.
+ */
+void UpdateLifeFlask()
+{
+	int filled = (double)plr[myplr]._pHitPoints / (double)plr[myplr]._pMaxHP * 80.0;
+	plr[myplr]._pHPPer = filled;
+
+	if (filled > 69)
+		filled = 69;
+	else if (filled < 0)
+		filled = 0;
+	if (filled != 69)
+		SetFlaskHeight(pLifeBuff, 16, 85 - filled, 96 + PANEL_X, PANEL_Y);
+	if (filled != 0)
+		DrawPanelBox(96, 85 - filled, 88, filled, 96 + PANEL_X, PANEL_Y + 69 - filled);
+}
+
+void DrawManaFlask()
+{
+	int filled = plr[myplr]._pManaPer;
+	if (filled > 80)
+		filled = 80;
+	filled = 80 - filled;
+	if (filled > 11)
+		filled = 11;
+	filled += 2;
+
+	DrawFlask(pManaBuff, 88, 277, gpBuffer, SCREENXY(PANEL_LEFT + 475, PANEL_TOP - 13), filled);
+	if (filled != 13)
+		DrawFlask(pBtmBuff, PANEL_WIDTH, PANEL_WIDTH * (filled + 3) + 475, gpBuffer, SCREENXY(PANEL_LEFT + 475, PANEL_TOP - 13 + filled), 13 - filled);
+}
+
+void control_update_life_mana()
+{
+	int manaPer;
+	int maxMana = plr[myplr]._pMaxMana;
+	int mana = plr[myplr]._pMana;
+	if (maxMana < 0)
+		maxMana = 0;
+	if (mana < 0)
+		mana = 0;
+	if (maxMana == 0)
+		manaPer = 0;
+	else
+		manaPer = (double)mana / (double)maxMana * 80.0;
+	plr[myplr]._pManaPer = manaPer;
+	plr[myplr]._pHPPer = (double)plr[myplr]._pHitPoints / (double)plr[myplr]._pMaxHP * 80.0;
+}
+
+/**
+ * Controls the drawing of the area of the life flask within the control panel.
+ * Also for some reason draws the current right mouse button spell.
+ */
+void UpdateManaFlask()
+{
+	int filled;
+	int maxMana = plr[myplr]._pMaxMana;
+	int mana = plr[myplr]._pMana;
+	if (maxMana < 0)
+		maxMana = 0;
+	if (mana < 0)
+		mana = 0;
+
+	if (maxMana == 0)
+		filled = 0;
+	else
+		filled = (double)mana / (double)maxMana * 80.0;
+
+	plr[myplr]._pManaPer = filled;
+
+	if (filled > 69)
+		filled = 69;
+	if (filled != 69)
+		SetFlaskHeight(pManaBuff, 16, 85 - filled, 96 + PANEL_X + 368, PANEL_Y);
+	if (filled != 0)
+		DrawPanelBox(96 + 368, 85 - filled, 88, filled, 96 + PANEL_X + 368, PANEL_Y + 69 - filled);
+
+	DrawSpell();
+}
+
+void InitControlPan()
+{
+	int i;
+
+	if (gbMaxPlayers == 1) {
+		pBtmBuff = DiabloAllocPtr((PANEL_HEIGHT + 16) * PANEL_WIDTH);
+		memset(pBtmBuff, 0, (PANEL_HEIGHT + 16) * PANEL_WIDTH);
+	} else {
+		pBtmBuff = DiabloAllocPtr((PANEL_HEIGHT + 16) * 2 * PANEL_WIDTH);
+		memset(pBtmBuff, 0, (PANEL_HEIGHT + 16) * 2 * PANEL_WIDTH);
+	}
+	pManaBuff = DiabloAllocPtr(88 * 88);
+	memset(pManaBuff, 0, 88 * 88);
+	pLifeBuff = DiabloAllocPtr(88 * 88);
+	memset(pLifeBuff, 0, 88 * 88);
+	pPanelText = LoadFileInMem("CtrlPan\\SmalText.CEL", NULL);
+	pChrPanel = LoadFileInMem("Data\\Char.CEL", NULL);
+	pSpellCels = LoadFileInMem("CtrlPan\\SpelIcon.CEL", NULL);
+	SetSpellTrans(RSPLTYPE_SKILL);
+	pStatusPanel = LoadFileInMem("CtrlPan\\Panel8.CEL", NULL);
+	CelBlitWidth(pBtmBuff, 0, (PANEL_HEIGHT + 16) - 1, PANEL_WIDTH, pStatusPanel, 1, PANEL_WIDTH);
+	MemFreeDbg(pStatusPanel);
+	pStatusPanel = LoadFileInMem("CtrlPan\\P8Bulbs.CEL", NULL);
+	CelBlitWidth(pLifeBuff, 0, 87, 88, pStatusPanel, 1, 88);
+	CelBlitWidth(pManaBuff, 0, 87, 88, pStatusPanel, 2, 88);
+	MemFreeDbg(pStatusPanel);
+	talkflag = FALSE;
+	if (gbMaxPlayers != 1) {
+		pTalkPanel = LoadFileInMem("CtrlPan\\TalkPanl.CEL", NULL);
+		CelBlitWidth(pBtmBuff, 0, (PANEL_HEIGHT + 16) * 2 - 1, PANEL_WIDTH, pTalkPanel, 1, PANEL_WIDTH);
+		MemFreeDbg(pTalkPanel);
+		pMultiBtns = LoadFileInMem("CtrlPan\\P8But2.CEL", NULL);
+		pTalkBtns = LoadFileInMem("CtrlPan\\TalkButt.CEL", NULL);
+		sgbPlrTalkTbl = 0;
+		sgszTalkMsg[0] = 0;
+		for (i = 0; i < MAX_PLRS; i++)
+			whisper[i] = TRUE;
+		for (i = 0; i < sizeof(talkbtndown) / sizeof(talkbtndown[0]); i++)
+			talkbtndown[i] = FALSE;
+	}
+	panelflag = FALSE;
+	lvlbtndown = FALSE;
+	pPanelButtons = LoadFileInMem("CtrlPan\\Panel8bu.CEL", NULL);
+	for (i = 0; i < sizeof(panbtn) / sizeof(panbtn[0]); i++)
+		panbtn[i] = FALSE;
+	panbtndown = FALSE;
+	if (gbMaxPlayers == 1)
+		numpanbtns = 6;
+	else
+		numpanbtns = 8;
+	pChrButtons = LoadFileInMem("Data\\CharBut.CEL", NULL);
+	for (i = 0; i < sizeof(chrbtn) / sizeof(chrbtn[0]); i++)
+		chrbtn[i] = FALSE;
+	chrbtnactive = FALSE;
+	pDurIcons = LoadFileInMem("Items\\DurIcons.CEL", NULL);
+	strcpy(infostr, "");
+	ClearPanel();
+	drawhpflag = TRUE;
+	drawmanaflag = TRUE;
+	chrflag = FALSE;
+	spselflag = FALSE;
+	pSpellBkCel = LoadFileInMem("Data\\SpellBk.CEL", NULL);
+	pSBkBtnCel = LoadFileInMem("Data\\SpellBkB.CEL", NULL);
+	pSBkIconCels = LoadFileInMem("Data\\SpellI2.CEL", NULL);
+	sbooktab = 0;
+	sbookflag = FALSE;
+	if (plr[myplr]._pClass == PC_WARRIOR) {
+		SpellPages[0][0] = SPL_REPAIR;
+#ifndef SPAWN
+	} else if (plr[myplr]._pClass == PC_ROGUE) {
+		SpellPages[0][0] = SPL_DISARM;
+	} else if (plr[myplr]._pClass == PC_SORCERER) {
+		SpellPages[0][0] = SPL_RECHARGE;
+#endif
+	}
+	pQLogCel = LoadFileInMem("Data\\Quest.CEL", NULL);
+	pGBoxBuff = LoadFileInMem("CtrlPan\\Golddrop.cel", NULL);
+	dropGoldFlag = FALSE;
+	dropGoldValue = 0;
+	initialDropGoldValue = 0;
+	initialDropGoldIndex = 0;
+	PentSpn2Frame = 1;
+}
+
+void DrawCtrlPan()
+{
+	DrawPanelBox(0, sgbPlrTalkTbl + 16, PANEL_WIDTH, PANEL_HEIGHT, PANEL_X, PANEL_Y);
+	DrawInfoBox();
+}
+
+/**
+ * Draws the control panel buttons in their current state. If the button is in the default
+ * state draw it from the panel cel(extract its sub-rect). Else draw it from the buttons cel.
+ */
+void DrawCtrlBtns()
+{
+	int i;
+
+	for (i = 0; i < 6; i++) {
+		if (!panbtn[i])
+			DrawPanelBox(PanBtnPos[i][0] - PANEL_LEFT, PanBtnPos[i][1] - (PANEL_TOP - 16), 71, 20, PanBtnPos[i][0] + SCREEN_X, PanBtnPos[i][1] + SCREEN_Y);
+		else
+			CelDraw(PanBtnPos[i][0] + SCREEN_X, PanBtnPos[i][1] + SCREEN_Y + 18, pPanelButtons, i + 1, 71);
+	}
+	if (numpanbtns == 8) {
+		CelDraw(87 + PANEL_X, 122 + PANEL_Y, pMultiBtns, panbtn[6] + 1, 33);
+		if (FriendlyMode)
+			CelDraw(527 + PANEL_X, 122 + PANEL_Y, pMultiBtns, panbtn[7] + 3, 33);
+		else
+			CelDraw(527 + PANEL_X, 122 + PANEL_Y, pMultiBtns, panbtn[7] + 5, 33);
+	}
+}
+
+/**
+ * Draws the "Speed Book": the rows of known spells for quick-setting a spell that
+ * show up when you click the spell slot at the control panel.
+ */
+void DoSpeedBook()
+{
+	unsigned __int64 spells, spell;
+	int xo, yo, X, Y, i, j;
+
+	spselflag = TRUE;
+	xo = PANEL_X + 12 + SPLICONLENGTH * 10;
+	yo = PANEL_Y - 17;
+	X = xo - (BORDER_LEFT - SPLICONLENGTH / 2);
+	Y = yo - (BORDER_TOP + SPLICONLENGTH / 2);
+	if (plr[myplr]._pRSpell != SPL_INVALID) {
+		for (i = 0; i < 4; i++) {
+			switch (i) {
+			case RSPLTYPE_SKILL:
+				spells = plr[myplr]._pAblSpells;
+				break;
+			case RSPLTYPE_SPELL:
+				spells = plr[myplr]._pMemSpells;
+				break;
+			case RSPLTYPE_SCROLL:
+				spells = plr[myplr]._pScrlSpells;
+				break;
+			case RSPLTYPE_CHARGES:
+				spells = plr[myplr]._pISpells;
+				break;
+			}
+			spell = (__int64)1;
+			for (j = 1; j < MAX_SPELLS; j++) {
+				if (spell & spells) {
+					if (j == plr[myplr]._pRSpell && i == plr[myplr]._pRSplType) {
+						X = xo - (BORDER_LEFT - SPLICONLENGTH / 2);
+						Y = yo - (BORDER_TOP + SPLICONLENGTH / 2);
+					}
+					xo -= SPLICONLENGTH;
+					if (xo == PANEL_X + 12 - SPLICONLENGTH) {
+						xo = PANEL_X + 12 + SPLICONLENGTH * SPLROWICONLS;
+						yo -= SPLICONLENGTH;
+					}
+				}
+				spell <<= (__int64)1;
+			}
+			if (spells && xo != PANEL_X + 12 + SPLICONLENGTH * SPLROWICONLS)
+				xo -= SPLICONLENGTH;
+			if (xo == PANEL_X + 12 - SPLICONLENGTH) {
+				xo = PANEL_X + 12 + SPLICONLENGTH * SPLROWICONLS;
+				yo -= SPLICONLENGTH;
+			}
+		}
+	}
+
+	SetCursorPos(X, Y);
+}
+
+/**
+ * Checks if the mouse cursor is within any of the panel buttons and flag it if so.
+ */
+void DoPanBtn()
+{
+	int i;
+
+	for (i = 0; i < numpanbtns; i++) {
+		if (MouseX >= PanBtnPos[i][0] && MouseX <= PanBtnPos[i][0] + PanBtnPos[i][2]) {
+			if (MouseY >= PanBtnPos[i][1] && MouseY <= PanBtnPos[i][1] + PanBtnPos[i][3]) {
+				panbtn[i] = TRUE;
+				drawbtnflag = TRUE;
+				panbtndown = TRUE;
+			}
+		}
+	}
+	if (!spselflag && MouseX >= 565 + PANEL_LEFT && MouseX < 621 + PANEL_LEFT && MouseY >= 64 + PANEL_TOP && MouseY < 120 + PANEL_TOP) {
+		DoSpeedBook();
+		gamemenu_off();
+	}
+}
+
+void control_set_button_down(int btn_id)
+{
+	panbtn[btn_id] = TRUE;
+	drawbtnflag = TRUE;
+	panbtndown = TRUE;
+}
+
+void control_check_btn_press()
+{
+	if (MouseX >= PanBtnPos[3][0]
+	    && MouseX <= PanBtnPos[3][0] + PanBtnPos[3][2]
+	    && MouseY >= PanBtnPos[3][1]
+	    && MouseY <= PanBtnPos[3][1] + PanBtnPos[3][3]) {
+		control_set_button_down(3);
+	}
+	if (MouseX >= PanBtnPos[6][0]
+	    && MouseX <= PanBtnPos[6][0] + PanBtnPos[6][2]
+	    && MouseY >= PanBtnPos[6][1]
+	    && MouseY <= PanBtnPos[6][1] + PanBtnPos[6][3]) {
+		control_set_button_down(6);
+	}
+}
+
+void DoAutoMap()
+{
+	if (currlevel != 0 || gbMaxPlayers != 1) {
+		if (!automapflag)
+			StartAutomap();
+		else
+			automapflag = FALSE;
+	} else {
+		InitDiabloMsg(EMSG_NO_AUTOMAP_IN_TOWN);
+	}
+}
+
+/**
+ * Checks the mouse cursor position within the control panel and sets information
+ * strings if needed.
+ */
+void CheckPanelInfo()
+{
+	int i, c, v, s, xend, yend;
+
+	panelflag = FALSE;
+	ClearPanel();
+	for (i = 0; i < numpanbtns; i++) {
+		xend = PanBtnPos[i][0] + PanBtnPos[i][2];
+		yend = PanBtnPos[i][1] + PanBtnPos[i][3];
+		if (MouseX >= PanBtnPos[i][0] && MouseX <= xend && MouseY >= PanBtnPos[i][1] && MouseY <= yend) {
+			if (i != 7) {
+				strcpy(infostr, PanBtnStr[i]);
+			} else {
+				if (FriendlyMode)
+					strcpy(infostr, "Player friendly");
+				else
+					strcpy(infostr, "Player attack");
+			}
+			if (PanBtnHotKey[i] != NULL) {
+				sprintf(tempstr, "Hotkey : %s", PanBtnHotKey[i]);
+				AddPanelString(tempstr, TRUE);
+			}
+			infoclr = COL_WHITE;
+			panelflag = TRUE;
+			pinfoflag = TRUE;
+		}
+	}
+	if (!spselflag && MouseX >= 565 + PANEL_LEFT && MouseX < 621 + PANEL_LEFT && MouseY >= 64 + PANEL_TOP && MouseY < 120 + PANEL_TOP) {
+		strcpy(infostr, "Select current spell button");
+		infoclr = COL_WHITE;
+		panelflag = TRUE;
+		pinfoflag = TRUE;
+		strcpy(tempstr, "Hotkey : 's'");
+		AddPanelString(tempstr, TRUE);
+		v = plr[myplr]._pRSpell;
+		if (v != SPL_INVALID) {
+			switch (plr[myplr]._pRSplType) {
+			case RSPLTYPE_SKILL:
+				sprintf(tempstr, "%s Skill", spelldata[v].sSkillText);
+				AddPanelString(tempstr, TRUE);
+				break;
+			case RSPLTYPE_SPELL:
+				sprintf(tempstr, "%s Spell", spelldata[v].sNameText);
+				AddPanelString(tempstr, TRUE);
+				c = plr[myplr]._pISplLvlAdd + plr[myplr]._pSplLvl[v];
+				if (c < 0)
+					c = 0;
+				if (c == 0)
+					sprintf(tempstr, "Spell Level 0 - Unusable");
+				else
+					sprintf(tempstr, "Spell Level %i", c);
+				AddPanelString(tempstr, TRUE);
+				break;
+			case RSPLTYPE_SCROLL:
+				sprintf(tempstr, "Scroll of %s", spelldata[v].sNameText);
+				AddPanelString(tempstr, TRUE);
+				s = 0;
+				for (i = 0; i < plr[myplr]._pNumInv; i++) {
+					if (plr[myplr].InvList[i]._itype != ITYPE_NONE
+					    && (plr[myplr].InvList[i]._iMiscId == IMISC_SCROLL || plr[myplr].InvList[i]._iMiscId == IMISC_SCROLLT)
+					    && plr[myplr].InvList[i]._iSpell == v) {
+						s++;
+					}
+				}
+				for (i = 0; i < MAXBELTITEMS; i++) {
+					if (plr[myplr].SpdList[i]._itype != ITYPE_NONE
+					    && (plr[myplr].SpdList[i]._iMiscId == IMISC_SCROLL || plr[myplr].SpdList[i]._iMiscId == IMISC_SCROLLT)
+					    && plr[myplr].SpdList[i]._iSpell == v) {
+						s++;
+					}
+				}
+				if (s == 1)
+					strcpy(tempstr, "1 Scroll");
+				else
+					sprintf(tempstr, "%i Scrolls", s);
+				AddPanelString(tempstr, TRUE);
+				break;
+			case RSPLTYPE_CHARGES:
+				sprintf(tempstr, "Staff of %s", spelldata[v].sNameText);
+				AddPanelString(tempstr, TRUE);
+				if (plr[myplr].InvBody[INVLOC_HAND_LEFT]._iCharges == 1)
+					strcpy(tempstr, "1 Charge");
+				else
+					sprintf(tempstr, "%i Charges", plr[myplr].InvBody[INVLOC_HAND_LEFT]._iCharges);
+				AddPanelString(tempstr, TRUE);
+				break;
+			}
+		}
+	}
+	if (MouseX > 190 + PANEL_LEFT && MouseX < 437 + PANEL_LEFT && MouseY > 4 + PANEL_TOP && MouseY < 33 + PANEL_TOP)
+		pcursinvitem = CheckInvHLight();
+}
+
+/**
+ * Check if the mouse is within a control panel button that's flagged.
+ * Takes apropiate action if so.
+ */
+void CheckBtnUp()
+{
+	int i;
+	BOOLEAN gamemenuOff;
+
+	gamemenuOff = TRUE;
+	drawbtnflag = TRUE;
+	panbtndown = FALSE;
+
+	for (i = 0; i < 8; i++) {
+		if (!panbtn[i]) {
+			continue;
+		}
+
+		panbtn[i] = FALSE;
+
+		if (MouseX < PanBtnPos[i][0]
+		    || MouseX > PanBtnPos[i][0] + PanBtnPos[i][2]
+		    || MouseY < PanBtnPos[i][1]
+		    || MouseY > PanBtnPos[i][1] + PanBtnPos[i][3]) {
+			continue;
+		}
+
+		switch (i) {
+		case PANBTN_CHARINFO:
+			questlog = FALSE;
+			chrflag = !chrflag;
+			break;
+		case PANBTN_QLOG:
+			chrflag = FALSE;
+			if (!questlog)
+				StartQuestlog();
+			else
+				questlog = FALSE;
+			break;
+		case PANBTN_AUTOMAP:
+			DoAutoMap();
+			break;
+		case PANBTN_MAINMENU:
+			qtextflag = FALSE;
+			gamemenu_handle_previous();
+			gamemenuOff = FALSE;
+			break;
+		case PANBTN_INVENTORY:
+			sbookflag = FALSE;
+			invflag = !invflag;
+			if (dropGoldFlag) {
+				dropGoldFlag = FALSE;
+				dropGoldValue = 0;
+			}
+			break;
+		case PANBTN_SPELLBOOK:
+			invflag = FALSE;
+			if (dropGoldFlag) {
+				dropGoldFlag = FALSE;
+				dropGoldValue = 0;
+			}
+			sbookflag = !sbookflag;
+			break;
+		case PANBTN_SENDMSG:
+			if (talkflag)
+				control_reset_talk();
+			else
+				control_type_message();
+			break;
+		case PANBTN_FRIENDLY:
+			FriendlyMode = !FriendlyMode;
+			break;
+		}
+	}
+
+	if (gamemenuOff)
+		gamemenu_off();
+}
+
+void FreeControlPan()
+{
+	MemFreeDbg(pBtmBuff);
+	MemFreeDbg(pManaBuff);
+	MemFreeDbg(pLifeBuff);
+	MemFreeDbg(pPanelText);
+	MemFreeDbg(pChrPanel);
+	MemFreeDbg(pSpellCels);
+	MemFreeDbg(pPanelButtons);
+	MemFreeDbg(pMultiBtns);
+	MemFreeDbg(pTalkBtns);
+	MemFreeDbg(pChrButtons);
+	MemFreeDbg(pDurIcons);
+	MemFreeDbg(pQLogCel);
+	MemFreeDbg(pSpellBkCel);
+	MemFreeDbg(pSBkBtnCel);
+	MemFreeDbg(pSBkIconCels);
+	MemFreeDbg(pGBoxBuff);
+}
+
+BOOL control_WriteStringToBuffer(BYTE *str)
+{
+	int k;
+	BYTE ichar;
+
+	k = 0;
+	while (*str) {
+		ichar = gbFontTransTbl[*str];
+		str++;
+		k += fontkern[fontframe[ichar]];
+		if (k >= 125)
+			return FALSE;
+	}
+
+	return TRUE;
+}
+
+/**
+ * Sets a string to be drawn in the info box and then draws it.
+ */
+void DrawInfoBox()
+{
+	int nGold;
+
+	DrawPanelBox(177, 62, 288, 60, PANEL_X + 177, PANEL_Y + 46);
+	if (!panelflag && !trigflag && pcursinvitem == -1 && !spselflag) {
+		infostr[0] = '\0';
+		infoclr = COL_WHITE;
+		ClearPanel();
+	}
+	if (spselflag || trigflag) {
+		infoclr = COL_WHITE;
+	} else if (pcurs >= CURSOR_FIRSTITEM) {
+		if (plr[myplr].HoldItem._itype == ITYPE_GOLD) {
+			nGold = plr[myplr].HoldItem._ivalue;
+			sprintf(infostr, "%i gold %s", nGold, get_pieces_str(nGold));
+		} else if (!plr[myplr].HoldItem._iStatFlag) {
+			ClearPanel();
+			AddPanelString("Requirements not met", TRUE);
+			pinfoflag = TRUE;
+		} else {
+			if (plr[myplr].HoldItem._iIdentified)
+				strcpy(infostr, plr[myplr].HoldItem._iIName);
+			else
+				strcpy(infostr, plr[myplr].HoldItem._iName);
+			if (plr[myplr].HoldItem._iMagical == ITEM_QUALITY_MAGIC)
+				infoclr = COL_BLUE;
+			if (plr[myplr].HoldItem._iMagical == ITEM_QUALITY_UNIQUE)
+				infoclr = COL_GOLD;
+		}
+	} else {
+		if (pcursitem != -1)
+			GetItemStr(pcursitem);
+		else if (pcursobj != -1)
+			GetObjectStr(pcursobj);
+		if (pcursmonst != -1) {
+			if (leveltype != DTYPE_TOWN) {
+				infoclr = COL_WHITE;
+				strcpy(infostr, monster[pcursmonst].mName);
+				ClearPanel();
+				if (monster[pcursmonst]._uniqtype != 0) {
+					infoclr = COL_GOLD;
+					PrintUniqueHistory();
+				} else {
+					PrintMonstHistory(monster[pcursmonst].MType->mtype);
+				}
+			} else if (pcursitem == -1) {
+				strcpy(infostr, towner[pcursmonst]._tName);
+			}
+		}
+		if (pcursplr != -1) {
+			infoclr = COL_GOLD;
+			strcpy(infostr, plr[pcursplr]._pName);
+			ClearPanel();
+			sprintf(tempstr, "Level : %i", plr[pcursplr]._pLevel);
+			AddPanelString(tempstr, TRUE);
+			sprintf(tempstr, "Hit Points %i of %i", plr[pcursplr]._pHitPoints >> 6, plr[pcursplr]._pMaxHP >> 6);
+			AddPanelString(tempstr, TRUE);
+		}
+	}
+	if (infostr[0] != '\0' || pnumlines != 0)
+		PrintInfo();
+}
+
+void PrintInfo()
+{
+	int yo, lo, i;
+
+	if (!talkflag) {
+		yo = 0;
+		lo = 1;
+		if (infostr[0] != '\0') {
+			CPrintString(0, infostr, TRUE, pnumlines);
+			yo = 1;
+			lo = 0;
+		}
+
+		for (i = 0; i < pnumlines; i++) {
+			CPrintString(i + yo, panelstr[i], pstrjust[i], pnumlines - lo);
+		}
+	}
+}
+
+void CPrintString(int y, char *str, BOOL center, int lines)
+{
+	BYTE c;
+	char *tmp;
+	int lineOffset, strWidth, sx, sy;
+
+	lineOffset = 0;
+	sx = 177 + PANEL_X;
+	sy = lineOffsets[lines][y] + PANEL_Y;
+	if (center == 1) {
+		strWidth = 0;
+		tmp = str;
+		while (*tmp) {
+			c = gbFontTransTbl[(BYTE)*tmp++];
+			strWidth += fontkern[fontframe[c]] + 2;
+		}
+		if (strWidth < 288)
+			lineOffset = (288 - strWidth) >> 1;
+		sx += lineOffset;
+	}
+	while (*str) {
+		c = gbFontTransTbl[(BYTE)*str++];
+		c = fontframe[c];
+		lineOffset += fontkern[c] + 2;
+		if (c) {
+			if (lineOffset < 288) {
+				PrintChar(sx, sy, c, infoclr);
+			}
+		}
+		sx += fontkern[c] + 2;
+	}
+}
+
+void PrintGameStr(int x, int y, const char *str, int color)
+{
+	BYTE c;
+	int sx, sy;
+	sx = x + SCREEN_X;
+	sy = y + SCREEN_Y;
+	while (*str) {
+		c = gbFontTransTbl[(BYTE)*str++];
+		c = fontframe[c];
+		if (c)
+			PrintChar(sx, sy, c, color);
+		sx += fontkern[c] + 1;
+	}
+}
+
+void DrawChr()
+{
+	char col;
+	char chrstr[64];
+	int pc, mindam, maxdam;
+
+	CelDraw(SCREEN_X, 351 + SCREEN_Y, pChrPanel, 1, SPANEL_WIDTH);
+	ADD_PlrStringXY(20, 32, 151, plr[myplr]._pName, COL_WHITE);
+
+	if (plr[myplr]._pClass == PC_WARRIOR) {
+		ADD_PlrStringXY(168, 32, 299, "Warrior", COL_WHITE);
+#ifndef SPAWN
+	} else if (plr[myplr]._pClass == PC_ROGUE) {
+		ADD_PlrStringXY(168, 32, 299, "Rogue", COL_WHITE);
+	} else if (plr[myplr]._pClass == PC_SORCERER) {
+		ADD_PlrStringXY(168, 32, 299, "Sorceror", COL_WHITE);
+#endif
+	}
+
+	sprintf(chrstr, "%i", plr[myplr]._pLevel);
+	ADD_PlrStringXY(66, 69, 109, chrstr, COL_WHITE);
+
+	sprintf(chrstr, "%li", plr[myplr]._pExperience);
+	ADD_PlrStringXY(216, 69, 300, chrstr, COL_WHITE);
+
+	if (plr[myplr]._pLevel == MAXCHARLEVEL - 1) {
+		strcpy(chrstr, "None");
+		col = COL_GOLD;
+	} else {
+		sprintf(chrstr, "%li", plr[myplr]._pNextExper);
+		col = COL_WHITE;
+	}
+	ADD_PlrStringXY(216, 97, 300, chrstr, col);
+
+	sprintf(chrstr, "%i", plr[myplr]._pGold);
+	ADD_PlrStringXY(216, 146, 300, chrstr, COL_WHITE);
+
+	col = COL_WHITE;
+	if (plr[myplr]._pIBonusAC > 0)
+		col = COL_BLUE;
+	if (plr[myplr]._pIBonusAC < 0)
+		col = COL_RED;
+	sprintf(chrstr, "%i", plr[myplr]._pIBonusAC + plr[myplr]._pIAC + plr[myplr]._pDexterity / 5);
+	ADD_PlrStringXY(258, 183, 301, chrstr, col);
+
+	col = COL_WHITE;
+	if (plr[myplr]._pIBonusToHit > 0)
+		col = COL_BLUE;
+	if (plr[myplr]._pIBonusToHit < 0)
+		col = COL_RED;
+	sprintf(chrstr, "%i%%", (plr[myplr]._pDexterity >> 1) + plr[myplr]._pIBonusToHit + 50);
+	ADD_PlrStringXY(258, 211, 301, chrstr, col);
+
+	col = COL_WHITE;
+	if (plr[myplr]._pIBonusDam > 0)
+		col = COL_BLUE;
+	if (plr[myplr]._pIBonusDam < 0)
+		col = COL_RED;
+	mindam = plr[myplr]._pIMinDam;
+	mindam += plr[myplr]._pIBonusDam * mindam / 100;
+	mindam += plr[myplr]._pIBonusDamMod;
+	if (plr[myplr].InvBody[INVLOC_HAND_LEFT]._itype == ITYPE_BOW) {
+		if (plr[myplr]._pClass == PC_ROGUE)
+			mindam += plr[myplr]._pDamageMod;
+		else
+			mindam += plr[myplr]._pDamageMod >> 1;
+	} else {
+		mindam += plr[myplr]._pDamageMod;
+	}
+	maxdam = plr[myplr]._pIMaxDam;
+	maxdam += plr[myplr]._pIBonusDam * maxdam / 100;
+	maxdam += plr[myplr]._pIBonusDamMod;
+	if (plr[myplr].InvBody[INVLOC_HAND_LEFT]._itype == ITYPE_BOW) {
+		if (plr[myplr]._pClass == PC_ROGUE)
+			maxdam += plr[myplr]._pDamageMod;
+		else
+			maxdam += plr[myplr]._pDamageMod >> 1;
+	} else {
+		maxdam += plr[myplr]._pDamageMod;
+	}
+	sprintf(chrstr, "%i-%i", mindam, maxdam);
+	if (mindam >= 100 || maxdam >= 100)
+		MY_PlrStringXY(254, 239, 305, chrstr, col, -1);
+	else
+		MY_PlrStringXY(258, 239, 301, chrstr, col, 0);
+
+	col = plr[myplr]._pMagResist == 0 ? COL_WHITE : COL_BLUE;
+	if (plr[myplr]._pMagResist < MAXRESIST) {
+		sprintf(chrstr, "%i%%", plr[myplr]._pMagResist);
+	} else {
+		col = COL_GOLD;
+		sprintf(chrstr, "MAX");
+	}
+	ADD_PlrStringXY(257, 276, 300, chrstr, col);
+
+	col = plr[myplr]._pFireResist == 0 ? COL_WHITE : COL_BLUE;
+	if (plr[myplr]._pFireResist < MAXRESIST) {
+		sprintf(chrstr, "%i%%", plr[myplr]._pFireResist);
+	} else {
+		col = COL_GOLD;
+		sprintf(chrstr, "MAX");
+	}
+	ADD_PlrStringXY(257, 304, 300, chrstr, col);
+
+	col = plr[myplr]._pLghtResist == 0 ? COL_WHITE : COL_BLUE;
+	if (plr[myplr]._pLghtResist < MAXRESIST) {
+		sprintf(chrstr, "%i%%", plr[myplr]._pLghtResist);
+	} else {
+		col = COL_GOLD;
+		sprintf(chrstr, "MAX");
+	}
+	ADD_PlrStringXY(257, 332, 300, chrstr, col);
+
+	col = COL_WHITE;
+	sprintf(chrstr, "%i", plr[myplr]._pBaseStr);
+	if (MaxStats[plr[myplr]._pClass][ATTRIB_STR] == plr[myplr]._pBaseStr)
+		col = COL_GOLD;
+	ADD_PlrStringXY(95, 155, 126, chrstr, col);
+
+	col = COL_WHITE;
+	sprintf(chrstr, "%i", plr[myplr]._pBaseMag);
+	if (MaxStats[plr[myplr]._pClass][ATTRIB_MAG] == plr[myplr]._pBaseMag)
+		col = COL_GOLD;
+	ADD_PlrStringXY(95, 183, 126, chrstr, col);
+
+	col = COL_WHITE;
+	sprintf(chrstr, "%i", plr[myplr]._pBaseDex);
+	if (MaxStats[plr[myplr]._pClass][ATTRIB_DEX] == plr[myplr]._pBaseDex)
+		col = COL_GOLD;
+	ADD_PlrStringXY(95, 211, 126, chrstr, col);
+
+	col = COL_WHITE;
+	sprintf(chrstr, "%i", plr[myplr]._pBaseVit);
+	if (MaxStats[plr[myplr]._pClass][ATTRIB_VIT] == plr[myplr]._pBaseVit)
+		col = COL_GOLD;
+	ADD_PlrStringXY(95, 239, 126, chrstr, col);
+
+	col = COL_WHITE;
+	if (plr[myplr]._pStrength > plr[myplr]._pBaseStr)
+		col = COL_BLUE;
+	if (plr[myplr]._pStrength < plr[myplr]._pBaseStr)
+		col = COL_RED;
+	sprintf(chrstr, "%i", plr[myplr]._pStrength);
+	ADD_PlrStringXY(143, 155, 173, chrstr, col);
+
+	col = COL_WHITE;
+	if (plr[myplr]._pMagic > plr[myplr]._pBaseMag)
+		col = COL_BLUE;
+	if (plr[myplr]._pMagic < plr[myplr]._pBaseMag)
+		col = COL_RED;
+	sprintf(chrstr, "%i", plr[myplr]._pMagic);
+	ADD_PlrStringXY(143, 183, 173, chrstr, col);
+
+	col = COL_WHITE;
+	if (plr[myplr]._pDexterity > plr[myplr]._pBaseDex)
+		col = COL_BLUE;
+	if (plr[myplr]._pDexterity < plr[myplr]._pBaseDex)
+		col = COL_RED;
+	sprintf(chrstr, "%i", plr[myplr]._pDexterity);
+	ADD_PlrStringXY(143, 211, 173, chrstr, col);
+
+	col = COL_WHITE;
+	if (plr[myplr]._pVitality > plr[myplr]._pBaseVit)
+		col = COL_BLUE;
+	if (plr[myplr]._pVitality < plr[myplr]._pBaseVit)
+		col = COL_RED;
+	sprintf(chrstr, "%i", plr[myplr]._pVitality);
+	ADD_PlrStringXY(143, 239, 173, chrstr, col);
+
+	if (plr[myplr]._pStatPts > 0) {
+		if (CalcStatDiff(myplr) < plr[myplr]._pStatPts) {
+			plr[myplr]._pStatPts = CalcStatDiff(myplr);
+		}
+	}
+	if (plr[myplr]._pStatPts > 0) {
+		sprintf(chrstr, "%i", plr[myplr]._pStatPts);
+		ADD_PlrStringXY(95, 266, 126, chrstr, COL_RED);
+		pc = plr[myplr]._pClass;
+		if (plr[myplr]._pBaseStr < MaxStats[pc][ATTRIB_STR])
+			CelDraw(137 + SCREEN_X, 159 + SCREEN_Y, pChrButtons, chrbtn[ATTRIB_STR] + 2, 41);
+		if (plr[myplr]._pBaseMag < MaxStats[pc][ATTRIB_MAG])
+			CelDraw(137 + SCREEN_X, 187 + SCREEN_Y, pChrButtons, chrbtn[ATTRIB_MAG] + 4, 41);
+		if (plr[myplr]._pBaseDex < MaxStats[pc][ATTRIB_DEX])
+			CelDraw(137 + SCREEN_X, 216 + SCREEN_Y, pChrButtons, chrbtn[ATTRIB_DEX] + 6, 41);
+		if (plr[myplr]._pBaseVit < MaxStats[pc][ATTRIB_VIT])
+			CelDraw(137 + SCREEN_X, 244 + SCREEN_Y, pChrButtons, chrbtn[ATTRIB_VIT] + 8, 41);
+	}
+
+	col = plr[myplr]._pMaxHP <= plr[myplr]._pMaxHPBase ? COL_WHITE : COL_BLUE;
+	sprintf(chrstr, "%i", plr[myplr]._pMaxHP >> 6);
+	ADD_PlrStringXY(95, 304, 126, chrstr, col);
+	if (plr[myplr]._pHitPoints != plr[myplr]._pMaxHP)
+		col = COL_RED;
+	sprintf(chrstr, "%i", plr[myplr]._pHitPoints >> 6);
+	ADD_PlrStringXY(143, 304, 174, chrstr, col);
+
+	col = plr[myplr]._pMaxMana <= plr[myplr]._pMaxManaBase ? COL_WHITE : COL_BLUE;
+	sprintf(chrstr, "%i", plr[myplr]._pMaxMana >> 6);
+	ADD_PlrStringXY(95, 332, 126, chrstr, col);
+	if (plr[myplr]._pMana != plr[myplr]._pMaxMana)
+		col = COL_RED;
+	sprintf(chrstr, "%i", plr[myplr]._pMana >> 6);
+	ADD_PlrStringXY(143, 332, 174, chrstr, col);
+}
+
+/**
+ * @brief Render text string to back buffer
+ * @param x Screen coordinate
+ * @param y Screen coordinate
+ * @param endX End of line in screen coordinate
+ * @param pszStr String to print, in Windows-1252 encoding
+ * @param col text_color color value
+ * @param base Letter spacing
+ */
+void MY_PlrStringXY(int x, int y, int endX, char *pszStr, char col, int base)
+{
+	BYTE c;
+	char *tmp;
+	int sx, sy, screen_x, line, widthOffset;
+
+	sx = x + SCREEN_X;
+	sy = y + SCREEN_Y;
+	widthOffset = endX - x + 1;
+	line = 0;
+	screen_x = 0;
+	tmp = pszStr;
+	while (*tmp) {
+		c = gbFontTransTbl[(BYTE)*tmp++];
+		screen_x += fontkern[fontframe[c]] + base;
+	}
+	if (screen_x < widthOffset)
+		line = (widthOffset - screen_x) >> 1;
+	sx += line;
+	while (*pszStr) {
+		c = gbFontTransTbl[(BYTE)*pszStr++];
+		c = fontframe[c];
+		line += fontkern[c] + base;
+		if (c) {
+			if (line < widthOffset)
+				PrintChar(sx, sy, c, col);
+		}
+		sx += fontkern[c] + base;
+	}
+}
+
+void CheckLvlBtn()
+{
+	if (!lvlbtndown && MouseX >= 40 + PANEL_LEFT && MouseX <= 81 + PANEL_LEFT && MouseY >= -39 + PANEL_TOP && MouseY <= -17 + PANEL_TOP)
+		lvlbtndown = TRUE;
+}
+
+void ReleaseLvlBtn()
+{
+	if (MouseX >= 40 + PANEL_LEFT && MouseX <= 81 + PANEL_LEFT && MouseY >= -39 + PANEL_TOP && MouseY <= -17 + PANEL_TOP)
+		chrflag = TRUE;
+	lvlbtndown = FALSE;
+}
+
+void DrawLevelUpIcon()
+{
+	int nCel;
+
+	if (!stextflag) {
+		nCel = lvlbtndown ? 3 : 2;
+		ADD_PlrStringXY(PANEL_LEFT + 0, PANEL_TOP - 49, PANEL_LEFT + 120, "Level Up", COL_WHITE);
+		CelDraw(40 + PANEL_X, -17 + PANEL_Y, pChrButtons, nCel, 41);
+	}
+}
+
+void CheckChrBtns()
+{
+	int pc, i;
+
+	if (!chrbtnactive && plr[myplr]._pStatPts) {
+		pc = plr[myplr]._pClass;
+		for (i = 0; i < 4; i++) {
+			switch (i) {
+			case ATTRIB_STR:
+				if (plr[myplr]._pBaseStr >= MaxStats[pc][ATTRIB_STR])
+					continue;
+				break;
+			case ATTRIB_MAG:
+				if (plr[myplr]._pBaseMag >= MaxStats[pc][ATTRIB_MAG])
+					continue;
+				break;
+			case ATTRIB_DEX:
+				if (plr[myplr]._pBaseDex >= MaxStats[pc][ATTRIB_DEX])
+					continue;
+				break;
+			case ATTRIB_VIT:
+				if (plr[myplr]._pBaseVit >= MaxStats[pc][ATTRIB_VIT])
+					continue;
+				break;
+			default:
+				continue;
+			}
+			if (MouseX >= ChrBtnsRect[i].x
+			    && MouseX <= ChrBtnsRect[i].x + ChrBtnsRect[i].w
+			    && MouseY >= ChrBtnsRect[i].y
+			    && MouseY <= ChrBtnsRect[i].y + ChrBtnsRect[i].h) {
+				chrbtn[i] = TRUE;
+				chrbtnactive = TRUE;
+			}
+		}
+	}
+}
+
+void ReleaseChrBtns()
+{
+	int i;
+
+	chrbtnactive = FALSE;
+	for (i = 0; i < 4; ++i) {
+		if (chrbtn[i]) {
+			chrbtn[i] = FALSE;
+			if (MouseX >= ChrBtnsRect[i].x
+			    && MouseX <= ChrBtnsRect[i].x + ChrBtnsRect[i].w
+			    && MouseY >= ChrBtnsRect[i].y
+			    && MouseY <= ChrBtnsRect[i].y + ChrBtnsRect[i].h) {
+				switch (i) {
+				case 0:
+					NetSendCmdParam1(TRUE, CMD_ADDSTR, 1);
+					plr[myplr]._pStatPts--;
+					break;
+				case 1:
+					NetSendCmdParam1(TRUE, CMD_ADDMAG, 1);
+					plr[myplr]._pStatPts--;
+					break;
+				case 2:
+					NetSendCmdParam1(TRUE, CMD_ADDDEX, 1);
+					plr[myplr]._pStatPts--;
+					break;
+				case 3:
+					NetSendCmdParam1(TRUE, CMD_ADDVIT, 1);
+					plr[myplr]._pStatPts--;
+					break;
+				}
+			}
+		}
+	}
+}
+
+void DrawDurIcon()
+{
+	PlayerStruct *p;
+	int x1, x2, x3, x4;
+
+	if (!chrflag && !questlog || !invflag && !sbookflag) {
+		x1 = 272 + RIGHT_PANEL_X;
+		if (invflag || sbookflag)
+			x1 = 272 + PANEL_X;
+		p = &plr[myplr];
+		x2 = DrawDurIcon4Item(&p->InvBody[INVLOC_HEAD], x1, 4);
+		x3 = DrawDurIcon4Item(&p->InvBody[INVLOC_CHEST], x2, 3);
+		x4 = DrawDurIcon4Item(&p->InvBody[INVLOC_HAND_LEFT], x3, 0);
+		DrawDurIcon4Item(&p->InvBody[INVLOC_HAND_RIGHT], x4, 0);
+	}
+}
+
+int DrawDurIcon4Item(ItemStruct *pItem, int x, int c)
+{
+	if (pItem->_itype == ITYPE_NONE)
+		return x;
+	if (pItem->_iDurability > 5)
+		return x;
+	if (c == 0) {
+		if (pItem->_iClass == ICLASS_WEAPON) {
+			switch (pItem->_itype) {
+			case ITYPE_SWORD:
+				c = 2;
+				break;
+			case ITYPE_AXE:
+				c = 6;
+				break;
+			case ITYPE_BOW:
+				c = 7;
+				break;
+			case ITYPE_MACE:
+				c = 5;
+				break;
+			case ITYPE_STAFF:
+				c = 8;
+				break;
+			}
+		} else {
+			c = 1;
+		}
+	}
+	if (pItem->_iDurability > 2)
+		c += 8;
+	CelDraw(x, -17 + PANEL_Y, pDurIcons, c, 32);
+	return x - 40;
+}
+
+void RedBack()
+{
+	int idx;
+
+	idx = light4flag ? 1536 : 4608;
+
+	assert(gpBuffer);
+
+	int w, h;
+	BYTE *dst, *tbl;
+
+	if (leveltype != DTYPE_HELL) {
+		dst = &gpBuffer[SCREENXY(0, 0)];
+		tbl = &pLightTbl[idx];
+		for (h = VIEWPORT_HEIGHT; h; h--, dst += BUFFER_WIDTH - SCREEN_WIDTH) {
+			for (w = SCREEN_WIDTH; w; w--) {
+				*dst = tbl[*dst];
+				dst++;
+			}
+		}
+	} else {
+		dst = &gpBuffer[SCREENXY(0, 0)];
+		tbl = &pLightTbl[idx];
+		for (h = VIEWPORT_HEIGHT; h; h--, dst += BUFFER_WIDTH - SCREEN_WIDTH) {
+			for (w = SCREEN_WIDTH; w; w--) {
+				if (*dst >= 32)
+					*dst = tbl[*dst];
+				dst++;
+			}
+		}
+	}
+}
+
+char GetSBookTrans(int ii, BOOL townok)
+{
+	char st;
+
+	st = RSPLTYPE_SPELL;
+	if (plr[myplr]._pISpells & (__int64)1 << (ii - 1)) {
+		st = RSPLTYPE_CHARGES;
+	}
+	if (plr[myplr]._pAblSpells & (__int64)1 << (ii - 1)) { /// BUGFIX: missing (__int64) (fixed)
+		st = RSPLTYPE_SKILL;
+	}
+	if (st == RSPLTYPE_SPELL) {
+		if (!CheckSpell(myplr, ii, RSPLTYPE_SPELL, TRUE)) {
+			st = RSPLTYPE_INVALID;
+		}
+		if ((char)(plr[myplr]._pSplLvl[ii] + plr[myplr]._pISplLvlAdd) <= 0) {
+			st = RSPLTYPE_INVALID;
+		}
+	}
+	if (townok && currlevel == 0 && st != RSPLTYPE_INVALID && !spelldata[ii].sTownSpell) {
+		st = RSPLTYPE_INVALID;
+	}
+
+	return st;
+}
+
+void DrawSpellBook()
+{
+	int i, sn, mana, lvl, yp, min, max;
+	char st;
+	unsigned __int64 spl;
+
+	CelDraw(RIGHT_PANEL_X, 351 + SCREEN_Y, pSpellBkCel, 1, SPANEL_WIDTH);
+	CelDraw(RIGHT_PANEL_X + 76 * sbooktab + 7, 348 + SCREEN_Y, pSBkBtnCel, sbooktab + 1, 76);
+
+	spl = plr[myplr]._pMemSpells | plr[myplr]._pISpells | plr[myplr]._pAblSpells;
+
+	yp = 215;
+	for (i = 1; i < 8; i++) {
+		sn = SpellPages[sbooktab][i - 1];
+		if (sn != -1 && spl & (__int64)1 << (sn - 1)) {
+			st = GetSBookTrans(sn, TRUE);
+			SetSpellTrans(st);
+			DrawSpellCel(RIGHT_PANEL + 75, yp, pSBkIconCels, SpellITbl[sn], 37);
+			if (sn == plr[myplr]._pRSpell && st == plr[myplr]._pRSplType) {
+				SetSpellTrans(RSPLTYPE_SKILL);
+				DrawSpellCel(RIGHT_PANEL + 75, yp, pSBkIconCels, SPLICONLAST, 37);
+			}
+			PrintSBookStr(10, yp - 23, FALSE, spelldata[sn].sNameText, COL_WHITE);
+			switch (GetSBookTrans(sn, FALSE)) {
+			case RSPLTYPE_SKILL:
+				strcpy(tempstr, "Skill");
+				break;
+			case RSPLTYPE_CHARGES:
+				sprintf(tempstr, "Staff (%i charges)", plr[myplr].InvBody[INVLOC_HAND_LEFT]._iCharges);
+				break;
+			default:
+				mana = GetManaAmount(myplr, sn) >> 6;
+				GetDamageAmt(sn, &min, &max);
+				if (min != -1) {
+					sprintf(tempstr, "Mana: %i  Dam: %i - %i", mana, min, max);
+				} else {
+					sprintf(tempstr, "Mana: %i   Dam: n/a", mana);
+				}
+				if (sn == SPL_BONESPIRIT) {
+					sprintf(tempstr, "Mana: %i  Dam: 1/3 tgt hp", mana);
+				}
+				PrintSBookStr(10, yp - 1, FALSE, tempstr, COL_WHITE);
+				lvl = plr[myplr]._pSplLvl[sn] + plr[myplr]._pISplLvlAdd;
+				if (lvl < 0) {
+					lvl = 0;
+				}
+				if (lvl == 0) {
+					sprintf(tempstr, "Spell Level 0 - Unusable");
+				} else {
+					sprintf(tempstr, "Spell Level %i", lvl);
+				}
+				break;
+			}
+			PrintSBookStr(10, yp - 12, FALSE, tempstr, COL_WHITE);
+		}
+		yp += 43;
+	}
+}
+
+void PrintSBookStr(int x, int y, BOOL cjustflag, char *pszStr, char col)
+{
+	BYTE c;
+	char *tmp;
+	int screen_x, line, sx;
+
+	sx = x + RIGHT_PANEL + 120;
+	line = 0;
+	if (cjustflag) {
+		screen_x = 0;
+		tmp = pszStr;
+		while (*tmp) {
+			c = gbFontTransTbl[(BYTE)*tmp++];
+			screen_x += fontkern[fontframe[c]] + 1;
+		}
+		if (screen_x < 222)
+			line = (222 - screen_x) >> 1;
+		sx += line;
+	}
+	while (*pszStr) {
+		c = gbFontTransTbl[(BYTE)*pszStr++];
+		c = fontframe[c];
+		line += fontkern[c] + 1;
+		if (c) {
+			if (line <= 222)
+				PrintChar(sx, y, c, col);
+		}
+		sx += fontkern[c] + 1;
+	}
+}
+
+void CheckSBook()
+{
+	int sn;
+	char st;
+	unsigned __int64 spl;
+
+	if (MouseX >= RIGHT_PANEL + 11 && MouseX < RIGHT_PANEL + 48 && MouseY >= 18 && MouseY < 314) {
+		spl = plr[myplr]._pMemSpells | plr[myplr]._pISpells | plr[myplr]._pAblSpells;
+		sn = SpellPages[sbooktab][(MouseY - 18) / 43];
+		if (sn != -1 && spl & (__int64)1 << (sn - 1)) {
+			st = RSPLTYPE_SPELL;
+			if (plr[myplr]._pISpells & (__int64)1 << (sn - 1)) {
+				st = RSPLTYPE_CHARGES;
+			}
+			if (plr[myplr]._pAblSpells & (__int64)1 << (sn - 1)) {
+				st = RSPLTYPE_SKILL;
+			}
+			plr[myplr]._pRSpell = sn;
+			plr[myplr]._pRSplType = st;
+			force_redraw = 255;
+		}
+	}
+	if (MouseX >= RIGHT_PANEL + 7 && MouseX < RIGHT_PANEL + 311 && MouseY >= SPANEL_WIDTH && MouseY < 349) { /// BUGFIX: change `< 313` to `< 311` (fixed)
+		sbooktab = (MouseX - (RIGHT_PANEL + 7)) / 76;
+	}
+}
+
+char *get_pieces_str(int nGold)
+{
+	char *result;
+
+	result = "piece";
+	if (nGold != 1)
+		result = "pieces";
+	return result;
+}
+
+void DrawGoldSplit(int amount)
+{
+	int screen_x, i;
+
+	screen_x = 0;
+	CelDraw(351 + SCREEN_X, 178 + SCREEN_Y, pGBoxBuff, 1, 261);
+	sprintf(tempstr, "You have %u gold", initialDropGoldValue);
+	ADD_PlrStringXY(366, 87, 600, tempstr, COL_GOLD);
+	sprintf(tempstr, "%s.  How many do", get_pieces_str(initialDropGoldValue));
+	ADD_PlrStringXY(366, 103, 600, tempstr, COL_GOLD);
+	ADD_PlrStringXY(366, 121, 600, "you want to remove?", COL_GOLD);
+	if (amount > 0) {
+		sprintf(tempstr, "%u", amount);
+		PrintGameStr(388, 140, tempstr, 0);
+		for (i = 0; i < tempstr[i]; i++) {
+			screen_x += fontkern[fontframe[gbFontTransTbl[(BYTE)tempstr[i]]]] + 1;
+		}
+		screen_x += 452;
+	} else {
+		screen_x = 450;
+	}
+	CelDraw(screen_x, 140 + SCREEN_Y, pSPentSpn2Cels, PentSpn2Frame, 12);
+	PentSpn2Spin();
+}
+
+void control_drop_gold(char vkey)
+{
+	char input[6];
+
+	if (plr[myplr]._pHitPoints >> 6 <= 0) {
+		dropGoldFlag = FALSE;
+		dropGoldValue = 0;
+		return;
+	}
+
+	memset(input, 0, sizeof(input));
+	snprintf(input, sizeof(input), "%d", dropGoldValue);
+	if (vkey == VK_RETURN) {
+		if (dropGoldValue > 0)
+			control_remove_gold(myplr, initialDropGoldIndex);
+		dropGoldFlag = FALSE;
+	} else if (vkey == VK_ESCAPE) {
+		dropGoldFlag = FALSE;
+		dropGoldValue = 0;
+	} else if (vkey == VK_BACK) {
+		input[strlen(input) - 1] = '\0';
+		dropGoldValue = atoi(input);
+	} else if (vkey - '0' >= 0 && vkey - '0' <= 9) {
+		if (dropGoldValue || atoi(input) <= initialDropGoldValue) {
+			input[strlen(input)] = vkey;
+			if (atoi(input) > initialDropGoldValue)
+				return;
+			if (strlen(input) > strlen(input))
+				return;
+		} else {
+			input[0] = vkey;
+		}
+		dropGoldValue = atoi(input);
+	}
+}
+
+void control_remove_gold(int pnum, int gold_index)
+{
+	int gi;
+
+	if (gold_index <= INVITEM_INV_LAST) {
+		gi = gold_index - INVITEM_INV_FIRST;
+		plr[pnum].InvList[gi]._ivalue -= dropGoldValue;
+		if (plr[pnum].InvList[gi]._ivalue > 0)
+			SetGoldCurs(pnum, gi);
+		else
+			RemoveInvItem(pnum, gi);
+	} else {
+		gi = gold_index - INVITEM_BELT_FIRST;
+		plr[pnum].SpdList[gi]._ivalue -= dropGoldValue;
+		if (plr[pnum].SpdList[gi]._ivalue > 0)
+			SetSpdbarGoldCurs(pnum, gi);
+		else
+			RemoveSpdBarItem(pnum, gi);
+	}
+	SetPlrHandItem(&plr[pnum].HoldItem, IDI_GOLD);
+	GetGoldSeed(pnum, &plr[pnum].HoldItem);
+	plr[pnum].HoldItem._ivalue = dropGoldValue;
+	plr[pnum].HoldItem._iStatFlag = TRUE;
+	control_set_gold_curs(pnum);
+	plr[pnum]._pGold = CalculateGold(pnum);
+	dropGoldValue = 0;
+}
+
+void control_set_gold_curs(int pnum)
+{
+	if (plr[pnum].HoldItem._ivalue >= GOLD_MEDIUM_LIMIT)
+		plr[pnum].HoldItem._iCurs = ICURS_GOLD_LARGE;
+	else if (plr[pnum].HoldItem._ivalue <= GOLD_SMALL_LIMIT)
+		plr[pnum].HoldItem._iCurs = ICURS_GOLD_SMALL;
+	else
+		plr[pnum].HoldItem._iCurs = ICURS_GOLD_MEDIUM;
+
+	NewCursor(plr[pnum].HoldItem._iCurs + CURSOR_FIRSTITEM);
+}
+
+void DrawTalkPan()
+{
+	int i, off, talk_btn, color, nCel, x;
+	char *msg;
+
+	if (!talkflag)
+		return;
+
+	DrawPanelBox(175, sgbPlrTalkTbl + 20, 294, 5, PANEL_X + 175, PANEL_Y + 4);
+	off = 0;
+	for (i = 293; i > 283; off++, i--) {
+		DrawPanelBox((off >> 1) + 175, sgbPlrTalkTbl + off + 25, i, 1, (off >> 1) + PANEL_X + 175, off + PANEL_Y + 9);
+	}
+	DrawPanelBox(185, sgbPlrTalkTbl + 35, 274, 30, PANEL_X + 185, PANEL_Y + 19);
+	DrawPanelBox(180, sgbPlrTalkTbl + 65, 284, 5, PANEL_X + 180, PANEL_Y + 49);
+	for (i = 0; i < 10; i++) {
+		DrawPanelBox(180, sgbPlrTalkTbl + i + 70, i + 284, 1, PANEL_X + 180, i + PANEL_Y + 54);
+	}
+	DrawPanelBox(170, sgbPlrTalkTbl + 80, 310, 55, PANEL_X + 170, PANEL_Y + 64);
+	msg = sgszTalkMsg;
+	for (i = 0; i < 39; i += 13) {
+		x = 0 + PANEL_LEFT;
+		msg = control_print_talk_msg(msg, &x, i, 0);
+		if (!msg)
+			break;
+	}
+	if (msg)
+		*msg = '\0';
+	CelDraw(x, i + 22 + PANEL_Y, pSPentSpn2Cels, PentSpn2Frame, 12);
+	PentSpn2Spin();
+	talk_btn = 0;
+	for (i = 0; i < 4; i++) {
+		if (i == myplr)
+			continue;
+		if (whisper[i]) {
+			color = COL_GOLD;
+			if (talkbtndown[talk_btn]) {
+				if (talk_btn != 0)
+					nCel = 4;
+				else
+					nCel = 3;
+				CelDraw(172 + PANEL_X, 84 + 18 * talk_btn + PANEL_Y, pTalkBtns, nCel, 61);
+			}
+		} else {
+			color = COL_RED;
+			if (talk_btn != 0)
+				nCel = 2;
+			else
+				nCel = 1;
+			if (talkbtndown[talk_btn])
+				nCel += 4;
+			CelDraw(172 + PANEL_X, 84 + 18 * talk_btn + PANEL_Y, pTalkBtns, nCel, 61);
+		}
+		if (plr[i].plractive) {
+			x = 46 + PANEL_LEFT;
+			control_print_talk_msg(plr[i]._pName, &x, 60 + talk_btn * 18, color);
+		}
+
+		talk_btn++;
+	}
+}
+
+char *control_print_talk_msg(char *msg, int *x, int y, int color)
+{
+	BYTE c;
+	int width;
+
+	*x += 264;
+	width = *x;
+	while (*msg) {
+
+		c = fontframe[gbFontTransTbl[(BYTE)*msg]];
+		width += fontkern[c] + 1;
+		if (width > 514 + PANEL_LEFT)
+			return msg;
+		msg++;
+		if (c) {
+			PrintChar(*x, y + 22 + PANEL_Y, c, color);
+		}
+		*x += fontkern[c] + 1;
+	}
+	return NULL;
+}
+
+BOOL control_check_talk_btn()
+{
+	int i;
+
+	if (!talkflag)
+		return FALSE;
+
+	if (MouseX < 172 + PANEL_LEFT)
+		return FALSE;
+	if (MouseY < 69 + PANEL_TOP)
+		return FALSE;
+	if (MouseX > 233 + PANEL_LEFT)
+		return FALSE;
+	if (MouseY > 123 + PANEL_TOP)
+		return FALSE;
+
+	for (i = 0; i < sizeof(talkbtndown) / sizeof(talkbtndown[0]); i++) {
+		talkbtndown[i] = FALSE;
+	}
+
+	talkbtndown[(MouseY - (69 + PANEL_TOP)) / 18] = TRUE;
+
+	return TRUE;
+}
+
+void control_release_talk_btn()
+{
+	int i, p, off;
+
+	if (talkflag) {
+		for (i = 0; i < sizeof(talkbtndown) / sizeof(talkbtndown[0]); i++)
+			talkbtndown[i] = FALSE;
+		if (MouseX >= 172 + PANEL_LEFT && MouseY >= 421 + PANEL_LEFT && MouseX <= -119 + PANEL_TOP && MouseY <= 123 + PANEL_TOP) {
+			off = (MouseY - (69 + PANEL_TOP)) / 18;
+
+			for (p = 0; p < MAX_PLRS && off != -1; p++) {
+				if (p != myplr)
+					off--;
+			}
+			if (p <= MAX_PLRS)
+				whisper[p - 1] = !whisper[p - 1];
+		}
+	}
+}
+
+void control_reset_talk_msg(char *msg)
+{
+	int i, pmask;
+	pmask = 0;
+
+	for (i = 0; i < MAX_PLRS; i++) {
+		if (whisper[i])
+			pmask |= 1 << i;
+	}
+		NetSendCmdString(pmask, sgszTalkMsg);
+}
+
+void control_type_message()
+{
+	int i;
+
+	if (gbMaxPlayers == 1) {
+		return;
+	}
+
+	talkflag = TRUE;
+	sgszTalkMsg[0] = 0;
+	PentSpn2Frame = 1;
+	for (i = 0; i < 3; i++) {
+		talkbtndown[i] = FALSE;
+	}
+	sgbPlrTalkTbl = PANEL_HEIGHT + 16;
+	force_redraw = 255;
+	sgbTalkSavePos = sgbNextTalkSave;
+}
+
+void control_reset_talk()
+{
+	talkflag = FALSE;
+	sgbPlrTalkTbl = 0;
+	force_redraw = 255;
+}
+
+BOOL control_talk_last_key(int vkey)
+{
+	int result;
+
+	if (gbMaxPlayers == 1)
+		return FALSE;
+
+	if (!talkflag)
+		return FALSE;
+
+	if ((DWORD)vkey < VK_SPACE)
+		return FALSE;
+
+	result = strlen(sgszTalkMsg);
+	if (result < 78) {
+		sgszTalkMsg[result] = vkey;
+		sgszTalkMsg[result + 1] = '\0';
+	}
+	return TRUE;
+}
+
+BOOL control_presskeys(int vkey)
+{
+	int len;
+	BOOL ret;
+
+	if (gbMaxPlayers != 1) {
+		if (!talkflag) {
+			ret = FALSE;
+		} else {
+			if (vkey == VK_SPACE) {
+			} else if (vkey == VK_ESCAPE) {
+				control_reset_talk();
+			} else if (vkey == VK_RETURN) {
+				control_press_enter();
+			} else if (vkey == VK_BACK) {
+				len = strlen(sgszTalkMsg);
+				if (len > 0)
+					sgszTalkMsg[len - 1] = '\0';
+			} else if (vkey == VK_DOWN) {
+				control_up_down(1);
+			} else if (vkey == VK_UP) {
+				control_up_down(-1);
+			} else {
+				return FALSE;
+			}
+			ret = TRUE;
+		}
+	} else {
+		ret = FALSE;
+	}
+	return ret;
+}
+
+void control_press_enter()
+{
+	int i;
+	BYTE talk_save;
+
+	if (sgszTalkMsg[0]) {
+		control_reset_talk_msg(sgszTalkMsg);
+		for (i = 0; i < 8; i++) {
+			if (!strcmp(sgszTalkSave[i], sgszTalkMsg))
+				break;
+		}
+		if (i >= 8) {
+			strcpy(sgszTalkSave[sgbNextTalkSave], sgszTalkMsg);
+			sgbNextTalkSave++;
+			sgbNextTalkSave &= 7;
+		} else {
+			talk_save = sgbNextTalkSave - 1;
+			talk_save &= 7;
+			if (i != talk_save) {
+				strcpy(sgszTalkSave[i], sgszTalkSave[talk_save]);
+				strcpy(sgszTalkSave[talk_save], sgszTalkMsg);
+			}
+		}
+		sgszTalkMsg[0] = '\0';
+		sgbTalkSavePos = sgbNextTalkSave;
+	}
+	control_reset_talk();
+}
+
+void control_up_down(int v)
+{
+	int i;
+
+	for (i = 0; i < 8; i++) {
+		sgbTalkSavePos = (v + sgbTalkSavePos) & 7;
+		if (sgszTalkSave[sgbTalkSavePos][0]) {
+			strcpy(sgszTalkMsg, sgszTalkSave[sgbTalkSavePos]);
+			return;
+		}
+	}
+}
+
+DEVILUTION_END_NAMESPACE