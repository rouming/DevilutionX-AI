/**
 * @file items.cpp
 *
 * Implementation of item functionality.
 */
#include "items.h"

#include <algorithm>
#include <bitset>
#ifdef _DEBUG
#include <random>
#endif
#include <climits>
#include <cstdint>

#include <fmt/compile.h>
#include <fmt/format.h>

#include "DiabloUI/ui_flags.hpp"
#include "controls/plrctrls.h"
#include "cursor.h"
#include "doom.h"
#include "engine/clx_sprite.hpp"
#include "engine/dx.h"
#include "engine/load_cel.hpp"
#include "engine/random.hpp"
#include "engine/render/clx_render.hpp"
#include "engine/render/text_render.hpp"
#include "init.h"
#include "inv_iterators.hpp"
#include "levels/town.h"
#include "lighting.h"
#include "missiles.h"
#include "options.h"
#include "panels/info_box.hpp"
#include "panels/ui_panels.hpp"
#include "player.h"
#include "qol/stash.h"
#include "spells.h"
#include "stores.h"
#include "utils/format_int.hpp"
#include "utils/language.h"
#include "utils/math.h"
#include "utils/stdcompat/algorithm.hpp"
#include "utils/str_cat.hpp"
#include "utils/utf8.hpp"

namespace devilution {

Item Items[MAXITEMS + 1];
uint8_t ActiveItems[MAXITEMS];
uint8_t ActiveItemCount;
int8_t dItem[MAXDUNX][MAXDUNY];
bool ShowUniqueItemInfoBox;
CornerStoneStruct CornerStone;
bool UniqueItemFlags[128];
int MaxGold = GOLD_MAX_LIMIT;

/** Maps from item_cursor_graphic to in-memory item type. */
int8_t ItemCAnimTbl[] = {
	20, 16, 16, 16, 4, 4, 4, 12, 12, 12,
	12, 12, 12, 12, 12, 21, 21, 25, 12, 28,
	28, 28, 38, 38, 38, 32, 38, 38, 38, 24,
	24, 26, 2, 25, 22, 23, 24, 25, 27, 27,
	29, 0, 0, 0, 12, 12, 12, 12, 12, 0,
	8, 8, 0, 8, 8, 8, 8, 8, 8, 6,
	8, 8, 8, 6, 8, 8, 6, 8, 8, 6,
	6, 6, 8, 8, 8, 5, 9, 13, 13, 13,
	5, 5, 5, 15, 5, 5, 18, 18, 18, 30,
	5, 5, 14, 5, 14, 13, 16, 18, 5, 5,
	7, 1, 3, 17, 1, 15, 10, 14, 3, 11,
	8, 0, 1, 7, 0, 7, 15, 7, 3, 3,
	3, 6, 6, 11, 11, 11, 31, 14, 14, 14,
	6, 6, 7, 3, 8, 14, 0, 14, 14, 0,
	33, 1, 1, 1, 1, 1, 7, 7, 7, 14,
	14, 17, 17, 17, 0, 34, 1, 0, 3, 17,
	8, 8, 6, 1, 3, 3, 11, 3, 12, 12,
	12, 12, 12, 12, 12, 12, 12, 12, 12, 12,
	12, 12, 12, 12, 12, 12, 12, 35, 39, 36,
	36, 36, 37, 38, 38, 38, 38, 38, 41, 42,
	8, 8, 8, 17, 0, 6, 8, 11, 11, 3,
	3, 1, 6, 6, 6, 1, 8, 6, 11, 3,
	6, 8, 1, 6, 6, 17, 40, 0, 0
};

/** Maps of drop sounds effect of placing the item in the inventory. */
_sfx_id ItemInvSnds[] = {
	IS_IHARM,
	IS_IAXE,
	IS_IPOT,
	IS_IBOW,
	IS_GOLD,
	IS_ICAP,
	IS_ISWORD,
	IS_ISHIEL,
	IS_ISWORD,
	IS_IROCK,
	IS_IAXE,
	IS_ISTAF,
	IS_IRING,
	IS_ICAP,
	IS_ILARM,
	IS_ISHIEL,
	IS_ISCROL,
	IS_IHARM,
	IS_IBOOK,
	IS_IHARM,
	IS_IPOT,
	IS_IPOT,
	IS_IPOT,
	IS_IPOT,
	IS_IPOT,
	IS_IPOT,
	IS_IPOT,
	IS_IPOT,
	IS_IBODY,
	IS_IBODY,
	IS_IMUSH,
	IS_ISIGN,
	IS_IBLST,
	IS_IANVL,
	IS_ISTAF,
	IS_IROCK,
	IS_ISCROL,
	IS_ISCROL,
	IS_IROCK,
	IS_IMUSH,
	IS_IHARM,
	IS_ILARM,
	IS_ILARM,
};

namespace {

OptionalOwnedClxSpriteList itemanims[ITEMTYPES];

enum class PlayerArmorGraphic : uint8_t {
	// clang-format off
	Light  = 0,
	Medium = 1 << 4,
	Heavy  = 1 << 5,
	// clang-format on
};

Item curruitem;

/** Holds item get records, tracking items being recently looted. This is in an effort to prevent items being picked up more than once. */
ItemGetRecordStruct itemrecord[MAXITEMS];

bool itemhold[3][3];

/** Specifies the number of active item get records. */
int gnNumGetRecords;

int OilLevels[] = { 1, 10, 1, 10, 4, 1, 5, 17, 1, 10 };
int OilValues[] = { 500, 2500, 500, 2500, 1500, 100, 2500, 15000, 500, 2500 };
item_misc_id OilMagic[] = {
	IMISC_OILACC,
	IMISC_OILMAST,
	IMISC_OILSHARP,
	IMISC_OILDEATH,
	IMISC_OILSKILL,
	IMISC_OILBSMTH,
	IMISC_OILFORT,
	IMISC_OILPERM,
	IMISC_OILHARD,
	IMISC_OILIMP,
};
char OilNames[10][25] = {
	N_("Oil of Accuracy"),
	N_("Oil of Mastery"),
	N_("Oil of Sharpness"),
	N_("Oil of Death"),
	N_("Oil of Skill"),
	N_("Blacksmith Oil"),
	N_("Oil of Fortitude"),
	N_("Oil of Permanence"),
	N_("Oil of Hardening"),
	N_("Oil of Imperviousness")
};

/** Map of item type .cel file names. */
const char *const ItemDropNames[] = {
	"armor2",
	"axe",
	"fbttle",
	"bow",
	"goldflip",
	"helmut",
	"mace",
	"shield",
	"swrdflip",
	"rock",
	"cleaver",
	"staff",
	"ring",
	"crownf",
	"larmor",
	"wshield",
	"scroll",
	"fplatear",
	"fbook",
	"food",
	"fbttlebb",
	"fbttledy",
	"fbttleor",
	"fbttlebr",
	"fbttlebl",
	"fbttleby",
	"fbttlewh",
	"fbttledb",
	"fear",
	"fbrain",
	"fmush",
	"innsign",
	"bldstn",
	"fanvil",
	"flazstaf",
	"bombs1",
	"halfps1",
	"wholeps1",
	"runes1",
	"teddys1",
	"cows1",
	"donkys1",
	"mooses1",
};
/** Maps of item drop animation length. */
int8_t ItemAnimLs[] = {
	15,
	13,
	16,
	13,
	10,
	13,
	13,
	13,
	13,
	10,
	13,
	13,
	13,
	13,
	13,
	13,
	13,
	13,
	13,
	1,
	16,
	16,
	16,
	16,
	16,
	16,
	16,
	16,
	13,
	12,
	12,
	13,
	13,
	13,
	8,
	10,
	16,
	16,
	10,
	10,
	15,
	15,
	15,
};
/** Maps of drop sounds effect of dropping the item on ground. */
_sfx_id ItemDropSnds[] = {
	IS_FHARM,
	IS_FAXE,
	IS_FPOT,
	IS_FBOW,
	IS_GOLD,
	IS_FCAP,
	IS_FSWOR,
	IS_FSHLD,
	IS_FSWOR,
	IS_FROCK,
	IS_FAXE,
	IS_FSTAF,
	IS_FRING,
	IS_FCAP,
	IS_FLARM,
	IS_FSHLD,
	IS_FSCRL,
	IS_FHARM,
	IS_FBOOK,
	IS_FLARM,
	IS_FPOT,
	IS_FPOT,
	IS_FPOT,
	IS_FPOT,
	IS_FPOT,
	IS_FPOT,
	IS_FPOT,
	IS_FPOT,
	IS_FBODY,
	IS_FBODY,
	IS_FMUSH,
	IS_ISIGN,
	IS_FBLST,
	IS_FANVL,
	IS_FSTAF,
	IS_FROCK,
	IS_FSCRL,
	IS_FSCRL,
	IS_FROCK,
	IS_FMUSH,
	IS_FHARM,
	IS_FLARM,
	IS_FLARM,
};
/** Maps from Griswold premium item number to a quality level delta as added to the base quality level. */
int premiumlvladd[] = {
	// clang-format off
	-1,
	-1,
	 0,
	 0,
	 1,
	 2,
	// clang-format on
};
/** Maps from Griswold premium item number to a quality level delta as added to the base quality level. */
int premiumLvlAddHellfire[] = {
	// clang-format off
	-1,
	-1,
	-1,
	 0,
	 0,
	 0,
	 0,
	 1,
	 1,
	 1,
	 1,
	 2,
	 2,
	 3,
	 3,
	// clang-format on
};

bool IsPrefixValidForItemType(int i, AffixItemType flgs)
{
	AffixItemType itemTypes = ItemPrefixes[i].PLIType;

	if (!gbIsHellfire) {
		if (i > 82)
			return false;

		if (i >= 12 && i <= 20)
			itemTypes &= ~AffixItemType::Staff;
	}

	return HasAnyOf(flgs, itemTypes);
}

bool IsSuffixValidForItemType(int i, AffixItemType flgs)
{
	AffixItemType itemTypes = ItemSuffixes[i].PLIType;

	if (!gbIsHellfire) {
		if (i > 94)
			return false;

		if ((i >= 0 && i <= 1)
		    || (i >= 14 && i <= 15)
		    || (i >= 21 && i <= 22)
		    || (i >= 34 && i <= 36)
		    || (i >= 41 && i <= 44)
		    || (i >= 60 && i <= 63))
			itemTypes &= ~AffixItemType::Staff;
	}

	return HasAnyOf(flgs, itemTypes);
}

int ItemsGetCurrlevel()
{
	if (leveltype == DTYPE_NEST)
		return currlevel - 8;

	if (leveltype == DTYPE_CRYPT)
		return currlevel - 7;

	return currlevel;
}

bool ItemPlace(Point position)
{
	if (dMonster[position.x][position.y] != 0)
		return false;
	if (dPlayer[position.x][position.y] != 0)
		return false;
	if (dItem[position.x][position.y] != 0)
		return false;
	if (IsObjectAtPosition(position))
		return false;
	if (TileContainsSetPiece(position))
		return false;
	if (IsTileSolid(position))
		return false;

	return true;
}

Point GetRandomAvailableItemPosition()
{
	Point position = {};
	do {
		position = Point { GenerateRnd(80), GenerateRnd(80) } + Displacement { 16, 16 };
	} while (!ItemPlace(position));

	return position;
}

void AddInitItems()
{
	int curlv = ItemsGetCurrlevel();
	int rnd = GenerateRnd(3) + 3;
	for (int j = 0; j < rnd; j++) {
		int ii = AllocateItem();
		auto &item = Items[ii];

		Point position = GetRandomAvailableItemPosition();
		item.position = position;

		dItem[position.x][position.y] = ii + 1;

		item._iSeed = AdvanceRndSeed();
		SetRndSeed(item._iSeed);

		GetItemAttrs(item, PickRandomlyAmong({ IDI_MANA, IDI_HEAL }), curlv);

		item._iCreateInfo = curlv | CF_PREGEN;
		SetupItem(item);
		item.AnimInfo.currentFrame = item.AnimInfo.numberOfFrames - 1;
		item._iAnimFlag = false;
		item._iSelFlag = 1;
		DeltaAddItem(ii);
	}
}

void SpawnNote()
{
	int id;

	switch (currlevel) {
	case 22:
		id = IDI_NOTE2;
		break;
	case 23:
		id = IDI_NOTE3;
		break;
	default:
		id = IDI_NOTE1;
		break;
	}

	Point position = GetRandomAvailableItemPosition();
	SpawnQuestItem(id, position, 0, 1);
}

void CalcSelfItems(Player &player)
{
	int sa = 0;
	int ma = 0;
	int da = 0;

	// first iteration is used for collecting stat bonuses from items
	for (Item &equipment : EquippedPlayerItemsRange(player)) {
		equipment._iStatFlag = true;
		if (equipment._iIdentified) {
			sa += equipment._iPLStr;
			ma += equipment._iPLMag;
			da += equipment._iPLDex;
		}
	}

	bool changeflag;
	do {
		// cap stats to 0
		const int currstr = std::max(0, sa + player._pBaseStr);
		const int currmag = std::max(0, ma + player._pBaseMag);
		const int currdex = std::max(0, da + player._pBaseDex);

		changeflag = false;
		for (Item &equipment : EquippedPlayerItemsRange(player)) {
			if (!equipment._iStatFlag)
				continue;

			if (currstr >= equipment._iMinStr
			    && currmag >= equipment._iMinMag
			    && currdex >= equipment._iMinDex)
				continue;

			changeflag = true;
			equipment._iStatFlag = false;
			if (equipment._iIdentified) {
				sa -= equipment._iPLStr;
				ma -= equipment._iPLMag;
				da -= equipment._iPLDex;
			}
		}
	} while (changeflag);
}

bool GetItemSpace(Point position, int8_t inum)
{
	int xx = 0;
	int yy = 0;
	for (int j = position.y - 1; j <= position.y + 1; j++) {
		xx = 0;
		for (int i = position.x - 1; i <= position.x + 1; i++) {
			itemhold[xx][yy] = ItemSpaceOk({ i, j });
			xx++;
		}
		yy++;
	}

	bool savail = false;
	for (int j = 0; j < 3; j++) {
		for (int i = 0; i < 3; i++) { // NOLINT(modernize-loop-convert)
			if (itemhold[i][j])
				savail = true;
		}
	}

	int rs = GenerateRnd(15) + 1;

	if (!savail)
		return false;

	xx = 0;
	yy = 0;
	while (rs > 0) {
		if (itemhold[xx][yy])
			rs--;
		if (rs <= 0)
			continue;
		xx++;
		if (xx != 3)
			continue;
		xx = 0;
		yy++;
		if (yy == 3)
			yy = 0;
	}

	xx += position.x - 1;
	yy += position.y - 1;
	Items[inum].position = { xx, yy };
	dItem[xx][yy] = inum + 1;

	return true;
}

void GetSuperItemSpace(Point position, int8_t inum)
{
	Point positionToCheck = position;
	if (GetItemSpace(positionToCheck, inum))
		return;
	for (int k = 2; k < 50; k++) {
		for (int j = -k; j <= k; j++) {
			for (int i = -k; i <= k; i++) {
				Displacement offset = { i, j };
				positionToCheck = position + offset;
				if (!ItemSpaceOk(positionToCheck))
					continue;
				Items[inum].position = positionToCheck;
				dItem[positionToCheck.x][positionToCheck.y] = inum + 1;
				return;
			}
		}
	}
}

void CalcItemValue(Item &item)
{
	int v = item._iVMult1 + item._iVMult2;
	if (v > 0) {
		v *= item._ivalue;
	}
	if (v < 0) {
		v = item._ivalue / v;
	}
	v = item._iVAdd1 + item._iVAdd2 + v;
	item._iIvalue = std::max(v, 1);
}

void GetBookSpell(Item &item, int lvl)
{
	int rv;

	if (lvl == 0)
		lvl = 1;

	int maxSpells = gbIsHellfire ? MAX_SPELLS : 37;

	rv = GenerateRnd(maxSpells) + 1;

	if (gbIsSpawn && lvl > 5)
		lvl = 5;

	int s = SPL_FIREBOLT;
	enum spell_id bs = SPL_FIREBOLT;
	while (rv > 0) {
		int sLevel = GetSpellBookLevel(static_cast<spell_id>(s));
		if (sLevel != -1 && lvl >= sLevel) {
			rv--;
			bs = static_cast<spell_id>(s);
		}
		s++;
		if (!gbIsMultiplayer) {
			if (s == SPL_RESURRECT)
				s = SPL_TELEKINESIS;
		}
		if (!gbIsMultiplayer) {
			if (s == SPL_HEALOTHER)
				s = SPL_FLARE;
		}
		if (s == maxSpells)
			s = 1;
	}
	const string_view spellName = pgettext("spell", spelldata[bs].sNameText);
	const size_t iNameLen = string_view(item._iName).size();
	const size_t iINameLen = string_view(item._iIName).size();
	CopyUtf8(item._iName + iNameLen, spellName, sizeof(item._iName) - iNameLen);
	CopyUtf8(item._iIName + iINameLen, spellName, sizeof(item._iIName) - iINameLen);
	item._iSpell = bs;
	item._iMinMag = spelldata[bs].sMinInt;
	item._ivalue += spelldata[bs].sBookCost;
	item._iIvalue += spelldata[bs].sBookCost;
	if (spelldata[bs].sType == STYPE_FIRE)
		item._iCurs = ICURS_BOOK_RED;
	else if (spelldata[bs].sType == STYPE_LIGHTNING)
		item._iCurs = ICURS_BOOK_BLUE;
	else if (spelldata[bs].sType == STYPE_MAGIC)
		item._iCurs = ICURS_BOOK_GREY;
}

int RndPL(int param1, int param2)
{
	return param1 + GenerateRnd(param2 - param1 + 1);
}

int CalculateToHitBonus(int level)
{
	switch (level) {
	case -50:
		return -RndPL(6, 10);
	case -25:
		return -RndPL(1, 5);
	case 20:
		return RndPL(1, 5);
	case 36:
		return RndPL(6, 10);
	case 51:
		return RndPL(11, 15);
	case 66:
		return RndPL(16, 20);
	case 81:
		return RndPL(21, 30);
	case 96:
		return RndPL(31, 40);
	case 111:
		return RndPL(41, 50);
	case 126:
		return RndPL(51, 75);
	case 151:
		return RndPL(76, 100);
	default:
		app_fatal("Unknown to hit bonus");
	}
}

int SaveItemPower(const Player &player, Item &item, ItemPower &power)
{
	if (!gbIsHellfire) {
		if (power.type == IPL_TARGAC) {
			power.param1 = 1 << power.param1;
			power.param2 = 3 << power.param2;
		}
	}

<<<<<<< HEAD
	int r = RndPL(power.param1, power.param2);

	switch (power.type) {
	case IPL_TOHIT:
		item._iPLToHit += r;
		break;
	case IPL_TOHIT_CURSE:
		item._iPLToHit -= r;
		break;
	case IPL_DAMP:
		item._iPLDam += r;
		break;
	case IPL_DAMP_CURSE:
		item._iPLDam -= r;
		break;
	case IPL_DOPPELGANGER:
		item._iDamAcFlags |= ItemSpecialEffectHf::Doppelganger;
		[[fallthrough]];
	case IPL_TOHIT_DAMP:
		r = RndPL(power.param1, power.param2);
		item._iPLDam += r;
		item._iPLToHit += CalculateToHitBonus(power.param1);
		break;
	case IPL_TOHIT_DAMP_CURSE:
		item._iPLDam -= r;
		item._iPLToHit += CalculateToHitBonus(-power.param1);
		break;
	case IPL_ACP:
		item._iPLAC += r;
		break;
	case IPL_ACP_CURSE:
		item._iPLAC -= r;
		break;
	case IPL_SETAC:
		item._iAC = r;
		break;
	case IPL_AC_CURSE:
		item._iAC -= r;
		break;
	case IPL_FIRERES:
		item._iPLFR += r;
		break;
	case IPL_LIGHTRES:
		item._iPLLR += r;
		break;
	case IPL_MAGICRES:
		item._iPLMR += r;
		break;
	case IPL_ALLRES:
		item._iPLFR = std::max(item._iPLFR + r, 0);
		item._iPLLR = std::max(item._iPLLR + r, 0);
		item._iPLMR = std::max(item._iPLMR + r, 0);
		break;
	case IPL_SPLLVLADD:
		item._iSplLvlAdd = r;
		break;
	case IPL_CHARGES:
		item._iCharges *= power.param1;
		item._iMaxCharges = item._iCharges;
		break;
	case IPL_SPELL:
		item._iSpell = static_cast<spell_id>(power.param1);
		item._iCharges = power.param2;
		item._iMaxCharges = power.param2;
		break;
	case IPL_FIREDAM:
		item._iFlags |= ItemSpecialEffect::FireDamage;
		item._iFlags &= ~ItemSpecialEffect::LightningDamage;
		item._iFMinDam = power.param1;
		item._iFMaxDam = power.param2;
		item._iLMinDam = 0;
		item._iLMaxDam = 0;
		break;
	case IPL_LIGHTDAM:
		item._iFlags |= ItemSpecialEffect::LightningDamage;
		item._iFlags &= ~ItemSpecialEffect::FireDamage;
		item._iLMinDam = power.param1;
		item._iLMaxDam = power.param2;
		item._iFMinDam = 0;
		item._iFMaxDam = 0;
		break;
	case IPL_STR:
		item._iPLStr += r;
		break;
	case IPL_STR_CURSE:
		item._iPLStr -= r;
		break;
	case IPL_MAG:
		item._iPLMag += r;
		break;
	case IPL_MAG_CURSE:
		item._iPLMag -= r;
		break;
	case IPL_DEX:
		item._iPLDex += r;
		break;
	case IPL_DEX_CURSE:
		item._iPLDex -= r;
		break;
	case IPL_VIT:
		item._iPLVit += r;
		break;
	case IPL_VIT_CURSE:
		item._iPLVit -= r;
		break;
	case IPL_ATTRIBS:
		item._iPLStr += r;
		item._iPLMag += r;
		item._iPLDex += r;
		item._iPLVit += r;
		break;
	case IPL_ATTRIBS_CURSE:
		item._iPLStr -= r;
		item._iPLMag -= r;
		item._iPLDex -= r;
		item._iPLVit -= r;
		break;
	case IPL_GETHIT_CURSE:
		item._iPLGetHit += r;
		break;
	case IPL_GETHIT:
		item._iPLGetHit -= r;
		break;
	case IPL_LIFE:
		item._iPLHP += r << 6;
		break;
	case IPL_LIFE_CURSE:
		item._iPLHP -= r << 6;
		break;
	case IPL_MANA:
		item._iPLMana += r << 6;
		drawmanaflag = true;
		break;
	case IPL_MANA_CURSE:
		item._iPLMana -= r << 6;
		drawmanaflag = true;
		break;
	case IPL_DUR: {
		int bonus = r * item._iMaxDur / 100;
		item._iMaxDur += bonus;
		item._iDurability += bonus;
	} break;
	case IPL_CRYSTALLINE:
		item._iPLDam += 140 + r * 2;
		[[fallthrough]];
	case IPL_DUR_CURSE:
		item._iMaxDur -= r * item._iMaxDur / 100;
		item._iMaxDur = std::max<uint8_t>(item._iMaxDur, 1);
		item._iDurability = item._iMaxDur;
		break;
	case IPL_INDESTRUCTIBLE:
		item._iDurability = DUR_INDESTRUCTIBLE;
		item._iMaxDur = DUR_INDESTRUCTIBLE;
		break;
	case IPL_LIGHT:
		item._iPLLight += power.param1;
		break;
	case IPL_LIGHT_CURSE:
		item._iPLLight -= power.param1;
		break;
	case IPL_MULT_ARROWS:
		item._iFlags |= ItemSpecialEffect::MultipleArrows;
		break;
	case IPL_FIRE_ARROWS:
		item._iFlags |= ItemSpecialEffect::FireArrows;
		item._iFlags &= ~ItemSpecialEffect::LightningArrows;
		item._iFMinDam = power.param1;
		item._iFMaxDam = power.param2;
		item._iLMinDam = 0;
		item._iLMaxDam = 0;
		break;
	case IPL_LIGHT_ARROWS:
		item._iFlags |= ItemSpecialEffect::LightningArrows;
		item._iFlags &= ~ItemSpecialEffect::FireArrows;
		item._iLMinDam = power.param1;
		item._iLMaxDam = power.param2;
		item._iFMinDam = 0;
		item._iFMaxDam = 0;
		break;
	case IPL_FIREBALL:
		item._iFlags |= (ItemSpecialEffect::LightningArrows | ItemSpecialEffect::FireArrows);
		item._iFMinDam = power.param1;
		item._iFMaxDam = power.param2;
		item._iLMinDam = 0;
		item._iLMaxDam = 0;
		break;
	case IPL_THORNS:
		item._iFlags |= ItemSpecialEffect::Thorns;
		break;
	case IPL_NOMANA:
		item._iFlags |= ItemSpecialEffect::NoMana;
		drawmanaflag = true;
		break;
	case IPL_ABSHALFTRAP:
		item._iFlags |= ItemSpecialEffect::HalfTrapDamage;
		break;
	case IPL_KNOCKBACK:
		item._iFlags |= ItemSpecialEffect::Knockback;
		break;
	case IPL_3XDAMVDEM:
		item._iFlags |= ItemSpecialEffect::TripleDemonDamage;
		break;
	case IPL_ALLRESZERO:
		item._iFlags |= ItemSpecialEffect::ZeroResistance;
		break;
	case IPL_STEALMANA:
		if (power.param1 == 3)
			item._iFlags |= ItemSpecialEffect::StealMana3;
		if (power.param1 == 5)
			item._iFlags |= ItemSpecialEffect::StealMana5;
		drawmanaflag = true;
		break;
	case IPL_STEALLIFE:
		if (power.param1 == 3)
			item._iFlags |= ItemSpecialEffect::StealLife3;
		if (power.param1 == 5)
			item._iFlags |= ItemSpecialEffect::StealLife5;
		drawhpflag = true;
		break;
	case IPL_TARGAC:
		if (gbIsHellfire)
			item._iPLEnAc = power.param1;
		else
			item._iPLEnAc += r;
		break;
	case IPL_FASTATTACK:
		if (power.param1 == 1)
			item._iFlags |= ItemSpecialEffect::QuickAttack;
		if (power.param1 == 2)
			item._iFlags |= ItemSpecialEffect::FastAttack;
		if (power.param1 == 3)
			item._iFlags |= ItemSpecialEffect::FasterAttack;
		if (power.param1 == 4)
			item._iFlags |= ItemSpecialEffect::FastestAttack;
		break;
	case IPL_FASTRECOVER:
		if (power.param1 == 1)
			item._iFlags |= ItemSpecialEffect::FastHitRecovery;
		if (power.param1 == 2)
			item._iFlags |= ItemSpecialEffect::FasterHitRecovery;
		if (power.param1 == 3)
			item._iFlags |= ItemSpecialEffect::FastestHitRecovery;
		break;
	case IPL_FASTBLOCK:
		item._iFlags |= ItemSpecialEffect::FastBlock;
		break;
	case IPL_DAMMOD:
		item._iPLDamMod += r;
		break;
	case IPL_RNDARROWVEL:
		item._iFlags |= ItemSpecialEffect::RandomArrowVelocity;
		break;
	case IPL_SETDAM:
		item._iMinDam = power.param1;
		item._iMaxDam = power.param2;
		break;
	case IPL_SETDUR:
		item._iDurability = power.param1;
		item._iMaxDur = power.param1;
		break;
	case IPL_ONEHAND:
		item._iLoc = ILOC_ONEHAND;
		break;
	case IPL_DRAINLIFE:
		item._iFlags |= ItemSpecialEffect::DrainLife;
		break;
	case IPL_RNDSTEALLIFE:
		item._iFlags |= ItemSpecialEffect::RandomStealLife;
		break;
	case IPL_NOMINSTR:
		item._iMinStr = 0;
		break;
	case IPL_INVCURS:
		item._iCurs = power.param1;
		break;
	case IPL_ADDACLIFE:
		item._iFlags |= (ItemSpecialEffect::LightningArrows | ItemSpecialEffect::FireArrows);
		item._iFMinDam = power.param1;
		item._iFMaxDam = power.param2;
		item._iLMinDam = 1;
		item._iLMaxDam = 0;
		break;
	case IPL_ADDMANAAC:
		item._iFlags |= (ItemSpecialEffect::LightningDamage | ItemSpecialEffect::FireDamage);
		item._iFMinDam = power.param1;
		item._iFMaxDam = power.param2;
		item._iLMinDam = 2;
		item._iLMaxDam = 0;
		break;
	case IPL_FIRERES_CURSE:
		item._iPLFR -= r;
		break;
	case IPL_LIGHTRES_CURSE:
		item._iPLLR -= r;
		break;
	case IPL_MAGICRES_CURSE:
		item._iPLMR -= r;
		break;
	case IPL_DEVASTATION:
		item._iDamAcFlags |= ItemSpecialEffectHf::Devastation;
		break;
	case IPL_DECAY:
		item._iDamAcFlags |= ItemSpecialEffectHf::Decay;
		item._iPLDam += r;
		break;
	case IPL_PERIL:
		item._iDamAcFlags |= ItemSpecialEffectHf::Peril;
		break;
	case IPL_JESTERS:
		item._iDamAcFlags |= ItemSpecialEffectHf::Jesters;
		break;
	case IPL_ACDEMON:
		item._iDamAcFlags |= ItemSpecialEffectHf::ACAgainstDemons;
		break;
	case IPL_ACUNDEAD:
		item._iDamAcFlags |= ItemSpecialEffectHf::ACAgainstUndead;
		break;
	case IPL_MANATOLIFE: {
		int portion = ((player._pMaxManaBase >> 6) * 50 / 100) << 6;
		item._iPLMana -= portion;
		item._iPLHP += portion;
	} break;
	case IPL_LIFETOMANA: {
		int portion = ((player._pMaxHPBase >> 6) * 40 / 100) << 6;
		item._iPLHP -= portion;
		item._iPLMana += portion;
	} break;
	default:
		break;
	}

	return r;
=======
	uitemflag = FALSE;

	// BUGFIX: item get records not reset when resetting items.
>>>>>>> 126f6743
}

bool StringInPanel(const char *str)
{
	return GetLineWidth(str, GameFont12, 2) < 254;
}

int PLVal(int pv, int p1, int p2, int minv, int maxv)
{
	if (p1 == p2)
		return minv;
	if (minv == maxv)
		return minv;
	return minv + (maxv - minv) * (100 * (pv - p1) / (p2 - p1)) / 100;
}

void SaveItemAffix(const Player &player, Item &item, const PLStruct &affix)
{
	auto power = affix.power;
	int value = SaveItemPower(player, item, power);

	value = PLVal(value, power.param1, power.param2, affix.minVal, affix.maxVal);
	if (item._iVAdd1 != 0 || item._iVMult1 != 0) {
		item._iVAdd2 = value;
		item._iVMult2 = affix.multVal;
	} else {
		item._iVAdd1 = value;
		item._iVMult1 = affix.multVal;
	}
}

void GetStaffPower(const Player &player, Item &item, int lvl, int bs, bool onlygood)
{
	int preidx = -1;
	if (FlipCoin(10) || onlygood) {
		int nl = 0;
		int l[256];
		for (int j = 0; ItemPrefixes[j].power.type != IPL_INVALID; j++) {
			if (!IsPrefixValidForItemType(j, AffixItemType::Staff) || ItemPrefixes[j].PLMinLvl > lvl)
				continue;
			if (onlygood && !ItemPrefixes[j].PLOk)
				continue;
			l[nl] = j;
			nl++;
			if (ItemPrefixes[j].PLDouble) {
				l[nl] = j;
				nl++;
			}
		}
		if (nl != 0) {
			preidx = l[GenerateRnd(nl)];
			item._iMagical = ITEM_QUALITY_MAGIC;
			SaveItemAffix(player, item, ItemPrefixes[preidx]);
			item._iPrePower = ItemPrefixes[preidx].power.type;
		}
	}

	string_view baseName = _(AllItemsList[item.IDidx].iName);
	string_view shortName = _(AllItemsList[item.IDidx].iSName);
	string_view spellName = pgettext("spell", spelldata[bs].sNameText);
	string_view normalFmt = pgettext("spell", /* TRANSLATORS: Constructs item names. Format: {Item} of {Spell}. Example: War Staff of Firewall */ "{0} of {1}");

	CopyUtf8(item._iName, fmt::format(fmt::runtime(normalFmt), baseName, spellName), sizeof(item._iName));
	if (!StringInPanel(item._iName)) {
		CopyUtf8(item._iName, fmt::format(fmt::runtime(normalFmt), shortName, spellName), sizeof(item._iName));
	}

	if (preidx != -1) {
		string_view magicFmt = pgettext("spell", /* TRANSLATORS: Constructs item names. Format: {Prefix} {Item} of {Spell}. Example: King's War Staff of Firewall */ "{0} {1} of {2}");
		string_view prefixName = _(ItemPrefixes[preidx].PLName);
		CopyUtf8(item._iIName, fmt::format(fmt::runtime(magicFmt), prefixName, baseName, spellName), sizeof(item._iIName));
		if (!StringInPanel(item._iIName)) {
			CopyUtf8(item._iIName, fmt::format(fmt::runtime(magicFmt), prefixName, shortName, spellName), sizeof(item._iIName));
		}
	} else {
		CopyUtf8(item._iIName, item._iName, sizeof(item._iIName));
	}

	CalcItemValue(item);
}

std::string GenerateMagicItemName(const string_view &baseNamel, int preidx, int sufidx)
{
	if (preidx != -1 && sufidx != -1) {
		string_view fmt = _(/* TRANSLATORS: Constructs item names. Format: {Prefix} {Item} of {Suffix}. Example: King's Long Sword of the Whale */ "{0} {1} of {2}");
		return fmt::format(fmt::runtime(fmt), _(ItemPrefixes[preidx].PLName), baseNamel, _(ItemSuffixes[sufidx].PLName));
	} else if (preidx != -1) {
		string_view fmt = _(/* TRANSLATORS: Constructs item names. Format: {Prefix} {Item}. Example: King's Long Sword */ "{0} {1}");
		return fmt::format(fmt::runtime(fmt), _(ItemPrefixes[preidx].PLName), baseNamel);
	} else if (sufidx != -1) {
		string_view fmt = _(/* TRANSLATORS: Constructs item names. Format: {Item} of {Suffix}. Example: Long Sword of the Whale */ "{0} of {1}");
		return fmt::format(fmt::runtime(fmt), baseNamel, _(ItemSuffixes[sufidx].PLName));
	}

	return std::string(baseNamel);
}

void GetItemPower(const Player &player, Item &item, int minlvl, int maxlvl, AffixItemType flgs, bool onlygood)
{
	int l[256];
	goodorevil goe;

	bool allocatePrefix = FlipCoin(4);
	bool allocateSuffix = !FlipCoin(3);
	if (!allocatePrefix && !allocateSuffix) {
		// At least try and give each item a prefix or suffix
		if (FlipCoin())
			allocatePrefix = true;
		else
			allocateSuffix = true;
	}
	int preidx = -1;
	int sufidx = -1;
	goe = GOE_ANY;
	if (!onlygood && !FlipCoin(3))
		onlygood = true;
	if (allocatePrefix) {
		int nt = 0;
		for (int j = 0; ItemPrefixes[j].power.type != IPL_INVALID; j++) {
			if (!IsPrefixValidForItemType(j, flgs))
				continue;
			if (ItemPrefixes[j].PLMinLvl < minlvl || ItemPrefixes[j].PLMinLvl > maxlvl)
				continue;
			if (onlygood && !ItemPrefixes[j].PLOk)
				continue;
			if (HasAnyOf(flgs, AffixItemType::Staff) && ItemPrefixes[j].power.type == IPL_CHARGES)
				continue;
			l[nt] = j;
			nt++;
			if (ItemPrefixes[j].PLDouble) {
				l[nt] = j;
				nt++;
			}
		}
		if (nt != 0) {
			preidx = l[GenerateRnd(nt)];
			item._iMagical = ITEM_QUALITY_MAGIC;
			SaveItemAffix(player, item, ItemPrefixes[preidx]);
			item._iPrePower = ItemPrefixes[preidx].power.type;
			goe = ItemPrefixes[preidx].PLGOE;
		}
	}
	if (allocateSuffix) {
		int nl = 0;
		for (int j = 0; ItemSuffixes[j].power.type != IPL_INVALID; j++) {
			if (IsSuffixValidForItemType(j, flgs)
			    && ItemSuffixes[j].PLMinLvl >= minlvl && ItemSuffixes[j].PLMinLvl <= maxlvl
			    && !((goe == GOE_GOOD && ItemSuffixes[j].PLGOE == GOE_EVIL) || (goe == GOE_EVIL && ItemSuffixes[j].PLGOE == GOE_GOOD))
			    && (!onlygood || ItemSuffixes[j].PLOk)) {
				l[nl] = j;
				nl++;
			}
		}
		if (nl != 0) {
			sufidx = l[GenerateRnd(nl)];
			item._iMagical = ITEM_QUALITY_MAGIC;
			SaveItemAffix(player, item, ItemSuffixes[sufidx]);
			item._iSufPower = ItemSuffixes[sufidx].power.type;
		}
	}

	CopyUtf8(item._iIName, GenerateMagicItemName(item._iName, preidx, sufidx), sizeof(item._iIName));
	if (!StringInPanel(item._iIName)) {
		CopyUtf8(item._iIName, GenerateMagicItemName(_(AllItemsList[item.IDidx].iSName), preidx, sufidx), sizeof(item._iIName));
	}
	if (preidx != -1 || sufidx != -1)
		CalcItemValue(item);
}

void GetStaffSpell(const Player &player, Item &item, int lvl, bool onlygood)
{
	if (!gbIsHellfire && FlipCoin(4)) {
		GetItemPower(player, item, lvl / 2, lvl, AffixItemType::Staff, onlygood);
		return;
	}

	int maxSpells = gbIsHellfire ? MAX_SPELLS : 37;
	int l = lvl / 2;
	if (l == 0)
		l = 1;
	int rv = GenerateRnd(maxSpells) + 1;

	if (gbIsSpawn && lvl > 10)
		lvl = 10;

	int s = SPL_FIREBOLT;
	enum spell_id bs = SPL_NULL;
	while (rv > 0) {
		int sLevel = GetSpellStaffLevel(static_cast<spell_id>(s));
		if (sLevel != -1 && l >= sLevel) {
			rv--;
			bs = static_cast<spell_id>(s);
		}
		s++;
		if (!gbIsMultiplayer && s == SPL_RESURRECT)
			s = SPL_TELEKINESIS;
		if (!gbIsMultiplayer && s == SPL_HEALOTHER)
			s = SPL_FLARE;
		if (s == maxSpells)
			s = SPL_FIREBOLT;
	}

	int minc = spelldata[bs].sStaffMin;
	int maxc = spelldata[bs].sStaffMax - minc + 1;
	item._iSpell = bs;
	item._iCharges = minc + GenerateRnd(maxc);
	item._iMaxCharges = item._iCharges;

	item._iMinMag = spelldata[bs].sMinInt;
	int v = item._iCharges * spelldata[bs].sStaffCost / 5;
	item._ivalue += v;
	item._iIvalue += v;
	GetStaffPower(player, item, lvl, bs, onlygood);
}

void GetOilType(Item &item, int maxLvl)
{
	int cnt = 2;
	int8_t rnd[32] = { 5, 6 };

	if (!gbIsMultiplayer) {
		if (maxLvl == 0)
			maxLvl = 1;

		cnt = 0;
		for (size_t j = 0; j < sizeof(OilLevels) / sizeof(OilLevels[0]); j++) {
			if (OilLevels[j] <= maxLvl) {
				rnd[cnt] = j;
				cnt++;
			}
		}
	}

	int8_t t = rnd[GenerateRnd(cnt)];

	CopyUtf8(item._iName, _(OilNames[t]), sizeof(item._iName));
	CopyUtf8(item._iIName, _(OilNames[t]), sizeof(item._iIName));
	item._iMiscId = OilMagic[t];
	item._ivalue = OilValues[t];
	item._iIvalue = OilValues[t];
}

void GetItemBonus(const Player &player, Item &item, int minlvl, int maxlvl, bool onlygood, bool allowspells)
{
	if (minlvl > 25)
		minlvl = 25;

	switch (item._itype) {
	case ItemType::Sword:
	case ItemType::Axe:
	case ItemType::Mace:
		GetItemPower(player, item, minlvl, maxlvl, AffixItemType::Weapon, onlygood);
		break;
	case ItemType::Bow:
		GetItemPower(player, item, minlvl, maxlvl, AffixItemType::Bow, onlygood);
		break;
	case ItemType::Shield:
		GetItemPower(player, item, minlvl, maxlvl, AffixItemType::Shield, onlygood);
		break;
	case ItemType::LightArmor:
	case ItemType::Helm:
	case ItemType::MediumArmor:
	case ItemType::HeavyArmor:
		GetItemPower(player, item, minlvl, maxlvl, AffixItemType::Armor, onlygood);
		break;
	case ItemType::Staff:
		if (allowspells)
			GetStaffSpell(player, item, maxlvl, onlygood);
		else
			GetItemPower(player, item, minlvl, maxlvl, AffixItemType::Staff, onlygood);
		break;
	case ItemType::Ring:
	case ItemType::Amulet:
		GetItemPower(player, item, minlvl, maxlvl, AffixItemType::Misc, onlygood);
		break;
	case ItemType::None:
	case ItemType::Misc:
	case ItemType::Gold:
		break;
	}
}

int RndUItem(Monster *monster)
{
	if (monster != nullptr && (monster->data().treasure & T_UNIQ) != 0 && !gbIsMultiplayer)
		return -((monster->data().treasure & T_MASK) + 1);

	int ril[512];

	int curlv = ItemsGetCurrlevel();
	int ri = 0;
	for (int i = 0; AllItemsList[i].iLoc != ILOC_INVALID; i++) {
		if (!IsItemAvailable(i))
			continue;

		bool okflag = true;
		if (AllItemsList[i].iRnd == IDROP_NEVER)
			okflag = false;
		if (monster != nullptr) {
			if (monster->level < AllItemsList[i].iMinMLvl)
				okflag = false;
		} else {
			if (2 * curlv < AllItemsList[i].iMinMLvl)
				okflag = false;
		}
		if (AllItemsList[i].itype == ItemType::Misc)
			okflag = false;
		if (AllItemsList[i].itype == ItemType::Gold)
			okflag = false;
		if (AllItemsList[i].iMiscId == IMISC_BOOK)
			okflag = true;
		if (AllItemsList[i].iSpell == SPL_RESURRECT && !gbIsMultiplayer)
			okflag = false;
		if (AllItemsList[i].iSpell == SPL_HEALOTHER && !gbIsMultiplayer)
			okflag = false;
		if (okflag && ri < 512) {
			ril[ri] = i;
			ri++;
		}
	}

	return ril[GenerateRnd(ri)];
}

int RndAllItems()
{
	if (GenerateRnd(100) > 25)
		return 0;

	int ril[512];

	int curlv = ItemsGetCurrlevel();
	int ri = 0;
	for (int i = 0; AllItemsList[i].iLoc != ILOC_INVALID; i++) {
		if (!IsItemAvailable(i))
			continue;

		if (AllItemsList[i].iRnd != IDROP_NEVER && 2 * curlv >= AllItemsList[i].iMinMLvl && ri < 512) {
			ril[ri] = i;
			ri++;
		}
		if (AllItemsList[i].iSpell == SPL_RESURRECT && !gbIsMultiplayer)
			ri--;
		if (AllItemsList[i].iSpell == SPL_HEALOTHER && !gbIsMultiplayer)
			ri--;
	}

	return ril[GenerateRnd(ri)];
}

int RndTypeItems(ItemType itemType, int imid, int lvl)
{
	int ril[512];

	int ri = 0;
	for (int i = 0; AllItemsList[i].iLoc != ILOC_INVALID; i++) {
		if (!IsItemAvailable(i))
			continue;

		bool okflag = true;
		if (AllItemsList[i].iRnd == IDROP_NEVER)
			okflag = false;
		if (lvl * 2 < AllItemsList[i].iMinMLvl)
			okflag = false;
		if (AllItemsList[i].itype != itemType)
			okflag = false;
		if (imid != -1 && AllItemsList[i].iMiscId != imid)
			okflag = false;
		if (okflag && ri < 512) {
			ril[ri] = i;
			ri++;
		}
	}

	return ril[GenerateRnd(ri)];
}

_unique_items CheckUnique(Item &item, int lvl, int uper, bool recreate)
{
	std::bitset<128> uok = {};

	if (GenerateRnd(100) > uper)
		return UITEM_INVALID;

	int numu = 0;
	for (int j = 0; UniqueItems[j].UIItemId != UITYPE_INVALID; j++) {
		if (!IsUniqueAvailable(j))
			break;
		if (UniqueItems[j].UIItemId == AllItemsList[item.IDidx].iItemId
		    && lvl >= UniqueItems[j].UIMinLvl
		    && (recreate || !UniqueItemFlags[j] || gbIsMultiplayer)) {
			uok[j] = true;
			numu++;
		}
	}

	if (numu == 0)
		return UITEM_INVALID;

	AdvanceRndSeed();
	uint8_t itemData = 0;
	while (numu > 0) {
		if (uok[itemData])
			numu--;
		if (numu > 0)
			itemData = (itemData + 1) % 128;
	}

	return (_unique_items)itemData;
}

void GetUniqueItem(const Player &player, Item &item, _unique_items uid)
{
	UniqueItemFlags[uid] = true;

	for (auto power : UniqueItems[uid].powers) {
		if (power.type == IPL_INVALID)
			break;
		SaveItemPower(player, item, power);
	}

	CopyUtf8(item._iIName, _(UniqueItems[uid].UIName), sizeof(item._iIName));
	item._iIvalue = UniqueItems[uid].UIValue;

	if (item._iMiscId == IMISC_UNIQUE)
		item._iSeed = uid;

	item._iUid = uid;
	item._iMagical = ITEM_QUALITY_UNIQUE;
	item._iCreateInfo |= CF_UNIQUE;
}

void ItemRndDur(Item &item)
{
	if (item._iDurability > 0 && item._iDurability != DUR_INDESTRUCTIBLE)
		item._iDurability = GenerateRnd(item._iMaxDur / 2) + (item._iMaxDur / 4) + 1;
}

void SetupAllItems(const Player &player, Item &item, int idx, int iseed, int lvl, int uper, bool onlygood, bool recreate, bool pregen)
{
	item._iSeed = iseed;
	SetRndSeed(iseed);
	GetItemAttrs(item, idx, lvl / 2);
	item._iCreateInfo = lvl;

	if (pregen)
		item._iCreateInfo |= CF_PREGEN;
	if (onlygood)
		item._iCreateInfo |= CF_ONLYGOOD;

	if (uper == 15)
		item._iCreateInfo |= CF_UPER15;
	else if (uper == 1)
		item._iCreateInfo |= CF_UPER1;

	if (item._iMiscId != IMISC_UNIQUE) {
		int iblvl = -1;
		if (GenerateRnd(100) <= 10 || GenerateRnd(100) <= lvl) {
			iblvl = lvl;
		}
		if (iblvl == -1 && item._iMiscId == IMISC_STAFF) {
			iblvl = lvl;
		}
		if (iblvl == -1 && item._iMiscId == IMISC_RING) {
			iblvl = lvl;
		}
		if (iblvl == -1 && item._iMiscId == IMISC_AMULET) {
			iblvl = lvl;
		}
		if (onlygood)
			iblvl = lvl;
		if (uper == 15)
			iblvl = lvl + 4;
		if (iblvl != -1) {
			_unique_items uid = CheckUnique(item, iblvl, uper, recreate);
			if (uid == UITEM_INVALID) {
				GetItemBonus(player, item, iblvl / 2, iblvl, onlygood, true);
			} else {
				GetUniqueItem(player, item, uid);
			}
		}
		if (item._iMagical != ITEM_QUALITY_UNIQUE)
			ItemRndDur(item);
	} else {
		if (item._iLoc != ILOC_UNEQUIPABLE) {
			GetUniqueItem(player, item, (_unique_items)iseed); // uid is stored in iseed for uniques
		}
	}
	SetupItem(item);
}

void SetupBaseItem(Point position, int idx, bool onlygood, bool sendmsg, bool delta)
{
	if (ActiveItemCount >= MAXITEMS)
		return;

	int ii = AllocateItem();
	auto &item = Items[ii];
	GetSuperItemSpace(position, ii);
	int curlv = ItemsGetCurrlevel();

	SetupAllItems(*MyPlayer, item, idx, AdvanceRndSeed(), 2 * curlv, 1, onlygood, false, delta);

	if (sendmsg)
		NetSendCmdPItem(false, CMD_DROPITEM, item.position, item);
	if (delta)
		DeltaAddItem(ii);
}

void SetupAllUseful(Item &item, int iseed, int lvl)
{
	int idx;

	item._iSeed = iseed;
	SetRndSeed(iseed);

	if (gbIsHellfire) {
		idx = GenerateRnd(7);
		switch (idx) {
		case 0:
			idx = IDI_PORTAL;
			if ((lvl <= 1))
				idx = IDI_HEAL;
			break;
		case 1:
		case 2:
			idx = IDI_HEAL;
			break;
		case 3:
			idx = IDI_PORTAL;
			if ((lvl <= 1))
				idx = IDI_MANA;
			break;
		case 4:
		case 5:
			idx = IDI_MANA;
			break;
		default:
			idx = IDI_OIL;
			break;
		}
	} else {
		idx = PickRandomlyAmong({ IDI_MANA, IDI_HEAL });

		if (lvl > 1 && FlipCoin(3))
			idx = IDI_PORTAL;
	}

	GetItemAttrs(item, idx, lvl);
	item._iCreateInfo = lvl | CF_USEFUL;
	SetupItem(item);
}

uint8_t Char2int(uint8_t input)
{
	if (input >= '0' && input <= '9')
		return input - '0';
	if (input >= 'A' && input <= 'F')
		return input - 'A' + 10;
	return 0;
}

void Hex2bin(const char *src, int bytes, uint8_t *target)
{
	for (int i = 0; i < bytes; i++, src += 2) {
		target[i] = (Char2int(src[0]) << 4) | Char2int(src[1]);
	}
}

void SpawnRock()
{
	if (ActiveItemCount >= MAXITEMS)
		return;

	const Object *stand = nullptr;
	for (int i = 0; i < ActiveObjectCount; i++) {
		const Object &object = Objects[ActiveObjects[i]];
		if (object._otype == OBJ_STAND) {
			stand = &object;
			break;
		}
	}

	if (stand == nullptr)
		return;

	int ii = AllocateItem();
	Item &item = Items[ii];

	item.position = stand->position;
	dItem[item.position.x][item.position.y] = ii + 1;
	int curlv = ItemsGetCurrlevel();
	GetItemAttrs(item, IDI_ROCK, curlv);
	SetupItem(item);
	item._iSelFlag = 2;
	item._iPostDraw = true;
	item.AnimInfo.currentFrame = 10;
}

void ItemDoppel()
{
	if (!gbIsMultiplayer)
		return;

	static int idoppely = 16;

	for (int idoppelx = 16; idoppelx < 96; idoppelx++) {
		if (dItem[idoppelx][idoppely] != 0) {
			Item *i = &Items[dItem[idoppelx][idoppely] - 1];
			if (i->position.x != idoppelx || i->position.y != idoppely)
				dItem[idoppelx][idoppely] = 0;
		}
	}

	idoppely++;
	if (idoppely == 96)
		idoppely = 16;
}

void PrintItemOil(char iDidx)
{
	switch (iDidx) {
	case IMISC_OILACC:
		AddPanelString(_("increases a weapon's"));
		AddPanelString(_("chance to hit"));
		break;
	case IMISC_OILMAST:
		AddPanelString(_("greatly increases a"));
		AddPanelString(_("weapon's chance to hit"));
		break;
	case IMISC_OILSHARP:
		AddPanelString(_("increases a weapon's"));
		AddPanelString(_("damage potential"));
		break;
	case IMISC_OILDEATH:
		AddPanelString(_("greatly increases a weapon's"));
		AddPanelString(_("damage potential - not bows"));
		break;
	case IMISC_OILSKILL:
		AddPanelString(_("reduces attributes needed"));
		AddPanelString(_("to use armor or weapons"));
		break;
	case IMISC_OILBSMTH:
		AddPanelString(/*xgettext:no-c-format*/ _("restores 20% of an"));
		AddPanelString(_("item's durability"));
		break;
	case IMISC_OILFORT:
		AddPanelString(_("increases an item's"));
		AddPanelString(_("current and max durability"));
		break;
	case IMISC_OILPERM:
		AddPanelString(_("makes an item indestructible"));
		break;
	case IMISC_OILHARD:
		AddPanelString(_("increases the armor class"));
		AddPanelString(_("of armor and shields"));
		break;
	case IMISC_OILIMP:
		AddPanelString(_("greatly increases the armor"));
		AddPanelString(_("class of armor and shields"));
		break;
	case IMISC_RUNEF:
		AddPanelString(_("sets fire trap"));
		break;
	case IMISC_RUNEL:
	case IMISC_GR_RUNEL:
		AddPanelString(_("sets lightning trap"));
		break;
	case IMISC_GR_RUNEF:
		AddPanelString(_("sets fire trap"));
		break;
	case IMISC_RUNES:
		AddPanelString(_("sets petrification trap"));
		break;
	case IMISC_FULLHEAL:
		AddPanelString(_("restore all life"));
		break;
	case IMISC_HEAL:
		AddPanelString(_("restore some life"));
		break;
	case IMISC_MANA:
		AddPanelString(_("restore some mana"));
		break;
	case IMISC_FULLMANA:
		AddPanelString(_("restore all mana"));
		break;
	case IMISC_ELIXSTR:
		AddPanelString(_("increase strength"));
		break;
	case IMISC_ELIXMAG:
		AddPanelString(_("increase magic"));
		break;
	case IMISC_ELIXDEX:
		AddPanelString(_("increase dexterity"));
		break;
	case IMISC_ELIXVIT:
		AddPanelString(_("increase vitality"));
		break;
	case IMISC_REJUV:
		AddPanelString(_("restore some life and mana"));
		break;
	case IMISC_FULLREJUV:
		AddPanelString(_("restore all life and mana"));
		break;
	}
}

void DrawUniqueInfoWindow(const Surface &out)
{
	ClxDraw(out, GetPanelPosition(UiPanels::Inventory, { 24 - SidePanelSize.width, 327 }), (*pSTextBoxCels)[0]);
	DrawHalfTransparentRectTo(out, GetRightPanel().position.x - SidePanelSize.width + 27, GetRightPanel().position.y + 28, 265, 297);
}

void printItemMiscKBM(const Item &item, const bool isOil, const bool isCastOnTarget)
{
	if (item._iMiscId == IMISC_MAPOFDOOM) {
		AddPanelString(_("Right-click to view"));
	} else if (isOil) {
		PrintItemOil(item._iMiscId);
		AddPanelString(_("Right-click to use"));
	} else if (isCastOnTarget) {
		AddPanelString(_("Right-click to read, then"));
		AddPanelString(_("left-click to target"));
	} else if (IsAnyOf(item._iMiscId, IMISC_BOOK, IMISC_NOTE, IMISC_SCROLL, IMISC_SCROLLT)) {
		AddPanelString(_("Right-click to read"));
	}
}

void printItemMiscVirtualGamepad(const Item &item, const bool isOil, bool isCastOnTarget)
{
	if (item._iMiscId == IMISC_MAPOFDOOM) {
		AddPanelString(_("Activate to view"));
	} else if (isOil) {
		PrintItemOil(item._iMiscId);
		if (!invflag) {
			AddPanelString(_("Open inventory to use"));
		} else {
			AddPanelString(_("Activate to use"));
		}
	} else if (isCastOnTarget) {
		AddPanelString(_("Select from spell book, then"));
		AddPanelString(_("cast to read"));
	} else {
		AddPanelString(_("Activate to read"));
	}
}

void printItemMiscGamepad(const Item &item, bool isOil, bool isCastOnTarget)
{
	std::string activateButton = "Activate";
	std::string castButton = "Cast";

	if (GamepadType == GamepadLayout::Xbox) {
		activateButton = "Y";
		castButton = "X";
	} else if (GamepadType == GamepadLayout::PlayStation) {
		activateButton = "Triangle";
		castButton = "Square";
	} else if (GamepadType == GamepadLayout::Nintendo) {
		activateButton = "Y";
		castButton = "X";
	}

	if (item._iMiscId == IMISC_MAPOFDOOM) {
		AddPanelString(fmt::format(fmt::runtime(_("{} to view")), activateButton));
	} else if (isOil) {
		PrintItemOil(item._iMiscId);
		if (!invflag) {
			AddPanelString(_("Open inventory to use"));
		} else {
			AddPanelString(fmt::format(fmt::runtime(_("{} to use")), activateButton));
		}
	} else if (isCastOnTarget) {
		AddPanelString(fmt::format(fmt::runtime(_("Select from spell book, then {} to read")), castButton));
	} else if (IsAnyOf(item._iMiscId, IMISC_BOOK, IMISC_NOTE, IMISC_SCROLL, IMISC_SCROLLT)) {
		AddPanelString(fmt::format(fmt::runtime(_("{} to read")), activateButton));
	}
}

void PrintItemMisc(const Item &item)
{
	if (item._iMiscId == IMISC_EAR) {
		AddPanelString(fmt::format(fmt::runtime(pgettext("player", "Level: {:d}")), item._ivalue));
		return;
	}
	if (item._iMiscId == IMISC_AURIC) {
		AddPanelString(_("Doubles gold capacity"));
		return;
	}
	const bool isOil = (item._iMiscId >= IMISC_USEFIRST && item._iMiscId <= IMISC_USELAST)
	    || (item._iMiscId > IMISC_OILFIRST && item._iMiscId < IMISC_OILLAST)
	    || (item._iMiscId > IMISC_RUNEFIRST && item._iMiscId < IMISC_RUNELAST);
	const bool isCastOnTarget = (item._iMiscId == IMISC_SCROLLT && item._iSpell != SPL_FLASH)
	    || (item._iMiscId == IMISC_SCROLL && IsAnyOf(item._iSpell, SPL_TOWN, SPL_IDENTIFY));

	if (ControlMode == ControlTypes::KeyboardAndMouse) {
		printItemMiscKBM(item, isOil, isCastOnTarget);
	} else if (ControlMode == ControlTypes::VirtualGamepad) {
		printItemMiscVirtualGamepad(item, isOil, isCastOnTarget);
	} else {
		printItemMiscGamepad(item, isOil, isCastOnTarget);
	}
}

void PrintItemInfo(const Item &item)
{
	PrintItemMisc(item);
	uint8_t str = item._iMinStr;
	uint8_t dex = item._iMinDex;
	uint8_t mag = item._iMinMag;
	if (str != 0 || mag != 0 || dex != 0) {
		std::string text = std::string(_("Required:"));
		if (str != 0)
			text.append(fmt::format(fmt::runtime(_(" {:d} Str")), str));
		if (mag != 0)
			text.append(fmt::format(fmt::runtime(_(" {:d} Mag")), mag));
		if (dex != 0)
			text.append(fmt::format(fmt::runtime(_(" {:d} Dex")), dex));
		AddPanelString(text);
	}
}

bool SmithItemOk(const Player &player, int i)
{
	if (AllItemsList[i].itype == ItemType::Misc)
		return false;
	if (AllItemsList[i].itype == ItemType::Gold)
		return false;
	if (AllItemsList[i].itype == ItemType::Staff && (!gbIsHellfire || IsValidSpell(AllItemsList[i].iSpell)))
		return false;
	if (AllItemsList[i].itype == ItemType::Ring)
		return false;
	if (AllItemsList[i].itype == ItemType::Amulet)
		return false;

	return true;
}

template <bool (*Ok)(const Player &, int), bool ConsiderDropRate = false>
int RndVendorItem(const Player &player, int minlvl, int maxlvl)
{
	int ril[512];

	int ri = 0;
	for (int i = 1; AllItemsList[i].iLoc != ILOC_INVALID; i++) {
		if (!IsItemAvailable(i))
			continue;
		if (AllItemsList[i].iRnd == IDROP_NEVER)
			continue;
		if (!Ok(player, i))
			continue;
		if (AllItemsList[i].iMinMLvl < minlvl || AllItemsList[i].iMinMLvl > maxlvl)
			continue;

		ril[ri] = i;
		ri++;
		if (ri == 512)
			break;

		if (!ConsiderDropRate || AllItemsList[i].iRnd != IDROP_DOUBLE)
			continue;

		ril[ri] = i;
		ri++;
		if (ri == 512)
			break;
	}

	return ril[GenerateRnd(ri)] + 1;
}

int RndSmithItem(const Player &player, int lvl)
{
	return RndVendorItem<SmithItemOk, true>(player, 0, lvl);
}

void SortVendor(Item *itemList)
{
	int count = 1;
	while (!itemList[count].isEmpty())
		count++;

	auto cmp = [](const Item &a, const Item &b) {
		return a.IDidx < b.IDidx;
	};

	std::sort(itemList, itemList + count, cmp);
}

bool PremiumItemOk(const Player &player, int i)
{
	if (AllItemsList[i].itype == ItemType::Misc)
		return false;
	if (AllItemsList[i].itype == ItemType::Gold)
		return false;
	if (!gbIsHellfire && AllItemsList[i].itype == ItemType::Staff)
		return false;

	if (gbIsMultiplayer) {
		if (AllItemsList[i].iMiscId == IMISC_OILOF)
			return false;
		if (AllItemsList[i].itype == ItemType::Ring)
			return false;
		if (AllItemsList[i].itype == ItemType::Amulet)
			return false;
	}

	return true;
}

int RndPremiumItem(const Player &player, int minlvl, int maxlvl)
{
	return RndVendorItem<PremiumItemOk>(player, minlvl, maxlvl);
}

void SpawnOnePremium(Item &premiumItem, int plvl, const Player &player)
{
	int itemValue = 0;
	bool keepGoing = false;

	int strength = std::max(player.GetMaximumAttributeValue(CharacterAttribute::Strength), player._pStrength);
	int dexterity = std::max(player.GetMaximumAttributeValue(CharacterAttribute::Dexterity), player._pDexterity);
	int magic = std::max(player.GetMaximumAttributeValue(CharacterAttribute::Magic), player._pMagic);
	strength += strength / 5;
	dexterity += dexterity / 5;
	magic += magic / 5;

	plvl = clamp(plvl, 1, 30);

	int count = 0;

	do {
		keepGoing = false;
		premiumItem = {};
		premiumItem._iSeed = AdvanceRndSeed();
		SetRndSeed(premiumItem._iSeed);
		int itemType = RndPremiumItem(player, plvl / 4, plvl) - 1;
		GetItemAttrs(premiumItem, itemType, plvl);
		GetItemBonus(player, premiumItem, plvl / 2, plvl, true, !gbIsHellfire);

		if (!gbIsHellfire) {
			if (premiumItem._iIvalue > 140000) {
				keepGoing = true; // prevent breaking the do/while loop too early by failing hellfire's condition in while
				continue;
			}
			break;
		}

		switch (premiumItem._itype) {
		case ItemType::LightArmor:
		case ItemType::MediumArmor:
		case ItemType::HeavyArmor: {
			const auto *const mostValuablePlayerArmor = player.GetMostValuableItem(
			    [](const Item &item) {
				    return IsAnyOf(item._itype, ItemType::LightArmor, ItemType::MediumArmor, ItemType::HeavyArmor);
			    });

			itemValue = mostValuablePlayerArmor == nullptr ? 0 : mostValuablePlayerArmor->_iIvalue;
			break;
		}
		case ItemType::Shield:
		case ItemType::Axe:
		case ItemType::Bow:
		case ItemType::Mace:
		case ItemType::Sword:
		case ItemType::Helm:
		case ItemType::Staff:
		case ItemType::Ring:
		case ItemType::Amulet: {
			const auto *const mostValuablePlayerItem = player.GetMostValuableItem(
			    [filterType = premiumItem._itype](const Item &item) { return item._itype == filterType; });

			itemValue = mostValuablePlayerItem == nullptr ? 0 : mostValuablePlayerItem->_iIvalue;
			break;
		}
		default:
			itemValue = 0;
			break;
		}
		itemValue = itemValue * 4 / 5; // avoids forced int > float > int conversion

		count++;
	} while (keepGoing
	    || ((
	            premiumItem._iIvalue > 200000
	            || premiumItem._iMinStr > strength
	            || premiumItem._iMinMag > magic
	            || premiumItem._iMinDex > dexterity
	            || premiumItem._iIvalue < itemValue)
	        && count < 150));
	premiumItem._iCreateInfo = plvl | CF_SMITHPREMIUM;
	premiumItem._iIdentified = true;
	premiumItem._iStatFlag = player.CanUseItem(premiumItem);
}

bool WitchItemOk(const Player &player, int i)
{
	if (IsNoneOf(AllItemsList[i].itype, ItemType::Misc, ItemType::Staff))
		return false;
	if (AllItemsList[i].iMiscId == IMISC_MANA)
		return false;
	if (AllItemsList[i].iMiscId == IMISC_FULLMANA)
		return false;
	if (AllItemsList[i].iSpell == SPL_TOWN)
		return false;
	if (AllItemsList[i].iMiscId == IMISC_FULLHEAL)
		return false;
	if (AllItemsList[i].iMiscId == IMISC_HEAL)
		return false;
	if (AllItemsList[i].iMiscId > IMISC_OILFIRST && AllItemsList[i].iMiscId < IMISC_OILLAST)
		return false;
	if (AllItemsList[i].iSpell == SPL_RESURRECT && !gbIsMultiplayer)
		return false;
	if (AllItemsList[i].iSpell == SPL_HEALOTHER && !gbIsMultiplayer)
		return false;

	return true;
}

int RndWitchItem(const Player &player, int lvl)
{
	return RndVendorItem<WitchItemOk>(player, 0, lvl);
}

int RndBoyItem(const Player &player, int lvl)
{
	return RndVendorItem<PremiumItemOk>(player, 0, lvl);
}

bool HealerItemOk(const Player &player, int i)
{
	if (AllItemsList[i].itype != ItemType::Misc)
		return false;

	if (AllItemsList[i].iMiscId == IMISC_SCROLL)
		return AllItemsList[i].iSpell == SPL_HEAL;
	if (AllItemsList[i].iMiscId == IMISC_SCROLLT)
		return AllItemsList[i].iSpell == SPL_HEALOTHER && gbIsMultiplayer;

	if (!gbIsMultiplayer) {
		if (AllItemsList[i].iMiscId == IMISC_ELIXSTR)
			return !gbIsHellfire || player._pBaseStr < player.GetMaximumAttributeValue(CharacterAttribute::Strength);
		if (AllItemsList[i].iMiscId == IMISC_ELIXMAG)
			return !gbIsHellfire || player._pBaseMag < player.GetMaximumAttributeValue(CharacterAttribute::Magic);
		if (AllItemsList[i].iMiscId == IMISC_ELIXDEX)
			return !gbIsHellfire || player._pBaseDex < player.GetMaximumAttributeValue(CharacterAttribute::Dexterity);
		if (AllItemsList[i].iMiscId == IMISC_ELIXVIT)
			return !gbIsHellfire || player._pBaseVit < player.GetMaximumAttributeValue(CharacterAttribute::Vitality);
	}

	if (AllItemsList[i].iMiscId == IMISC_REJUV)
		return true;
	if (AllItemsList[i].iMiscId == IMISC_FULLREJUV)
		return true;

	return false;
}

int RndHealerItem(const Player &player, int lvl)
{
	return RndVendorItem<HealerItemOk>(player, 0, lvl);
}

void RecreateSmithItem(const Player &player, Item &item, int lvl, int iseed)
{
	SetRndSeed(iseed);
	int itype = RndSmithItem(player, lvl) - 1;
	GetItemAttrs(item, itype, lvl);

	item._iSeed = iseed;
	item._iCreateInfo = lvl | CF_SMITH;
	item._iIdentified = true;
}

void RecreatePremiumItem(const Player &player, Item &item, int plvl, int iseed)
{
	SetRndSeed(iseed);
	int itype = RndPremiumItem(player, plvl / 4, plvl) - 1;
	GetItemAttrs(item, itype, plvl);
	GetItemBonus(player, item, plvl / 2, plvl, true, !gbIsHellfire);

	item._iSeed = iseed;
	item._iCreateInfo = plvl | CF_SMITHPREMIUM;
	item._iIdentified = true;
}

void RecreateBoyItem(const Player &player, Item &item, int lvl, int iseed)
{
	SetRndSeed(iseed);
	int itype = RndBoyItem(player, lvl) - 1;
	GetItemAttrs(item, itype, lvl);
	GetItemBonus(player, item, lvl, 2 * lvl, true, true);

	item._iSeed = iseed;
	item._iCreateInfo = lvl | CF_BOY;
	item._iIdentified = true;
}

void RecreateWitchItem(const Player &player, Item &item, int idx, int lvl, int iseed)
{
	if (IsAnyOf(idx, IDI_MANA, IDI_FULLMANA, IDI_PORTAL)) {
		GetItemAttrs(item, idx, lvl);
	} else if (gbIsHellfire && idx >= 114 && idx <= 117) {
		SetRndSeed(iseed);
		AdvanceRndSeed();
		GetItemAttrs(item, idx, lvl);
	} else {
		SetRndSeed(iseed);
		int itype = RndWitchItem(player, lvl) - 1;
		GetItemAttrs(item, itype, lvl);
		int iblvl = -1;
		if (GenerateRnd(100) <= 5)
			iblvl = 2 * lvl;
		if (iblvl == -1 && item._iMiscId == IMISC_STAFF)
			iblvl = 2 * lvl;
		if (iblvl != -1)
			GetItemBonus(player, item, iblvl / 2, iblvl, true, true);
	}

	item._iSeed = iseed;
	item._iCreateInfo = lvl | CF_WITCH;
	item._iIdentified = true;
}

void RecreateHealerItem(const Player &player, Item &item, int idx, int lvl, int iseed)
{
	if (IsAnyOf(idx, IDI_HEAL, IDI_FULLHEAL, IDI_RESURRECT)) {
		GetItemAttrs(item, idx, lvl);
	} else {
		SetRndSeed(iseed);
		int itype = RndHealerItem(player, lvl) - 1;
		GetItemAttrs(item, itype, lvl);
	}

	item._iSeed = iseed;
	item._iCreateInfo = lvl | CF_HEALER;
	item._iIdentified = true;
}

void RecreateTownItem(const Player &player, Item &item, int idx, uint16_t icreateinfo, int iseed)
{
	if ((icreateinfo & CF_SMITH) != 0)
		RecreateSmithItem(player, item, icreateinfo & CF_LEVEL, iseed);
	else if ((icreateinfo & CF_SMITHPREMIUM) != 0)
		RecreatePremiumItem(player, item, icreateinfo & CF_LEVEL, iseed);
	else if ((icreateinfo & CF_BOY) != 0)
		RecreateBoyItem(player, item, icreateinfo & CF_LEVEL, iseed);
	else if ((icreateinfo & CF_WITCH) != 0)
		RecreateWitchItem(player, item, idx, icreateinfo & CF_LEVEL, iseed);
	else if ((icreateinfo & CF_HEALER) != 0)
		RecreateHealerItem(player, item, idx, icreateinfo & CF_LEVEL, iseed);
}

void CreateMagicItem(Point position, int lvl, ItemType itemType, int imid, int icurs, bool sendmsg, bool delta)
{
	if (ActiveItemCount >= MAXITEMS)
		return;

	int ii = AllocateItem();
	auto &item = Items[ii];
	int idx = RndTypeItems(itemType, imid, lvl);

	while (true) {
		item = {};
		SetupAllItems(*MyPlayer, item, idx, AdvanceRndSeed(), 2 * lvl, 1, true, false, delta);
		if (item._iCurs == icurs)
			break;

		idx = RndTypeItems(itemType, imid, lvl);
	}
	GetSuperItemSpace(position, ii);

<<<<<<< HEAD
	if (sendmsg)
		NetSendCmdPItem(false, CMD_DROPITEM, item.position, item);
	if (delta)
		DeltaAddItem(ii);
}

void NextItemRecord(int i)
{
	gnNumGetRecords--;

	if (gnNumGetRecords == 0) {
		return;
=======
	if (dObject[i + 1][j + 1] > 0 && object[dObject[i + 1][j + 1] - 1]._oSelFlag != 0) /// BUGFIX: check for dObject OOB
		return FALSE;

	if (dObject[i + 1][j + 1] < 0 && object[-(dObject[i + 1][j + 1] + 1)]._oSelFlag != 0) /// BUGFIX: check for dObject OOB
		return FALSE;

	if (dObject[i + 1][j] > 0 /// BUGFIX: check for dObject OOB
	    && dObject[i][j + 1] > 0 /// BUGFIX: check for dObject OOB
	    && object[dObject[i + 1][j] - 1]._oSelFlag != 0
	    && object[dObject[i][j + 1] - 1]._oSelFlag != 0) {
		return FALSE;
>>>>>>> 126f6743
	}

	itemrecord[i].dwTimestamp = itemrecord[gnNumGetRecords].dwTimestamp;
	itemrecord[i].nSeed = itemrecord[gnNumGetRecords].nSeed;
	itemrecord[i].wCI = itemrecord[gnNumGetRecords].wCI;
	itemrecord[i].nIndex = itemrecord[gnNumGetRecords].nIndex;
}

int RndItemForMonsterLevel(int8_t monsterLevel)
{
	if (GenerateRnd(100) > 40)
		return 0;

	if (GenerateRnd(100) > 25)
		return IDI_GOLD + 1;

	int ril[512];

	int ri = 0;
	for (int i = 0; AllItemsList[i].iLoc != ILOC_INVALID; i++) {
		if (!IsItemAvailable(i))
			continue;

		if (AllItemsList[i].iRnd == IDROP_DOUBLE && monsterLevel >= AllItemsList[i].iMinMLvl
		    && ri < 512) {
			ril[ri] = i;
			ri++;
		}
		if (AllItemsList[i].iRnd != IDROP_NEVER && monsterLevel >= AllItemsList[i].iMinMLvl
		    && ri < 512) {
			ril[ri] = i;
			ri++;
		}
		if (AllItemsList[i].iSpell == SPL_RESURRECT && !gbIsMultiplayer)
			ri--;
		if (AllItemsList[i].iSpell == SPL_HEALOTHER && !gbIsMultiplayer)
			ri--;
	}

	int r = GenerateRnd(ri);
	return ril[r] + 1;
}

} // namespace

bool IsItemAvailable(int i)
{
	if (i < 0 || i > IDI_LAST)
		return false;

	if (gbIsSpawn) {
		if (i >= 62 && i <= 71)
			return false; // Medium and heavy armors
		if (IsAnyOf(i, 105, 107, 108, 110, 111, 113))
			return false; // Unavailable scrolls
	}

	if (gbIsHellfire)
		return true;

	return (
	           i != IDI_MAPOFDOOM                   // Cathedral Map
	           && i != IDI_LGTFORGE                 // Bovine Plate
	           && (i < IDI_OIL || i > IDI_GREYSUIT) // Hellfire exclusive items
	           && (i < 83 || i > 86)                // Oils
	           && i != 92                           // Scroll of Search
	           && (i < 161 || i > 165)              // Runes
	           && i != IDI_SORCERER                 // Short Staff of Mana
	           )
	    || (
	        // Bard items are technically Hellfire-exclusive
	        // but are just normal items with adjusted stats.
	        *sgOptions.Gameplay.testBard && IsAnyOf(i, IDI_BARDSWORD, IDI_BARDDAGGER));
}

uint8_t GetOutlineColor(const Item &item, bool checkReq)
{
	if (checkReq && !item._iStatFlag)
		return ICOL_RED;
	if (item._itype == ItemType::Gold)
		return ICOL_YELLOW;
	if (item._iMagical == ITEM_QUALITY_MAGIC)
		return ICOL_BLUE;
	if (item._iMagical == ITEM_QUALITY_UNIQUE)
		return ICOL_YELLOW;

	return ICOL_WHITE;
}

bool IsUniqueAvailable(int i)
{
	return gbIsHellfire || i <= 89;
}

void InitItemGFX()
{
	char arglist[64];

	int itemTypes = gbIsHellfire ? ITEMTYPES : 35;
	for (int i = 0; i < itemTypes; i++) {
		*BufCopy(arglist, "items\\", ItemDropNames[i], ".cel") = '\0';
		itemanims[i] = LoadCel(arglist, ItemAnimWidth);
	}
	memset(UniqueItemFlags, 0, sizeof(UniqueItemFlags));
}

void InitItems()
{
	ActiveItemCount = 0;
	memset(dItem, 0, sizeof(dItem));

	for (auto &item : Items) {
		item.clear();
		item.position = { 0, 0 };
		item._iAnimFlag = false;
		item._iSelFlag = 0;
		item._iIdentified = false;
		item._iPostDraw = false;
	}

	for (uint8_t i = 0; i < MAXITEMS; i++) {
		ActiveItems[i] = i;
	}

	if (!setlevel) {
		AdvanceRndSeed(); /* unused */
		if (Quests[Q_ROCK].IsAvailable())
			SpawnRock();
		if (Quests[Q_ANVIL].IsAvailable())
			SpawnQuestItem(IDI_ANVIL, SetPiece.position.megaToWorld() + Displacement { 11, 11 }, 0, 1);
		if (sgGameInitInfo.bCowQuest != 0 && currlevel == 20)
			SpawnQuestItem(IDI_BROWNSUIT, { 25, 25 }, 3, 1);
		if (sgGameInitInfo.bCowQuest != 0 && currlevel == 19)
			SpawnQuestItem(IDI_GREYSUIT, { 25, 25 }, 3, 1);
		if (currlevel > 0 && currlevel < 16)
			AddInitItems();
		if (currlevel >= 21 && currlevel <= 23)
			SpawnNote();
	}

	ShowUniqueItemInfoBox = false;

	// BUGFIX: item get records not reset when resetting items (fixed).
	initItemGetRecords();
}

void CalcPlrItemVals(Player &player, bool loadgfx)
{
	int mind = 0; // min damage
	int maxd = 0; // max damage
	int tac = 0;  // accuracy

	int bdam = 0;   // bonus damage
	int btohit = 0; // bonus chance to hit
	int bac = 0;    // bonus accuracy

	ItemSpecialEffect iflgs = ItemSpecialEffect::None; // item_special_effect flags

	ItemSpecialEffectHf pDamAcFlags = ItemSpecialEffectHf::None;

	int sadd = 0; // added strength
	int madd = 0; // added magic
	int dadd = 0; // added dexterity
	int vadd = 0; // added vitality

	uint64_t spl = 0; // bitarray for all enabled/active spells

	int fr = 0; // fire resistance
	int lr = 0; // lightning resistance
	int mr = 0; // magic resistance

	int dmod = 0; // bonus damage mod?
	int ghit = 0; // increased damage from enemies

	int lrad = 10; // light radius

	int ihp = 0;   // increased HP
	int imana = 0; // increased mana

	int spllvladd = 0; // increased spell level
	int enac = 0;      // enhanced accuracy

	int fmin = 0; // minimum fire damage
	int fmax = 0; // maximum fire damage
	int lmin = 0; // minimum lightning damage
	int lmax = 0; // maximum lightning damage

	for (auto &item : player.InvBody) {
		if (!item.isEmpty() && item._iStatFlag) {

			mind += item._iMinDam;
			maxd += item._iMaxDam;
			tac += item._iAC;

			if (IsValidSpell(item._iSpell)) {
				spl |= GetSpellBitmask(item._iSpell);
			}

			if (item._iMagical == ITEM_QUALITY_NORMAL || item._iIdentified) {
				bdam += item._iPLDam;
				btohit += item._iPLToHit;
				if (item._iPLAC != 0) {
					int tmpac = item._iAC;
					tmpac *= item._iPLAC;
					tmpac /= 100;
					if (tmpac == 0)
						tmpac = math::Sign(item._iPLAC);
					bac += tmpac;
				}
				iflgs |= item._iFlags;
				pDamAcFlags |= item._iDamAcFlags;
				sadd += item._iPLStr;
				madd += item._iPLMag;
				dadd += item._iPLDex;
				vadd += item._iPLVit;
				fr += item._iPLFR;
				lr += item._iPLLR;
				mr += item._iPLMR;
				dmod += item._iPLDamMod;
				ghit += item._iPLGetHit;
				lrad += item._iPLLight;
				ihp += item._iPLHP;
				imana += item._iPLMana;
				spllvladd += item._iSplLvlAdd;
				enac += item._iPLEnAc;
				fmin += item._iFMinDam;
				fmax += item._iFMaxDam;
				lmin += item._iLMinDam;
				lmax += item._iLMaxDam;
			}
		}
	}

	if (mind == 0 && maxd == 0) {
		mind = 1;
		maxd = 1;

		if (player.InvBody[INVLOC_HAND_LEFT]._itype == ItemType::Shield && player.InvBody[INVLOC_HAND_LEFT]._iStatFlag) {
			maxd = 3;
		}

		if (player.InvBody[INVLOC_HAND_RIGHT]._itype == ItemType::Shield && player.InvBody[INVLOC_HAND_RIGHT]._iStatFlag) {
			maxd = 3;
		}

		if (player._pClass == HeroClass::Monk) {
			mind = std::max(mind, player._pLevel / 2);
			maxd = std::max(maxd, (int)player._pLevel);
		}
	}

	if (HasAnyOf(player._pSpellFlags, SpellFlag::RageActive)) {
		sadd += 2 * player._pLevel;
		dadd += player._pLevel + player._pLevel / 2;
		vadd += 2 * player._pLevel;
	}
	if (HasAnyOf(player._pSpellFlags, SpellFlag::RageCooldown)) {
		sadd -= 2 * player._pLevel;
		dadd -= player._pLevel + player._pLevel / 2;
		vadd -= 2 * player._pLevel;
	}

	player._pIMinDam = mind;
	player._pIMaxDam = maxd;
	player._pIAC = tac;
	player._pIBonusDam = bdam;
	player._pIBonusToHit = btohit;
	player._pIBonusAC = bac;
	player._pIFlags = iflgs;
	player.pDamAcFlags = pDamAcFlags;
	player._pIBonusDamMod = dmod;
	player._pIGetHit = ghit;

	lrad = clamp(lrad, 2, 15);

	if (player._pLightRad != lrad) {
		ChangeLightRadius(player._plid, lrad);
		ChangeVisionRadius(player._pvid, lrad);
		player._pLightRad = lrad;
	}

	player._pStrength = std::max(0, sadd + player._pBaseStr);
	player._pMagic = std::max(0, madd + player._pBaseMag);
	player._pDexterity = std::max(0, dadd + player._pBaseDex);
	player._pVitality = std::max(0, vadd + player._pBaseVit);

	if (player._pClass == HeroClass::Rogue) {
		player._pDamageMod = player._pLevel * (player._pStrength + player._pDexterity) / 200;
	} else if (player._pClass == HeroClass::Monk) {
		if (player.InvBody[INVLOC_HAND_LEFT]._itype != ItemType::Staff) {
			if (player.InvBody[INVLOC_HAND_RIGHT]._itype != ItemType::Staff && (!player.InvBody[INVLOC_HAND_LEFT].isEmpty() || !player.InvBody[INVLOC_HAND_RIGHT].isEmpty())) {
				player._pDamageMod = player._pLevel * (player._pStrength + player._pDexterity) / 300;
			} else {
				player._pDamageMod = player._pLevel * (player._pStrength + player._pDexterity) / 150;
			}
		} else {
			player._pDamageMod = player._pLevel * (player._pStrength + player._pDexterity) / 150;
		}
	} else if (player._pClass == HeroClass::Bard) {
		if (player.InvBody[INVLOC_HAND_LEFT]._itype == ItemType::Sword || player.InvBody[INVLOC_HAND_RIGHT]._itype == ItemType::Sword)
			player._pDamageMod = player._pLevel * (player._pStrength + player._pDexterity) / 150;
		else if (player.InvBody[INVLOC_HAND_LEFT]._itype == ItemType::Bow || player.InvBody[INVLOC_HAND_RIGHT]._itype == ItemType::Bow) {
			player._pDamageMod = player._pLevel * (player._pStrength + player._pDexterity) / 250;
		} else {
			player._pDamageMod = player._pLevel * player._pStrength / 100;
		}
	} else if (player._pClass == HeroClass::Barbarian) {

		if (player.InvBody[INVLOC_HAND_LEFT]._itype == ItemType::Axe || player.InvBody[INVLOC_HAND_RIGHT]._itype == ItemType::Axe) {
			player._pDamageMod = player._pLevel * player._pStrength / 75;
		} else if (player.InvBody[INVLOC_HAND_LEFT]._itype == ItemType::Mace || player.InvBody[INVLOC_HAND_RIGHT]._itype == ItemType::Mace) {
			player._pDamageMod = player._pLevel * player._pStrength / 75;
		} else if (player.InvBody[INVLOC_HAND_LEFT]._itype == ItemType::Bow || player.InvBody[INVLOC_HAND_RIGHT]._itype == ItemType::Bow) {
			player._pDamageMod = player._pLevel * player._pStrength / 300;
		} else {
			player._pDamageMod = player._pLevel * player._pStrength / 100;
		}

		if (player.InvBody[INVLOC_HAND_LEFT]._itype == ItemType::Shield || player.InvBody[INVLOC_HAND_RIGHT]._itype == ItemType::Shield) {
			if (player.InvBody[INVLOC_HAND_LEFT]._itype == ItemType::Shield)
				player._pIAC -= player.InvBody[INVLOC_HAND_LEFT]._iAC / 2;
			else if (player.InvBody[INVLOC_HAND_RIGHT]._itype == ItemType::Shield)
				player._pIAC -= player.InvBody[INVLOC_HAND_RIGHT]._iAC / 2;
		} else if (IsNoneOf(player.InvBody[INVLOC_HAND_LEFT]._itype, ItemType::Staff, ItemType::Bow) && IsNoneOf(player.InvBody[INVLOC_HAND_RIGHT]._itype, ItemType::Staff, ItemType::Bow)) {
			player._pDamageMod += player._pLevel * player._pVitality / 100;
		}
		player._pIAC += player._pLevel / 4;
	} else {
		player._pDamageMod = player._pLevel * player._pStrength / 100;
	}

	player._pISpells = spl;

	EnsureValidReadiedSpell(player);

	player._pISplLvlAdd = spllvladd;
	player._pIEnAc = enac;

	if (player._pClass == HeroClass::Barbarian) {
		mr += player._pLevel;
		fr += player._pLevel;
		lr += player._pLevel;
	}

	if (HasAnyOf(player._pSpellFlags, SpellFlag::RageCooldown)) {
		mr -= player._pLevel;
		fr -= player._pLevel;
		lr -= player._pLevel;
	}

	if (HasAnyOf(iflgs, ItemSpecialEffect::ZeroResistance)) {
		// reset resistances to zero if the respective special effect is active
		mr = 0;
		fr = 0;
		lr = 0;
	}

	player._pMagResist = clamp(mr, 0, MaxResistance);
	player._pFireResist = clamp(fr, 0, MaxResistance);
	player._pLghtResist = clamp(lr, 0, MaxResistance);

	if (player._pClass == HeroClass::Warrior) {
		vadd *= 2;
	} else if (player._pClass == HeroClass::Barbarian) {
		vadd += vadd;
		vadd += (vadd / 4);
	} else if (IsAnyOf(player._pClass, HeroClass::Rogue, HeroClass::Monk, HeroClass::Bard)) {
		vadd += vadd / 2;
	}
	ihp += (vadd << 6); // BUGFIX: blood boil can cause negative shifts here (see line 757)

	if (player._pClass == HeroClass::Sorcerer) {
		madd *= 2;
	}
	if (IsAnyOf(player._pClass, HeroClass::Rogue, HeroClass::Monk)) {
		madd += madd / 2;
	} else if (player._pClass == HeroClass::Bard) {
		madd += (madd / 4) + (madd / 2);
	}
	imana += (madd << 6);

	player._pMaxHP = ihp + player._pMaxHPBase;
	player._pHitPoints = std::min(ihp + player._pHPBase, player._pMaxHP);

	if (&player == MyPlayer && (player._pHitPoints >> 6) <= 0) {
		SetPlayerHitPoints(player, 0);
	}

	player._pMaxMana = imana + player._pMaxManaBase;
	player._pMana = std::min(imana + player._pManaBase, player._pMaxMana);

	player._pIFMinDam = fmin;
	player._pIFMaxDam = fmax;
	player._pILMinDam = lmin;
	player._pILMaxDam = lmax;

	player._pBlockFlag = false;
	if (player._pClass == HeroClass::Monk) {
		if (player.InvBody[INVLOC_HAND_LEFT]._itype == ItemType::Staff && player.InvBody[INVLOC_HAND_LEFT]._iStatFlag) {
			player._pBlockFlag = true;
			player._pIFlags |= ItemSpecialEffect::FastBlock;
		}
		if (player.InvBody[INVLOC_HAND_RIGHT]._itype == ItemType::Staff && player.InvBody[INVLOC_HAND_RIGHT]._iStatFlag) {
			player._pBlockFlag = true;
			player._pIFlags |= ItemSpecialEffect::FastBlock;
		}
		if (player.InvBody[INVLOC_HAND_LEFT].isEmpty() && player.InvBody[INVLOC_HAND_RIGHT].isEmpty())
			player._pBlockFlag = true;
		if (player.InvBody[INVLOC_HAND_LEFT]._iClass == ICLASS_WEAPON && player.GetItemLocation(player.InvBody[INVLOC_HAND_LEFT]) != ILOC_TWOHAND && player.InvBody[INVLOC_HAND_RIGHT].isEmpty())
			player._pBlockFlag = true;
		if (player.InvBody[INVLOC_HAND_RIGHT]._iClass == ICLASS_WEAPON && player.GetItemLocation(player.InvBody[INVLOC_HAND_RIGHT]) != ILOC_TWOHAND && player.InvBody[INVLOC_HAND_LEFT].isEmpty())
			player._pBlockFlag = true;
	}

	ItemType weaponItemType = ItemType::None;
	bool holdsShield = false;
	if (!player.InvBody[INVLOC_HAND_LEFT].isEmpty()
	    && player.InvBody[INVLOC_HAND_LEFT]._iClass == ICLASS_WEAPON
	    && player.InvBody[INVLOC_HAND_LEFT]._iStatFlag) {
		weaponItemType = player.InvBody[INVLOC_HAND_LEFT]._itype;
	}

	if (!player.InvBody[INVLOC_HAND_RIGHT].isEmpty()
	    && player.InvBody[INVLOC_HAND_RIGHT]._iClass == ICLASS_WEAPON
	    && player.InvBody[INVLOC_HAND_RIGHT]._iStatFlag) {
		weaponItemType = player.InvBody[INVLOC_HAND_RIGHT]._itype;
	}

	if (player.InvBody[INVLOC_HAND_LEFT]._itype == ItemType::Shield && player.InvBody[INVLOC_HAND_LEFT]._iStatFlag) {
		player._pBlockFlag = true;
		holdsShield = true;
	}
	if (player.InvBody[INVLOC_HAND_RIGHT]._itype == ItemType::Shield && player.InvBody[INVLOC_HAND_RIGHT]._iStatFlag) {
		player._pBlockFlag = true;
		holdsShield = true;
	}

	PlayerWeaponGraphic animWeaponId = holdsShield ? PlayerWeaponGraphic::UnarmedShield : PlayerWeaponGraphic::Unarmed;
	switch (weaponItemType) {
	case ItemType::Sword:
		animWeaponId = holdsShield ? PlayerWeaponGraphic::SwordShield : PlayerWeaponGraphic::Sword;
		break;
	case ItemType::Axe:
		animWeaponId = PlayerWeaponGraphic::Axe;
		break;
	case ItemType::Bow:
		animWeaponId = PlayerWeaponGraphic::Bow;
		break;
	case ItemType::Mace:
		animWeaponId = holdsShield ? PlayerWeaponGraphic::MaceShield : PlayerWeaponGraphic::Mace;
		break;
	case ItemType::Staff:
		animWeaponId = PlayerWeaponGraphic::Staff;
		break;
	default:
		break;
	}

	PlayerArmorGraphic animArmorId = PlayerArmorGraphic::Light;
	if (player.InvBody[INVLOC_CHEST]._itype == ItemType::HeavyArmor && player.InvBody[INVLOC_CHEST]._iStatFlag) {
		if (player._pClass == HeroClass::Monk && player.InvBody[INVLOC_CHEST]._iMagical == ITEM_QUALITY_UNIQUE)
			player._pIAC += player._pLevel / 2;
		animArmorId = PlayerArmorGraphic::Heavy;
	} else if (player.InvBody[INVLOC_CHEST]._itype == ItemType::MediumArmor && player.InvBody[INVLOC_CHEST]._iStatFlag) {
		if (player._pClass == HeroClass::Monk) {
			if (player.InvBody[INVLOC_CHEST]._iMagical == ITEM_QUALITY_UNIQUE)
				player._pIAC += player._pLevel * 2;
			else
				player._pIAC += player._pLevel / 2;
		}
		animArmorId = PlayerArmorGraphic::Medium;
	} else if (player._pClass == HeroClass::Monk) {
		player._pIAC += player._pLevel * 2;
	}

	int gfxNum = static_cast<int>(animWeaponId) | static_cast<int>(animArmorId);
	if (player._pgfxnum != gfxNum && loadgfx) {
		player._pgfxnum = gfxNum;
		ResetPlayerGFX(player);
		SetPlrAnims(player);
		player.previewCelSprite = std::nullopt;
		if (player._pmode == PM_STAND) {
			LoadPlrGFX(player, player_graphic::Stand);
			player.AnimInfo.changeAnimationData(player.AnimationData[static_cast<size_t>(player_graphic::Stand)].spritesForDirection(player._pdir), player._pNFrames, 4);
		} else {
			LoadPlrGFX(player, player_graphic::Walk);
			player.AnimInfo.changeAnimationData(player.AnimationData[static_cast<size_t>(player_graphic::Walk)].spritesForDirection(player._pdir), player._pWFrames, 1);
		}
	} else {
		player._pgfxnum = gfxNum;
	}

	if (&player == MyPlayer) {
		if (player.InvBody[INVLOC_AMULET].isEmpty() || player.InvBody[INVLOC_AMULET].IDidx != IDI_AURIC) {
			int half = MaxGold;
			MaxGold = GOLD_MAX_LIMIT;

			if (half != MaxGold)
				StripTopGold(player);
		} else {
			MaxGold = GOLD_MAX_LIMIT * 2;
		}
	}

	drawmanaflag = true;
	drawhpflag = true;
}

void CalcPlrInv(Player &player, bool loadgfx)
{
	// Determine the players current stats, this updates the statFlag on all equipped items that became unusable after
	//  a change in equipment.
	CalcSelfItems(player);

	// Determine the current item bonuses gained from usable equipped items
	CalcPlrItemVals(player, loadgfx);

	if (&player == MyPlayer) {
		// Now that stat gains from equipped items have been calculated, mark unusable scrolls etc
		for (Item &item : InventoryAndBeltPlayerItemsRange { player }) {
			item.updateRequiredStatsCacheForPlayer(player);
		}
		player.CalcScrolls();
		CalcPlrStaff(player);
		if (IsStashOpen) {
			// If stash is open, ensure the items are displayed correctly
			Stash.RefreshItemStatFlags();
		}
	}
}

void InitializeItem(Item &item, int itemData)
{
	auto &pAllItem = AllItemsList[itemData];

	// zero-initialize struct
	item = {};

	item._itype = pAllItem.itype;
	item._iCurs = pAllItem.iCurs;
	CopyUtf8(item._iName, _(pAllItem.iName), sizeof(item._iName));
	CopyUtf8(item._iIName, _(pAllItem.iName), sizeof(item._iIName));
	item._iLoc = pAllItem.iLoc;
	item._iClass = pAllItem.iClass;
	item._iMinDam = pAllItem.iMinDam;
	item._iMaxDam = pAllItem.iMaxDam;
	item._iAC = pAllItem.iMinAC;
	item._iMiscId = pAllItem.iMiscId;
	item._iSpell = pAllItem.iSpell;

	if (pAllItem.iMiscId == IMISC_STAFF) {
		item._iCharges = gbIsHellfire ? 18 : 40;
	}

	item._iMaxCharges = item._iCharges;
	item._iDurability = pAllItem.iDurability;
	item._iMaxDur = pAllItem.iDurability;
	item._iMinStr = pAllItem.iMinStr;
	item._iMinMag = pAllItem.iMinMag;
	item._iMinDex = pAllItem.iMinDex;
	item._ivalue = pAllItem.iValue;
	item._iIvalue = pAllItem.iValue;
	item._iPrePower = IPL_INVALID;
	item._iSufPower = IPL_INVALID;
	item._iMagical = ITEM_QUALITY_NORMAL;
	item.IDidx = static_cast<_item_indexes>(itemData);
	if (gbIsHellfire)
		item.dwBuff |= CF_HELLFIRE;
}

void GenerateNewSeed(Item &item)
{
	item._iSeed = AdvanceRndSeed();
}

int GetGoldCursor(int value)
{
	if (value >= GOLD_MEDIUM_LIMIT)
		return ICURS_GOLD_LARGE;

	if (value <= GOLD_SMALL_LIMIT)
		return ICURS_GOLD_SMALL;

	return ICURS_GOLD_MEDIUM;
}

void SetPlrHandGoldCurs(Item &gold)
{
	gold._iCurs = GetGoldCursor(gold._ivalue);
}

void CreatePlrItems(Player &player)
{
	for (auto &item : player.InvBody) {
		item.clear();
	}

	// converting this to a for loop creates a `rep stosd` instruction,
	// so this probably actually was a memset
	memset(&player.InvGrid, 0, sizeof(player.InvGrid));

	for (auto &item : player.InvList) {
		item.clear();
	}

	player._pNumInv = 0;

	for (auto &item : player.SpdList) {
		item.clear();
	}

	switch (player._pClass) {
	case HeroClass::Warrior:
		InitializeItem(player.InvBody[INVLOC_HAND_LEFT], IDI_WARRIOR);
		GenerateNewSeed(player.InvBody[INVLOC_HAND_LEFT]);

		InitializeItem(player.InvBody[INVLOC_HAND_RIGHT], IDI_WARRSHLD);
		GenerateNewSeed(player.InvBody[INVLOC_HAND_RIGHT]);

		{
			Item club;
			InitializeItem(club, IDI_WARRCLUB);
			GenerateNewSeed(club);
			AutoPlaceItemInInventorySlot(player, 0, club, true);
		}

		InitializeItem(player.SpdList[0], IDI_HEAL);
		GenerateNewSeed(player.SpdList[0]);

		InitializeItem(player.SpdList[1], IDI_HEAL);
		GenerateNewSeed(player.SpdList[1]);
		break;
	case HeroClass::Rogue:
		InitializeItem(player.InvBody[INVLOC_HAND_LEFT], IDI_ROGUE);
		GenerateNewSeed(player.InvBody[INVLOC_HAND_LEFT]);

		InitializeItem(player.SpdList[0], IDI_HEAL);
		GenerateNewSeed(player.SpdList[0]);

		InitializeItem(player.SpdList[1], IDI_HEAL);
		GenerateNewSeed(player.SpdList[1]);
		break;
	case HeroClass::Sorcerer:
		InitializeItem(player.InvBody[INVLOC_HAND_LEFT], gbIsHellfire ? IDI_SORCERER : 166);
		GenerateNewSeed(player.InvBody[INVLOC_HAND_LEFT]);

		InitializeItem(player.SpdList[0], gbIsHellfire ? IDI_HEAL : IDI_MANA);
		GenerateNewSeed(player.SpdList[0]);

		InitializeItem(player.SpdList[1], gbIsHellfire ? IDI_HEAL : IDI_MANA);
		GenerateNewSeed(player.SpdList[1]);
		break;

	case HeroClass::Monk:
		InitializeItem(player.InvBody[INVLOC_HAND_LEFT], IDI_SHORTSTAFF);
		GenerateNewSeed(player.InvBody[INVLOC_HAND_LEFT]);
		InitializeItem(player.SpdList[0], IDI_HEAL);
		GenerateNewSeed(player.SpdList[0]);

		InitializeItem(player.SpdList[1], IDI_HEAL);
		GenerateNewSeed(player.SpdList[1]);
		break;
	case HeroClass::Bard:
		InitializeItem(player.InvBody[INVLOC_HAND_LEFT], IDI_BARDSWORD);
		GenerateNewSeed(player.InvBody[INVLOC_HAND_LEFT]);

		InitializeItem(player.InvBody[INVLOC_HAND_RIGHT], IDI_BARDDAGGER);
		GenerateNewSeed(player.InvBody[INVLOC_HAND_RIGHT]);
		InitializeItem(player.SpdList[0], IDI_HEAL);
		GenerateNewSeed(player.SpdList[0]);

		InitializeItem(player.SpdList[1], IDI_HEAL);
		GenerateNewSeed(player.SpdList[1]);
		break;
	case HeroClass::Barbarian:
		InitializeItem(player.InvBody[INVLOC_HAND_LEFT], 139); // TODO: add more enums to items
		GenerateNewSeed(player.InvBody[INVLOC_HAND_LEFT]);

		InitializeItem(player.InvBody[INVLOC_HAND_RIGHT], IDI_WARRSHLD);
		GenerateNewSeed(player.InvBody[INVLOC_HAND_RIGHT]);
		InitializeItem(player.SpdList[0], IDI_HEAL);
		GenerateNewSeed(player.SpdList[0]);

		InitializeItem(player.SpdList[1], IDI_HEAL);
		GenerateNewSeed(player.SpdList[1]);
		break;
	}

	Item &goldItem = player.InvList[player._pNumInv];
	MakeGoldStack(goldItem, 100);

	player._pNumInv++;
	player.InvGrid[30] = player._pNumInv;

	player._pGold = goldItem._ivalue;

	CalcPlrItemVals(player, false);
}

bool ItemSpaceOk(Point position)
{
	if (!InDungeonBounds(position)) {
		return false;
	}

	if (IsTileSolid(position)) {
		return false;
	}

	if (dItem[position.x][position.y] != 0) {
		return false;
	}

	if (dMonster[position.x][position.y] != 0) {
		return false;
	}

	if (dPlayer[position.x][position.y] != 0) {
		return false;
	}

	if (IsItemBlockingObjectAtPosition(position)) {
		return false;
	}

	return true;
}

int AllocateItem()
{
	assert(ActiveItemCount < MAXITEMS);

	int inum = ActiveItems[ActiveItemCount];
	ActiveItemCount++;

	Items[inum] = {};

	return inum;
}

Point GetSuperItemLoc(Point position)
{
	std::optional<Point> itemPosition = FindClosestValidPosition(ItemSpaceOk, position, 1, 50);

	return itemPosition.value_or(Point { 0, 0 }); // TODO handle no space for dropping items
}

void GetItemAttrs(Item &item, int itemData, int lvl)
{
	item._itype = AllItemsList[itemData].itype;
	item._iCurs = AllItemsList[itemData].iCurs;
	CopyUtf8(item._iName, _(AllItemsList[itemData].iName), sizeof(item._iName));
	CopyUtf8(item._iIName, _(AllItemsList[itemData].iName), sizeof(item._iIName));
	item._iLoc = AllItemsList[itemData].iLoc;
	item._iClass = AllItemsList[itemData].iClass;
	item._iMinDam = AllItemsList[itemData].iMinDam;
	item._iMaxDam = AllItemsList[itemData].iMaxDam;
	item._iAC = AllItemsList[itemData].iMinAC + GenerateRnd(AllItemsList[itemData].iMaxAC - AllItemsList[itemData].iMinAC + 1);
	item._iFlags = AllItemsList[itemData].iFlags;
	item._iMiscId = AllItemsList[itemData].iMiscId;
	item._iSpell = AllItemsList[itemData].iSpell;
	item._iMagical = ITEM_QUALITY_NORMAL;
	item._ivalue = AllItemsList[itemData].iValue;
	item._iIvalue = AllItemsList[itemData].iValue;
	item._iDurability = AllItemsList[itemData].iDurability;
	item._iMaxDur = AllItemsList[itemData].iDurability;
	item._iMinStr = AllItemsList[itemData].iMinStr;
	item._iMinMag = AllItemsList[itemData].iMinMag;
	item._iMinDex = AllItemsList[itemData].iMinDex;
	item.IDidx = static_cast<_item_indexes>(itemData);
	if (gbIsHellfire)
		item.dwBuff |= CF_HELLFIRE;
	item._iPrePower = IPL_INVALID;
	item._iSufPower = IPL_INVALID;

	if (item._iMiscId == IMISC_BOOK)
		GetBookSpell(item, lvl);

	if (gbIsHellfire && item._iMiscId == IMISC_OILOF)
		GetOilType(item, lvl);

	if (item._itype != ItemType::Gold)
		return;

	int rndv;
	int itemlevel = ItemsGetCurrlevel();
	switch (sgGameInitInfo.nDifficulty) {
	case DIFF_NORMAL:
		rndv = 5 * itemlevel + GenerateRnd(10 * itemlevel);
		break;
	case DIFF_NIGHTMARE:
		rndv = 5 * (itemlevel + 16) + GenerateRnd(10 * (itemlevel + 16));
		break;
	case DIFF_HELL:
		rndv = 5 * (itemlevel + 32) + GenerateRnd(10 * (itemlevel + 32));
		break;
	}
	if (leveltype == DTYPE_HELL)
		rndv += rndv / 8;

	item._ivalue = std::min(rndv, GOLD_MAX_LIMIT);
	SetPlrHandGoldCurs(item);
}

void SetupItem(Item &item)
{
	item.setNewAnimation(MyPlayer != nullptr && MyPlayer->pLvlLoad == 0);
	item._iIdentified = false;
}

int RndItem(const Monster &monster)
{
	const uint16_t monsterTreasureFlags = monster.data().treasure;

	if ((monsterTreasureFlags & T_UNIQ) != 0)
		return -((monsterTreasureFlags & T_MASK) + 1);

	if ((monsterTreasureFlags & T_NODROP) != 0)
		return 0;

	return RndItemForMonsterLevel(monster.level);
}

void SpawnUnique(_unique_items uid, Point position)
{
	if (ActiveItemCount >= MAXITEMS)
		return;

	int ii = AllocateItem();
	auto &item = Items[ii];
	GetSuperItemSpace(position, ii);
	int curlv = ItemsGetCurrlevel();

	int idx = 0;
	while (AllItemsList[idx].iItemId != UniqueItems[uid].UIItemId)
		idx++;

	GetItemAttrs(item, idx, curlv);
	GetUniqueItem(*MyPlayer, item, uid);
	SetupItem(item);
}

void SpawnItem(Monster &monster, Point position, bool sendmsg)
{
<<<<<<< HEAD
	int idx;
	bool onlygood = true;
=======
	int ii, idx;
	// BUGFIX: onlygood may be used uninitialized in call to SetupAllItems.
	BOOL onlygood;
>>>>>>> 126f6743

	if (monster.isUnique() || ((monster.data().treasure & T_UNIQ) != 0 && gbIsMultiplayer)) {
		idx = RndUItem(&monster);
		if (idx < 0) {
			SpawnUnique((_unique_items) - (idx + 1), position);
			return;
		}
		onlygood = true;
	} else if (Quests[Q_MUSHROOM]._qactive != QUEST_ACTIVE || Quests[Q_MUSHROOM]._qvar1 != QS_MUSHGIVEN) {
		idx = RndItem(monster);
		if (idx == 0)
			return;
		if (idx > 0) {
			idx--;
			onlygood = false;
		} else {
			SpawnUnique((_unique_items) - (idx + 1), position);
			return;
		}
	} else {
		idx = IDI_BRAIN;
		Quests[Q_MUSHROOM]._qvar1 = QS_BRAINSPAWNED;
	}

	if (ActiveItemCount >= MAXITEMS)
		return;

	int ii = AllocateItem();
	auto &item = Items[ii];
	GetSuperItemSpace(position, ii);
	int uper = monster.isUnique() ? 15 : 1;

	int8_t mLevel = monster.data().level;
	if (!gbIsHellfire && monster.type().type == MT_DIABLO)
		mLevel -= 15;

	SetupAllItems(*MyPlayer, item, idx, AdvanceRndSeed(), mLevel, uper, onlygood, false, false);

	if (sendmsg)
		NetSendCmdPItem(false, CMD_DROPITEM, item.position, item);
}

void CreateRndItem(Point position, bool onlygood, bool sendmsg, bool delta)
{
	int idx = onlygood ? RndUItem(nullptr) : RndAllItems();

	SetupBaseItem(position, idx, onlygood, sendmsg, delta);
}

void CreateRndUseful(Point position, bool sendmsg)
{
	if (ActiveItemCount >= MAXITEMS)
		return;

	int ii = AllocateItem();
	auto &item = Items[ii];
	GetSuperItemSpace(position, ii);
	int curlv = ItemsGetCurrlevel();

	SetupAllUseful(item, AdvanceRndSeed(), curlv);
	if (sendmsg)
		NetSendCmdPItem(false, CMD_DROPITEM, item.position, item);
}

void CreateTypeItem(Point position, bool onlygood, ItemType itemType, int imisc, bool sendmsg, bool delta)
{
	int idx;

	int curlv = ItemsGetCurrlevel();
	if (itemType != ItemType::Gold)
		idx = RndTypeItems(itemType, imisc, curlv);
	else
		idx = IDI_GOLD;

	SetupBaseItem(position, idx, onlygood, sendmsg, delta);
}

void RecreateItem(const Player &player, Item &item, int idx, uint16_t icreateinfo, int iseed, int ivalue, bool isHellfire)
{
	bool tmpIsHellfire = gbIsHellfire;
	gbIsHellfire = isHellfire;

	if (idx == IDI_GOLD) {
		InitializeItem(item, IDI_GOLD);
		item._iSeed = iseed;
		item._iCreateInfo = icreateinfo;
		item._ivalue = ivalue;
		SetPlrHandGoldCurs(item);
		gbIsHellfire = tmpIsHellfire;
		return;
	}

	if (icreateinfo == 0) {
		InitializeItem(item, idx);
		item._iSeed = iseed;
		gbIsHellfire = tmpIsHellfire;
		return;
	}

	if ((icreateinfo & CF_UNIQUE) == 0) {
		if ((icreateinfo & CF_TOWN) != 0) {
			RecreateTownItem(player, item, idx, icreateinfo, iseed);
			gbIsHellfire = tmpIsHellfire;
			return;
		}

		if ((icreateinfo & CF_USEFUL) == CF_USEFUL) {
			SetupAllUseful(item, iseed, icreateinfo & CF_LEVEL);
			gbIsHellfire = tmpIsHellfire;
			return;
		}
	}

	int level = icreateinfo & CF_LEVEL;

	int uper = 0;
	if ((icreateinfo & CF_UPER1) != 0)
		uper = 1;
	if ((icreateinfo & CF_UPER15) != 0)
		uper = 15;

	bool onlygood = (icreateinfo & CF_ONLYGOOD) != 0;
	bool recreate = (icreateinfo & CF_UNIQUE) != 0;
	bool pregen = (icreateinfo & CF_PREGEN) != 0;

	SetupAllItems(player, item, idx, iseed, level, uper, onlygood, recreate, pregen);
	gbIsHellfire = tmpIsHellfire;
}

void RecreateEar(Item &item, uint16_t ic, int iseed, int id, int dur, int mdur, int ch, int mch, int ivalue, int ibuff)
{
	InitializeItem(item, IDI_EAR);

	char heroName[17];
	heroName[0] = static_cast<char>((ic >> 8) & 0x7F);
	heroName[1] = static_cast<char>(ic & 0x7F);
	heroName[2] = static_cast<char>((iseed >> 24) & 0x7F);
	heroName[3] = static_cast<char>((iseed >> 16) & 0x7F);
	heroName[4] = static_cast<char>((iseed >> 8) & 0x7F);
	heroName[5] = static_cast<char>(iseed & 0x7F);
	heroName[6] = static_cast<char>(id & 0x7F);
	heroName[7] = static_cast<char>(dur & 0x7F);
	heroName[8] = static_cast<char>(mdur & 0x7F);
	heroName[9] = static_cast<char>(ch & 0x7F);
	heroName[10] = static_cast<char>(mch & 0x7F);
	heroName[11] = static_cast<char>((ivalue >> 8) & 0x7F);
	heroName[12] = static_cast<char>((ibuff >> 24) & 0x7F);
	heroName[13] = static_cast<char>((ibuff >> 16) & 0x7F);
	heroName[14] = static_cast<char>((ibuff >> 8) & 0x7F);
	heroName[15] = static_cast<char>(ibuff & 0x7F);
	heroName[16] = '\0';

	std::string itemName = fmt::format(fmt::runtime(_(/* TRANSLATORS: {:s} will be a Character Name */ "Ear of {:s}")), heroName);

	CopyUtf8(item._iName, itemName, sizeof(item._iName));
	CopyUtf8(item._iIName, heroName, sizeof(item._iIName));

	item._iCurs = ((ivalue >> 6) & 3) + ICURS_EAR_SORCERER;
	item._ivalue = ivalue & 0x3F;
	item._iCreateInfo = ic;
	item._iSeed = iseed;
}

void CornerstoneSave()
{
	if (!CornerStone.activated)
		return;
	if (!CornerStone.item.isEmpty()) {
		ItemPack id;
		PackItem(id, CornerStone.item, (CornerStone.item.dwBuff & CF_HELLFIRE) != 0);
		const auto *buffer = reinterpret_cast<uint8_t *>(&id);
		for (size_t i = 0; i < sizeof(ItemPack); i++) {
			fmt::format_to(&sgOptions.Hellfire.szItem[i * 2], FMT_COMPILE("{:02X}"), buffer[i]);
		}
		sgOptions.Hellfire.szItem[sizeof(sgOptions.Hellfire.szItem) - 1] = '\0';
	} else {
		sgOptions.Hellfire.szItem[0] = '\0';
	}
}

void CornerstoneLoad(Point position)
{
	ItemPack pkSItem;

	if (CornerStone.activated || position.x == 0 || position.y == 0) {
		return;
	}

	CornerStone.item.clear();
	CornerStone.activated = true;
	if (dItem[position.x][position.y] != 0) {
		int ii = dItem[position.x][position.y] - 1;
		for (int i = 0; i < ActiveItemCount; i++) {
			if (ActiveItems[i] == ii) {
				DeleteItem(i);
				break;
			}
		}
		dItem[position.x][position.y] = 0;
	}

	if (strlen(sgOptions.Hellfire.szItem) < sizeof(ItemPack) * 2)
		return;

	Hex2bin(sgOptions.Hellfire.szItem, sizeof(ItemPack), reinterpret_cast<uint8_t *>(&pkSItem));

	int ii = AllocateItem();
	auto &item = Items[ii];

	dItem[position.x][position.y] = ii + 1;

	UnPackItem(pkSItem, *MyPlayer, item, (pkSItem.dwBuff & CF_HELLFIRE) != 0);
	item.position = position;
	RespawnItem(item, false);
	CornerStone.item = item;
}

void SpawnQuestItem(int itemid, Point position, int randarea, int selflag)
{
	if (randarea > 0) {
		int tries = 0;
		while (true) {
			tries++;
			if (tries > 1000 && randarea > 1)
				randarea--;

			position.x = GenerateRnd(MAXDUNX);
			position.y = GenerateRnd(MAXDUNY);

			bool failed = false;
			for (int i = 0; i < randarea && !failed; i++) {
				for (int j = 0; j < randarea && !failed; j++) {
					failed = !ItemSpaceOk(position + Displacement { i, j });
				}
			}
			if (!failed)
				break;
		}
	}

	if (ActiveItemCount >= MAXITEMS)
		return;

	int ii = AllocateItem();
	auto &item = Items[ii];

	item.position = position;

	dItem[position.x][position.y] = ii + 1;

	int curlv = ItemsGetCurrlevel();
	GetItemAttrs(item, itemid, curlv);

	SetupItem(item);
	item._iSeed = AdvanceRndSeed();
	SetRndSeed(item._iSeed);
	item._iPostDraw = true;
	if (selflag != 0) {
		item._iSelFlag = selflag;
		item.AnimInfo.currentFrame = item.AnimInfo.numberOfFrames - 1;
		item._iAnimFlag = false;
	}
}

void SpawnRewardItem(int itemid, Point position, bool sendmsg)
{
	if (ActiveItemCount >= MAXITEMS)
		return;

	int ii = AllocateItem();
	auto &item = Items[ii];

	item.position = position;
	dItem[position.x][position.y] = ii + 1;
	int curlv = ItemsGetCurrlevel();
	GetItemAttrs(item, itemid, curlv);
	item.setNewAnimation(true);
	item._iSelFlag = 2;
	item._iPostDraw = true;
	item._iIdentified = true;
	GenerateNewSeed(item);

	if (sendmsg) {
		NetSendCmdPItem(true, CMD_SPAWNITEM, item.position, item);
	}
}

void SpawnMapOfDoom(Point position, bool sendmsg)
{
	SpawnRewardItem(IDI_MAPOFDOOM, position, sendmsg);
}

void SpawnRuneBomb(Point position, bool sendmsg)
{
	SpawnRewardItem(IDI_RUNEBOMB, position, sendmsg);
}

void SpawnTheodore(Point position, bool sendmsg)
{
	SpawnRewardItem(IDI_THEODORE, position, sendmsg);
}

void RespawnItem(Item &item, bool flipFlag)
{
	int it = ItemCAnimTbl[item._iCurs];
	item.setNewAnimation(flipFlag);
	item._iRequest = false;

	if (IsAnyOf(item._iCurs, ICURS_MAGIC_ROCK, ICURS_TAVERN_SIGN, ICURS_ANVIL_OF_FURY))
		item._iSelFlag = 1;
	else if (IsAnyOf(item._iCurs, ICURS_MAP_OF_THE_STARS, ICURS_RUNE_BOMB, ICURS_THEODORE, ICURS_AURIC_AMULET))
		item._iSelFlag = 2;

	if (item._iCurs == ICURS_MAGIC_ROCK) {
		PlaySfxLoc(ItemDropSnds[it], item.position);
	}
}

void DeleteItem(int i)
{
	if (ActiveItemCount > 0)
		ActiveItemCount--;

	assert(i >= 0 && i < MAXITEMS && ActiveItemCount < MAXITEMS);

	if (pcursitem == ActiveItems[i]) // Unselect item if player has it highlighted
		pcursitem = -1;

	if (i < ActiveItemCount) {
		// If the deleted item was not already at the end of the active list, swap the indexes around to make the next item allocation simpler.
		std::swap(ActiveItems[i], ActiveItems[ActiveItemCount]);
	}
}

void ProcessItems()
{
	for (int i = 0; i < ActiveItemCount; i++) {
		int ii = ActiveItems[i];
		auto &item = Items[ii];
		if (!item._iAnimFlag)
			continue;
		item.AnimInfo.processAnimation();
		if (item._iCurs == ICURS_MAGIC_ROCK) {
			if (item._iSelFlag == 1 && item.AnimInfo.currentFrame == 10)
				item.AnimInfo.currentFrame = 0;
			if (item._iSelFlag == 2 && item.AnimInfo.currentFrame == 20)
				item.AnimInfo.currentFrame = 10;
		} else {
			if (item.AnimInfo.currentFrame == (item.AnimInfo.numberOfFrames - 1) / 2)
				PlaySfxLoc(ItemDropSnds[ItemCAnimTbl[item._iCurs]], item.position);

			if (item.AnimInfo.currentFrame >= item.AnimInfo.numberOfFrames - 1) {
				item.AnimInfo.currentFrame = item.AnimInfo.numberOfFrames - 1;
				item._iAnimFlag = false;
				item._iSelFlag = 1;
			}
		}
	}
	ItemDoppel();
}

void FreeItemGFX()
{
	for (auto &itemanim : itemanims) {
		itemanim = std::nullopt;
	}
}

void GetItemFrm(Item &item)
{
	int it = ItemCAnimTbl[item._iCurs];
	if (itemanims[it])
		item.AnimInfo.sprites.emplace(*itemanims[it]);
}

void GetItemStr(Item &item)
{
	if (item._itype != ItemType::Gold) {
		if (item._iIdentified)
			InfoString = string_view(item._iIName);
		else
			InfoString = string_view(item._iName);

		InfoColor = item.getTextColor();
	} else {
		int nGold = item._ivalue;
		InfoString = fmt::format(fmt::runtime(ngettext("{:s} gold piece", "{:s} gold pieces", nGold)), FormatInteger(nGold));
	}
}

void CheckIdentify(Player &player, int cii)
{
	Item *pi;

	if (cii >= NUM_INVLOC)
		pi = &player.InvList[cii - NUM_INVLOC];
	else
		pi = &player.InvBody[cii];

	pi->_iIdentified = true;
	CalcPlrInv(player, true);
}

void DoRepair(Player &player, int cii)
{
	Item *pi;

	PlaySfxLoc(IS_REPAIR, player.position.tile);

	if (cii >= NUM_INVLOC) {
		pi = &player.InvList[cii - NUM_INVLOC];
	} else {
		pi = &player.InvBody[cii];
	}

	RepairItem(*pi, player._pLevel);
	CalcPlrInv(player, true);
}

void DoRecharge(Player &player, int cii)
{
	Item *pi;

	if (cii >= NUM_INVLOC) {
		pi = &player.InvList[cii - NUM_INVLOC];
	} else {
		pi = &player.InvBody[cii];
	}

	RechargeItem(*pi, player);
	CalcPlrInv(player, true);
}

bool DoOil(Player &player, int cii)
{
	Item *pi;
	if (cii >= NUM_INVLOC) {
		pi = &player.InvList[cii - NUM_INVLOC];
	} else {
		pi = &player.InvBody[cii];
	}
	if (!ApplyOilToItem(*pi, player))
		return false;
	CalcPlrInv(player, true);
	return true;
}

[[nodiscard]] StringOrView PrintItemPower(char plidx, const Item &item)
{
	switch (plidx) {
	case IPL_TOHIT:
	case IPL_TOHIT_CURSE:
		return fmt::format(fmt::runtime(_("chance to hit: {:+d}%")), item._iPLToHit);
	case IPL_DAMP:
	case IPL_DAMP_CURSE:
		return fmt::format(fmt::runtime(_(/*xgettext:no-c-format*/ "{:+d}% damage")), item._iPLDam);
	case IPL_TOHIT_DAMP:
	case IPL_TOHIT_DAMP_CURSE:
		return fmt::format(fmt::runtime(_("to hit: {:+d}%, {:+d}% damage")), item._iPLToHit, item._iPLDam);
	case IPL_ACP:
	case IPL_ACP_CURSE:
		return fmt::format(fmt::runtime(_(/*xgettext:no-c-format*/ "{:+d}% armor")), item._iPLAC);
	case IPL_SETAC:
	case IPL_AC_CURSE:
		return fmt::format(fmt::runtime(_("armor class: {:d}")), item._iAC);
	case IPL_FIRERES:
	case IPL_FIRERES_CURSE:
		if (item._iPLFR < MaxResistance)
			return fmt::format(fmt::runtime(_("Resist Fire: {:+d}%")), item._iPLFR);
		else
			return fmt::format(fmt::runtime(_("Resist Fire: {:+d}% MAX")), MaxResistance);
	case IPL_LIGHTRES:
	case IPL_LIGHTRES_CURSE:
		if (item._iPLLR < MaxResistance)
			return fmt::format(fmt::runtime(_("Resist Lightning: {:+d}%")), item._iPLLR);
		else
			return fmt::format(fmt::runtime(_("Resist Lightning: {:+d}% MAX")), MaxResistance);
	case IPL_MAGICRES:
	case IPL_MAGICRES_CURSE:
		if (item._iPLMR < MaxResistance)
			return fmt::format(fmt::runtime(_("Resist Magic: {:+d}%")), item._iPLMR);
		else
			return fmt::format(fmt::runtime(_("Resist Magic: {:+d}% MAX")), MaxResistance);
	case IPL_ALLRES:
		if (item._iPLFR < MaxResistance)
			return fmt::format(fmt::runtime(_("Resist All: {:+d}%")), item._iPLFR);
		else
			return fmt::format(fmt::runtime(_("Resist All: {:+d}% MAX")), MaxResistance);
	case IPL_SPLLVLADD:
<<<<<<< HEAD
		if (item._iSplLvlAdd > 0)
			return fmt::format(fmt::runtime(ngettext("spells are increased {:d} level", "spells are increased {:d} levels", item._iSplLvlAdd)), item._iSplLvlAdd);
		else if (item._iSplLvlAdd < 0)
			return fmt::format(fmt::runtime(ngettext("spells are decreased {:d} level", "spells are decreased {:d} levels", -item._iSplLvlAdd)), -item._iSplLvlAdd);
		else
			return _("spell levels unchanged (?)");
=======
		if (x->_iSplLvlAdd == 1)
			strcpy(tempstr, "spells are increased 1 level");
#ifdef HELLFIRE
		else if (x->_iSplLvlAdd > 1)
			sprintf(tempstr, "spells are increased %i levels", x->_iSplLvlAdd);
		else if (x->_iSplLvlAdd == -1)
#else
		if (x->_iSplLvlAdd == 2)
			strcpy(tempstr, "spells are increased 2 levels");
		if (x->_iSplLvlAdd < 1) // BUGFIX: should be `x->_iSplLvlAdd == -1`, not `x->_iSplLvlAdd < 1`.
#endif
			strcpy(tempstr, "spells are decreased 1 level");
#ifdef HELLFIRE
		else if (x->_iSplLvlAdd < -1)
			sprintf(tempstr, "spells are decreased %i levels", -x->_iSplLvlAdd);
		else if (x->_iSplLvlAdd == 0)
			strcpy(tempstr, "spell levels unchanged (?)");
#endif
		break;
>>>>>>> 126f6743
	case IPL_CHARGES:
		return _("Extra charges");
	case IPL_SPELL:
		return fmt::format(fmt::runtime(ngettext("{:d} {:s} charge", "{:d} {:s} charges", item._iMaxCharges)), item._iMaxCharges, pgettext("spell", spelldata[item._iSpell].sNameText));
	case IPL_FIREDAM:
		if (item._iFMinDam == item._iFMaxDam)
			return fmt::format(fmt::runtime(_("Fire hit damage: {:d}")), item._iFMinDam);
		else
			return fmt::format(fmt::runtime(_("Fire hit damage: {:d}-{:d}")), item._iFMinDam, item._iFMaxDam);
	case IPL_LIGHTDAM:
		if (item._iLMinDam == item._iLMaxDam)
			return fmt::format(fmt::runtime(_("Lightning hit damage: {:d}")), item._iLMinDam);
		else
			return fmt::format(fmt::runtime(_("Lightning hit damage: {:d}-{:d}")), item._iLMinDam, item._iLMaxDam);
	case IPL_STR:
	case IPL_STR_CURSE:
		return fmt::format(fmt::runtime(_("{:+d} to strength")), item._iPLStr);
	case IPL_MAG:
	case IPL_MAG_CURSE:
		return fmt::format(fmt::runtime(_("{:+d} to magic")), item._iPLMag);
	case IPL_DEX:
	case IPL_DEX_CURSE:
		return fmt::format(fmt::runtime(_("{:+d} to dexterity")), item._iPLDex);
	case IPL_VIT:
	case IPL_VIT_CURSE:
		return fmt::format(fmt::runtime(_("{:+d} to vitality")), item._iPLVit);
	case IPL_ATTRIBS:
	case IPL_ATTRIBS_CURSE:
		return fmt::format(fmt::runtime(_("{:+d} to all attributes")), item._iPLStr);
	case IPL_GETHIT_CURSE:
	case IPL_GETHIT:
		return fmt::format(fmt::runtime(_("{:+d} damage from enemies")), item._iPLGetHit);
	case IPL_LIFE:
	case IPL_LIFE_CURSE:
		return fmt::format(fmt::runtime(_("Hit Points: {:+d}")), item._iPLHP >> 6);
	case IPL_MANA:
	case IPL_MANA_CURSE:
		return fmt::format(fmt::runtime(_("Mana: {:+d}")), item._iPLMana >> 6);
	case IPL_DUR:
		return _("high durability");
	case IPL_DUR_CURSE:
		return _("decreased durability");
	case IPL_INDESTRUCTIBLE:
		return _("indestructible");
	case IPL_LIGHT:
		return fmt::format(fmt::runtime(_(/*xgettext:no-c-format*/ "+{:d}% light radius")), 10 * item._iPLLight);
	case IPL_LIGHT_CURSE:
		return fmt::format(fmt::runtime(_(/*xgettext:no-c-format*/ "-{:d}% light radius")), -10 * item._iPLLight);
	case IPL_MULT_ARROWS:
		return _("multiple arrows per shot");
	case IPL_FIRE_ARROWS:
		if (item._iFMinDam == item._iFMaxDam)
			return fmt::format(fmt::runtime(_("fire arrows damage: {:d}")), item._iFMinDam);
		else
			return fmt::format(fmt::runtime(_("fire arrows damage: {:d}-{:d}")), item._iFMinDam, item._iFMaxDam);
	case IPL_LIGHT_ARROWS:
		if (item._iLMinDam == item._iLMaxDam)
			return fmt::format(fmt::runtime(_("lightning arrows damage {:d}")), item._iLMinDam);
		else
			return fmt::format(fmt::runtime(_("lightning arrows damage {:d}-{:d}")), item._iLMinDam, item._iLMaxDam);
	case IPL_FIREBALL:
		if (item._iFMinDam == item._iFMaxDam)
			return fmt::format(fmt::runtime(_("fireball damage: {:d}")), item._iFMinDam);
		else
			return fmt::format(fmt::runtime(_("fireball damage: {:d}-{:d}")), item._iFMinDam, item._iFMaxDam);
	case IPL_THORNS:
		return _("attacker takes 1-3 damage");
	case IPL_NOMANA:
		return _("user loses all mana");
	case IPL_ABSHALFTRAP:
		return _("absorbs half of trap damage");
	case IPL_KNOCKBACK:
		return _("knocks target back");
	case IPL_3XDAMVDEM:
		return _(/*xgettext:no-c-format*/ "+200% damage vs. demons");
	case IPL_ALLRESZERO:
		return _("All Resistance equals 0");
	case IPL_STEALMANA:
		if (HasAnyOf(item._iFlags, ItemSpecialEffect::StealMana3))
			return _(/*xgettext:no-c-format*/ "hit steals 3% mana");
		if (HasAnyOf(item._iFlags, ItemSpecialEffect::StealMana5))
			return _(/*xgettext:no-c-format*/ "hit steals 5% mana");
		return {};
	case IPL_STEALLIFE:
		if (HasAnyOf(item._iFlags, ItemSpecialEffect::StealLife3))
			return _(/*xgettext:no-c-format*/ "hit steals 3% life");
		if (HasAnyOf(item._iFlags, ItemSpecialEffect::StealLife5))
			return _(/*xgettext:no-c-format*/ "hit steals 5% life");
		return {};
	case IPL_TARGAC:
		return _("penetrates target's armor");
	case IPL_FASTATTACK:
		if (HasAnyOf(item._iFlags, ItemSpecialEffect::QuickAttack))
			return _("quick attack");
		if (HasAnyOf(item._iFlags, ItemSpecialEffect::FastAttack))
			return _("fast attack");
		if (HasAnyOf(item._iFlags, ItemSpecialEffect::FasterAttack))
			return _("faster attack");
		if (HasAnyOf(item._iFlags, ItemSpecialEffect::FastestAttack))
			return _("fastest attack");
		return _("Another ability (NW)");
	case IPL_FASTRECOVER:
		if (HasAnyOf(item._iFlags, ItemSpecialEffect::FastHitRecovery))
			return _("fast hit recovery");
		if (HasAnyOf(item._iFlags, ItemSpecialEffect::FasterHitRecovery))
			return _("faster hit recovery");
		if (HasAnyOf(item._iFlags, ItemSpecialEffect::FastestHitRecovery))
			return _("fastest hit recovery");
		return _("Another ability (NW)");
	case IPL_FASTBLOCK:
		return _("fast block");
	case IPL_DAMMOD:
		return fmt::format(fmt::runtime(ngettext("adds {:d} point to damage", "adds {:d} points to damage", item._iPLDamMod)), item._iPLDamMod);
	case IPL_RNDARROWVEL:
		return _("fires random speed arrows");
	case IPL_SETDAM:
		return _("unusual item damage");
	case IPL_SETDUR:
		return _("altered durability");
	case IPL_ONEHAND:
		return _("one handed sword");
	case IPL_DRAINLIFE:
		return _("constantly lose hit points");
	case IPL_RNDSTEALLIFE:
		return _("life stealing");
	case IPL_NOMINSTR:
		return _("no strength requirement");
	case IPL_INVCURS:
		return { string_view(" ") };
	case IPL_ADDACLIFE:
		if (item._iFMinDam == item._iFMaxDam)
			return fmt::format(fmt::runtime(_("lightning damage: {:d}")), item._iFMinDam);
		else
			return fmt::format(fmt::runtime(_("lightning damage: {:d}-{:d}")), item._iFMinDam, item._iFMaxDam);
	case IPL_ADDMANAAC:
		return _("charged bolts on hits");
	case IPL_DEVASTATION:
		return _("occasional triple damage");
	case IPL_DECAY:
		return fmt::format(fmt::runtime(_(/*xgettext:no-c-format*/ "decaying {:+d}% damage")), item._iPLDam);
	case IPL_PERIL:
		return _("2x dmg to monst, 1x to you");
	case IPL_JESTERS:
		return std::string(_(/*xgettext:no-c-format*/ "Random 0 - 600% damage"));
	case IPL_CRYSTALLINE:
		return fmt::format(fmt::runtime(_(/*xgettext:no-c-format*/ "low dur, {:+d}% damage")), item._iPLDam);
	case IPL_DOPPELGANGER:
		return fmt::format(fmt::runtime(_("to hit: {:+d}%, {:+d}% damage")), item._iPLToHit, item._iPLDam);
	case IPL_ACDEMON:
		return _("extra AC vs demons");
	case IPL_ACUNDEAD:
		return _("extra AC vs undead");
	case IPL_MANATOLIFE:
		return _("50% Mana moved to Health");
	case IPL_LIFETOMANA:
		return _("40% Health moved to Mana");
	default:
		return _("Another ability (NW)");
	}
}

void DrawUniqueInfo(const Surface &out)
{
	const Point position = GetRightPanel().position - Displacement { SidePanelSize.width, 0 };
	if (IsLeftPanelOpen() && GetLeftPanel().contains(position)) {
		return;
	}

	DrawUniqueInfoWindow(out);

	Rectangle rect { position + Displacement { 32, 56 }, { 257, 0 } };
	const UniqueItem &uitem = UniqueItems[curruitem._iUid];
	DrawString(out, _(uitem.UIName), rect, UiFlags::AlignCenter);

	const Rectangle dividerLineRect { position + Displacement { 26, 25 }, { 267, 3 } };
	out.BlitFrom(out, MakeSdlRect(dividerLineRect), dividerLineRect.position + Displacement { 0, 5 * 12 + 13 });

	rect.position.y += (10 - uitem.UINumPL) * 12;
	assert(uitem.UINumPL <= sizeof(uitem.powers) / sizeof(*uitem.powers));
	for (const auto &power : uitem.powers) {
		if (power.type == IPL_INVALID)
			break;
		rect.position.y += 2 * 12;
		DrawString(out, PrintItemPower(power.type, curruitem), rect, UiFlags::ColorWhite | UiFlags::AlignCenter);
	}
}

void PrintItemDetails(const Item &item)
{
	if (HeadlessMode)
		return;

	if (item._iClass == ICLASS_WEAPON) {
		if (item._iMinDam == item._iMaxDam) {
			if (item._iMaxDur == DUR_INDESTRUCTIBLE)
				AddPanelString(fmt::format(fmt::runtime(_("damage: {:d}  Indestructible")), item._iMinDam));
			else
				AddPanelString(fmt::format(fmt::runtime(_(/* TRANSLATORS: Dur: is durability */ "damage: {:d}  Dur: {:d}/{:d}")), item._iMinDam, item._iDurability, item._iMaxDur));
		} else {
			if (item._iMaxDur == DUR_INDESTRUCTIBLE)
				AddPanelString(fmt::format(fmt::runtime(_("damage: {:d}-{:d}  Indestructible")), item._iMinDam, item._iMaxDam));
			else
				AddPanelString(fmt::format(fmt::runtime(_(/* TRANSLATORS: Dur: is durability */ "damage: {:d}-{:d}  Dur: {:d}/{:d}")), item._iMinDam, item._iMaxDam, item._iDurability, item._iMaxDur));
		}
	}
	if (item._iClass == ICLASS_ARMOR) {
		if (item._iMaxDur == DUR_INDESTRUCTIBLE)
			AddPanelString(fmt::format(fmt::runtime(_("armor: {:d}  Indestructible")), item._iAC));
		else
			AddPanelString(fmt::format(fmt::runtime(_(/* TRANSLATORS: Dur: is durability */ "armor: {:d}  Dur: {:d}/{:d}")), item._iAC, item._iDurability, item._iMaxDur));
	}
	if (item._iMiscId == IMISC_STAFF && item._iMaxCharges != 0) {
		AddPanelString(fmt::format(fmt::runtime(_("Charges: {:d}/{:d}")), item._iCharges, item._iMaxCharges));
	}
	if (item._iPrePower != -1) {
		AddPanelString(PrintItemPower(item._iPrePower, item));
	}
	if (item._iSufPower != -1) {
		AddPanelString(PrintItemPower(item._iSufPower, item));
	}
	if (item._iMagical == ITEM_QUALITY_UNIQUE) {
		AddPanelString(_("unique item"));
		ShowUniqueItemInfoBox = true;
		curruitem = item;
	}
	PrintItemInfo(item);
}

void PrintItemDur(const Item &item)
{
	if (HeadlessMode)
		return;

	if (item._iClass == ICLASS_WEAPON) {
		if (item._iMinDam == item._iMaxDam) {
			if (item._iMaxDur == DUR_INDESTRUCTIBLE)
				AddPanelString(fmt::format(fmt::runtime(_("damage: {:d}  Indestructible")), item._iMinDam));
			else
				AddPanelString(fmt::format(fmt::runtime(_("damage: {:d}  Dur: {:d}/{:d}")), item._iMinDam, item._iDurability, item._iMaxDur));
		} else {
			if (item._iMaxDur == DUR_INDESTRUCTIBLE)
				AddPanelString(fmt::format(fmt::runtime(_("damage: {:d}-{:d}  Indestructible")), item._iMinDam, item._iMaxDam));
			else
				AddPanelString(fmt::format(fmt::runtime(_("damage: {:d}-{:d}  Dur: {:d}/{:d}")), item._iMinDam, item._iMaxDam, item._iDurability, item._iMaxDur));
		}
		if (item._iMiscId == IMISC_STAFF && item._iMaxCharges > 0) {
			AddPanelString(fmt::format(fmt::runtime(_("Charges: {:d}/{:d}")), item._iCharges, item._iMaxCharges));
		}
		if (item._iMagical != ITEM_QUALITY_NORMAL)
			AddPanelString(_("Not Identified"));
	}
	if (item._iClass == ICLASS_ARMOR) {
		if (item._iMaxDur == DUR_INDESTRUCTIBLE)
			AddPanelString(fmt::format(fmt::runtime(_("armor: {:d}  Indestructible")), item._iAC));
		else
			AddPanelString(fmt::format(fmt::runtime(_("armor: {:d}  Dur: {:d}/{:d}")), item._iAC, item._iDurability, item._iMaxDur));
		if (item._iMagical != ITEM_QUALITY_NORMAL)
			AddPanelString(_("Not Identified"));
		if (item._iMiscId == IMISC_STAFF && item._iMaxCharges > 0) {
			AddPanelString(fmt::format(fmt::runtime(_("Charges: {:d}/{:d}")), item._iCharges, item._iMaxCharges));
		}
	}
	if (IsAnyOf(item._itype, ItemType::Ring, ItemType::Amulet))
		AddPanelString(_("Not Identified"));
	PrintItemInfo(item);
}

void UseItem(size_t pnum, item_misc_id mid, spell_id spl)
{
	Player &player = Players[pnum];

	switch (mid) {
	case IMISC_HEAL:
		player.RestorePartialLife();
		if (&player == MyPlayer) {
			drawhpflag = true;
		}
		break;
	case IMISC_FULLHEAL:
		player.RestoreFullLife();
		if (&player == MyPlayer) {
			drawhpflag = true;
		}
		break;
	case IMISC_MANA:
		player.RestorePartialMana();
		if (&player == MyPlayer) {
			drawmanaflag = true;
		}
		break;
	case IMISC_FULLMANA:
		player.RestoreFullMana();
		if (&player == MyPlayer) {
			drawmanaflag = true;
		}
		break;
	case IMISC_ELIXSTR:
		ModifyPlrStr(player, 1);
		break;
	case IMISC_ELIXMAG:
		ModifyPlrMag(player, 1);
		if (gbIsHellfire) {
			player.RestoreFullMana();
			if (&player == MyPlayer) {
				drawmanaflag = true;
			}
		}
		break;
	case IMISC_ELIXDEX:
		ModifyPlrDex(player, 1);
		break;
	case IMISC_ELIXVIT:
		ModifyPlrVit(player, 1);
		if (gbIsHellfire) {
			player.RestoreFullLife();
			if (&player == MyPlayer) {
				drawhpflag = true;
			}
		}
		break;
	case IMISC_REJUV: {
		player.RestorePartialLife();
		player.RestorePartialMana();
		if (&player == MyPlayer) {
			drawhpflag = true;
			drawmanaflag = true;
		}
	} break;
	case IMISC_FULLREJUV:
		player.RestoreFullLife();
		player.RestoreFullMana();
		if (&player == MyPlayer) {
			drawhpflag = true;
			drawmanaflag = true;
		}
		break;
	case IMISC_SCROLL:
	case IMISC_SCROLLT:
		if (ControlMode == ControlTypes::KeyboardAndMouse && spelldata[spl].sTargeted) {
			player._pTSpell = spl;
			if (&player == MyPlayer)
				NewCursor(CURSOR_TELEPORT);
		} else {
			ClrPlrPath(player);
			player.queuedSpell.spellId = spl;
			player.queuedSpell.spellType = RSPLTYPE_SCROLL;
			player.queuedSpell.spellFrom = 0;
			player.destAction = ACTION_SPELL;
			player.destParam1 = cursPosition.x;
			player.destParam2 = cursPosition.y;
			if (&player == MyPlayer && spl == SPL_NOVA)
				NetSendCmdLoc(pnum, true, CMD_NOVA, cursPosition);
		}
		break;
	case IMISC_BOOK:
		player._pMemSpells |= GetSpellBitmask(spl);
		if (player._pSplLvl[spl] < MaxSpellLevel)
			player._pSplLvl[spl]++;
		if (HasNoneOf(player._pIFlags, ItemSpecialEffect::NoMana)) {
			player._pMana += spelldata[spl].sManaCost << 6;
			player._pMana = std::min(player._pMana, player._pMaxMana);
			player._pManaBase += spelldata[spl].sManaCost << 6;
			player._pManaBase = std::min(player._pManaBase, player._pMaxManaBase);
		}
		if (&player == MyPlayer) {
			for (Item &item : InventoryPlayerItemsRange { player }) {
				item.updateRequiredStatsCacheForPlayer(player);
			}
			if (IsStashOpen) {
				Stash.RefreshItemStatFlags();
			}
		}
		drawmanaflag = true;
		break;
	case IMISC_MAPOFDOOM:
		doom_init();
		break;
	case IMISC_OILACC:
	case IMISC_OILMAST:
	case IMISC_OILSHARP:
	case IMISC_OILDEATH:
	case IMISC_OILSKILL:
	case IMISC_OILBSMTH:
	case IMISC_OILFORT:
	case IMISC_OILPERM:
	case IMISC_OILHARD:
	case IMISC_OILIMP:
		player._pOilType = mid;
		if (&player != MyPlayer) {
			return;
		}
		if (sbookflag) {
			sbookflag = false;
		}
		if (!invflag) {
			invflag = true;
		}
		NewCursor(CURSOR_OIL);
		break;
	case IMISC_SPECELIX:
		ModifyPlrStr(player, 3);
		ModifyPlrMag(player, 3);
		ModifyPlrDex(player, 3);
		ModifyPlrVit(player, 3);
		break;
	case IMISC_RUNEF:
		player._pTSpell = SPL_RUNEFIRE;
		if (&player == MyPlayer)
			NewCursor(CURSOR_TELEPORT);
		break;
	case IMISC_RUNEL:
		player._pTSpell = SPL_RUNELIGHT;
		if (&player == MyPlayer)
			NewCursor(CURSOR_TELEPORT);
		break;
	case IMISC_GR_RUNEL:
		player._pTSpell = SPL_RUNENOVA;
		if (&player == MyPlayer)
			NewCursor(CURSOR_TELEPORT);
		break;
	case IMISC_GR_RUNEF:
		player._pTSpell = SPL_RUNEIMMOLAT;
		if (&player == MyPlayer)
			NewCursor(CURSOR_TELEPORT);
		break;
	case IMISC_RUNES:
		player._pTSpell = SPL_RUNESTONE;
		if (&player == MyPlayer)
			NewCursor(CURSOR_TELEPORT);
		break;
	default:
		break;
	}
}

bool UseItemOpensHive(const Item &item, Point position)
{
	if (item.IDidx != IDI_RUNEBOMB)
		return false;
	for (auto dir : PathDirs) {
		Point adjacentPosition = position + dir;
		if (OpensHive(adjacentPosition))
			return true;
	}
	return false;
}

bool UseItemOpensCrypt(const Item &item, Point position)
{
	if (item.IDidx != IDI_MAPOFDOOM)
		return false;
	for (auto dir : PathDirs) {
		Point adjacentPosition = position + dir;
		if (OpensGrave(adjacentPosition))
			return true;
	}
	return false;
}

void SpawnSmith(int lvl)
{
	constexpr int PinnedItemCount = 0;

	int maxValue = 140000;
	int maxItems = 20;
	if (gbIsHellfire) {
		maxValue = 200000;
		maxItems = 25;
	}

	int iCnt = GenerateRnd(maxItems - 10) + 10;
	for (int i = 0; i < iCnt; i++) {
		Item &newItem = smithitem[i];

		do {
			newItem = {};
			newItem._iSeed = AdvanceRndSeed();
			SetRndSeed(newItem._iSeed);
			int itemData = RndSmithItem(*MyPlayer, lvl) - 1;
			GetItemAttrs(newItem, itemData, lvl);
		} while (newItem._iIvalue > maxValue);

		newItem._iCreateInfo = lvl | CF_SMITH;
		newItem._iIdentified = true;
	}
	for (int i = iCnt; i < SMITH_ITEMS; i++)
		smithitem[i].clear();

	SortVendor(smithitem + PinnedItemCount);
}

void SpawnPremium(const Player &player)
{
	int8_t lvl = player._pLevel;
	int maxItems = gbIsHellfire ? SMITH_PREMIUM_ITEMS : 6;
	if (numpremium < maxItems) {
		for (int i = 0; i < maxItems; i++) {
			if (premiumitems[i].isEmpty()) {
				int plvl = premiumlevel + (gbIsHellfire ? premiumLvlAddHellfire[i] : premiumlvladd[i]);
				SpawnOnePremium(premiumitems[i], plvl, player);
			}
		}
		numpremium = maxItems;
	}
	while (premiumlevel < lvl) {
		premiumlevel++;
		if (gbIsHellfire) {
			// Discard first 3 items and shift next 10
			std::move(&premiumitems[3], &premiumitems[12] + 1, &premiumitems[0]);
			SpawnOnePremium(premiumitems[10], premiumlevel + premiumLvlAddHellfire[10], player);
			premiumitems[11] = premiumitems[13];
			SpawnOnePremium(premiumitems[12], premiumlevel + premiumLvlAddHellfire[12], player);
			premiumitems[13] = premiumitems[14];
			SpawnOnePremium(premiumitems[14], premiumlevel + premiumLvlAddHellfire[14], player);
		} else {
			// Discard first 2 items and shift next 3
			std::move(&premiumitems[2], &premiumitems[4] + 1, &premiumitems[0]);
			SpawnOnePremium(premiumitems[3], premiumlevel + premiumlvladd[3], player);
			premiumitems[4] = premiumitems[5];
			SpawnOnePremium(premiumitems[5], premiumlevel + premiumlvladd[5], player);
		}
	}
}

void SpawnWitch(int lvl)
{
	constexpr int PinnedItemCount = 3;
	constexpr std::array<int, PinnedItemCount> PinnedItemTypes = { IDI_MANA, IDI_FULLMANA, IDI_PORTAL };
	constexpr int MaxPinnedBookCount = 4;
	constexpr std::array<int, MaxPinnedBookCount> PinnedBookTypes = { 114, 115, 116, 117 };

	int bookCount = 0;
	const int pinnedBookCount = gbIsHellfire ? GenerateRnd(MaxPinnedBookCount) : 0;
	const int reservedItems = gbIsHellfire ? 10 : 17;
	const int itemCount = GenerateRnd(WITCH_ITEMS - reservedItems) + 10;
	const int maxValue = gbIsHellfire ? 200000 : 140000;

	for (int i = 0; i < WITCH_ITEMS; i++) {
		Item &item = witchitem[i];
		item = {};

		if (i < PinnedItemCount) {
			item._iSeed = AdvanceRndSeed();
			GetItemAttrs(item, PinnedItemTypes[i], 1);
			item._iCreateInfo = lvl;
			item._iStatFlag = true;
			continue;
		}

		if (gbIsHellfire) {
			if (i < PinnedItemCount + MaxPinnedBookCount && bookCount < pinnedBookCount) {
				int bookType = PinnedBookTypes[i - PinnedItemCount];
				if (lvl >= AllItemsList[bookType].iMinMLvl) {
					item._iSeed = AdvanceRndSeed();
					SetRndSeed(item._iSeed);
					GetItemAttrs(item, bookType, lvl);
					item._iCreateInfo = lvl | CF_WITCH;
					item._iIdentified = true;
					bookCount++;
					continue;
				}
			}
		}

		if (i >= itemCount) {
			item.clear();
			continue;
		}

		do {
			item = {};
			item._iSeed = AdvanceRndSeed();
			SetRndSeed(item._iSeed);
			int itemData = RndWitchItem(*MyPlayer, lvl) - 1;
			GetItemAttrs(item, itemData, lvl);
			int maxlvl = -1;
			if (GenerateRnd(100) <= 5)
				maxlvl = 2 * lvl;
			if (maxlvl == -1 && item._iMiscId == IMISC_STAFF)
				maxlvl = 2 * lvl;
			if (maxlvl != -1)
				GetItemBonus(*MyPlayer, item, maxlvl / 2, maxlvl, true, true);
		} while (item._iIvalue > maxValue);

		item._iCreateInfo = lvl | CF_WITCH;
		item._iIdentified = true;
	}

	SortVendor(witchitem + PinnedItemCount);
}

void SpawnBoy(int lvl)
{
	int ivalue = 0;
	bool keepgoing = false;
	int count = 0;

	Player &myPlayer = *MyPlayer;

	HeroClass pc = myPlayer._pClass;
	int strength = std::max(myPlayer.GetMaximumAttributeValue(CharacterAttribute::Strength), myPlayer._pStrength);
	int dexterity = std::max(myPlayer.GetMaximumAttributeValue(CharacterAttribute::Dexterity), myPlayer._pDexterity);
	int magic = std::max(myPlayer.GetMaximumAttributeValue(CharacterAttribute::Magic), myPlayer._pMagic);
	strength += strength / 5;
	dexterity += dexterity / 5;
	magic += magic / 5;

	if (boylevel >= (lvl / 2) && !boyitem.isEmpty())
		return;
	do {
		keepgoing = false;
		boyitem = {};
		boyitem._iSeed = AdvanceRndSeed();
		SetRndSeed(boyitem._iSeed);
		int itype = RndBoyItem(*MyPlayer, lvl) - 1;
		GetItemAttrs(boyitem, itype, lvl);
		GetItemBonus(*MyPlayer, boyitem, lvl, 2 * lvl, true, true);

		if (!gbIsHellfire) {
			if (boyitem._iIvalue > 90000) {
				keepgoing = true; // prevent breaking the do/while loop too early by failing hellfire's condition in while
				continue;
			}
			break;
		}

		ivalue = 0;

		ItemType itemType = boyitem._itype;

		switch (itemType) {
		case ItemType::LightArmor:
		case ItemType::MediumArmor:
		case ItemType::HeavyArmor: {
			const auto *const mostValuablePlayerArmor = myPlayer.GetMostValuableItem(
			    [](const Item &item) {
				    return IsAnyOf(item._itype, ItemType::LightArmor, ItemType::MediumArmor, ItemType::HeavyArmor);
			    });

			ivalue = mostValuablePlayerArmor == nullptr ? 0 : mostValuablePlayerArmor->_iIvalue;
			break;
		}
		case ItemType::Shield:
		case ItemType::Axe:
		case ItemType::Bow:
		case ItemType::Mace:
		case ItemType::Sword:
		case ItemType::Helm:
		case ItemType::Staff:
		case ItemType::Ring:
		case ItemType::Amulet: {
			const auto *const mostValuablePlayerItem = myPlayer.GetMostValuableItem(
			    [itemType](const Item &item) { return item._itype == itemType; });

			ivalue = mostValuablePlayerItem == nullptr ? 0 : mostValuablePlayerItem->_iIvalue;
			break;
		}
		default:
			app_fatal("Invalid item spawn");
		}
		ivalue = ivalue * 4 / 5; // avoids forced int > float > int conversion

		count++;

		if (count < 200) {
			switch (pc) {
			case HeroClass::Warrior:
				if (IsAnyOf(itemType, ItemType::Bow, ItemType::Staff))
					ivalue = INT_MAX;
				break;
			case HeroClass::Rogue:
				if (IsAnyOf(itemType, ItemType::Sword, ItemType::Staff, ItemType::Axe, ItemType::Mace, ItemType::Shield))
					ivalue = INT_MAX;
				break;
			case HeroClass::Sorcerer:
				if (IsAnyOf(itemType, ItemType::Staff, ItemType::Axe, ItemType::Bow, ItemType::Mace))
					ivalue = INT_MAX;
				break;
			case HeroClass::Monk:
				if (IsAnyOf(itemType, ItemType::Bow, ItemType::MediumArmor, ItemType::Shield, ItemType::Mace))
					ivalue = INT_MAX;
				break;
			case HeroClass::Bard:
				if (IsAnyOf(itemType, ItemType::Axe, ItemType::Mace, ItemType::Staff))
					ivalue = INT_MAX;
				break;
			case HeroClass::Barbarian:
				if (IsAnyOf(itemType, ItemType::Bow, ItemType::Staff))
					ivalue = INT_MAX;
				break;
			}
		}
	} while (keepgoing
	    || ((
	            boyitem._iIvalue > 200000
	            || boyitem._iMinStr > strength
	            || boyitem._iMinMag > magic
	            || boyitem._iMinDex > dexterity
	            || boyitem._iIvalue < ivalue)
	        && count < 250));
	boyitem._iCreateInfo = lvl | CF_BOY;
	boyitem._iIdentified = true;
	boylevel = lvl / 2;
}

void SpawnHealer(int lvl)
{
	constexpr int PinnedItemCount = 2;
	constexpr std::array<int, PinnedItemCount + 1> PinnedItemTypes = { IDI_HEAL, IDI_FULLHEAL, IDI_RESURRECT };
	const int itemCount = GenerateRnd(gbIsHellfire ? 10 : 8) + 10;

	for (int i = 0; i < 20; i++) {
		Item &item = healitem[i];
		item = {};

		if (i < PinnedItemCount || (gbIsMultiplayer && i == PinnedItemCount)) {
			item._iSeed = AdvanceRndSeed();
			GetItemAttrs(item, PinnedItemTypes[i], 1);
			item._iCreateInfo = lvl;
			item._iStatFlag = true;
			continue;
		}

		if (i >= itemCount) {
			item.clear();
			continue;
		}

		item._iSeed = AdvanceRndSeed();
		SetRndSeed(item._iSeed);
		int itype = RndHealerItem(*MyPlayer, lvl) - 1;
		GetItemAttrs(item, itype, lvl);
		item._iCreateInfo = lvl | CF_HEALER;
		item._iIdentified = true;
	}

	SortVendor(healitem + PinnedItemCount);
}

void MakeGoldStack(Item &goldItem, int value)
{
	InitializeItem(goldItem, IDI_GOLD);
	GenerateNewSeed(goldItem);
	goldItem._iStatFlag = true;
	goldItem._ivalue = value;
	SetPlrHandGoldCurs(goldItem);
}

int ItemNoFlippy()
{
	int r = ActiveItems[ActiveItemCount - 1];
	Items[r].AnimInfo.currentFrame = Items[r].AnimInfo.numberOfFrames - 1;
	Items[r]._iAnimFlag = false;
	Items[r]._iSelFlag = 1;

	return r;
}

void CreateSpellBook(Point position, spell_id ispell, bool sendmsg, bool delta)
{
	int lvl = currlevel;

	if (gbIsHellfire) {
		lvl = GetSpellBookLevel(ispell) + 1;
		if (lvl < 1) {
			return;
		}
	}

	int idx = RndTypeItems(ItemType::Misc, IMISC_BOOK, lvl);
	if (ActiveItemCount >= MAXITEMS)
		return;

	int ii = AllocateItem();
	auto &item = Items[ii];

	while (true) {
		item = {};
		SetupAllItems(*MyPlayer, item, idx, AdvanceRndSeed(), 2 * lvl, 1, true, false, delta);
		if (item._iMiscId == IMISC_BOOK && item._iSpell == ispell)
			break;
	}
	GetSuperItemSpace(position, ii);

	if (sendmsg)
		NetSendCmdPItem(false, CMD_DROPITEM, item.position, item);
	if (delta)
		DeltaAddItem(ii);
}

void CreateMagicArmor(Point position, ItemType itemType, int icurs, bool sendmsg, bool delta)
{
	int lvl = ItemsGetCurrlevel();
	CreateMagicItem(position, lvl, itemType, IMISC_NONE, icurs, sendmsg, delta);
}

void CreateAmulet(Point position, int lvl, bool sendmsg, bool delta)
{
	CreateMagicItem(position, lvl, ItemType::Amulet, IMISC_AMULET, ICURS_AMULET, sendmsg, delta);
}

void CreateMagicWeapon(Point position, ItemType itemType, int icurs, bool sendmsg, bool delta)
{
	int imid = IMISC_NONE;
	if (itemType == ItemType::Staff)
		imid = IMISC_STAFF;

	int curlv = ItemsGetCurrlevel();

	CreateMagicItem(position, curlv, itemType, imid, icurs, sendmsg, delta);
}

bool GetItemRecord(int nSeed, uint16_t wCI, int nIndex)
{
	uint32_t ticks = SDL_GetTicks();

	for (int i = 0; i < gnNumGetRecords; i++) {
		if (ticks - itemrecord[i].dwTimestamp > 6000) {
			NextItemRecord(i);
			i--;
		} else if (nSeed == itemrecord[i].nSeed && wCI == itemrecord[i].wCI && nIndex == itemrecord[i].nIndex) {
			return false;
		}
	}

	return true;
}

void SetItemRecord(int nSeed, uint16_t wCI, int nIndex)
{
	uint32_t ticks = SDL_GetTicks();

	if (gnNumGetRecords == MAXITEMS) {
		return;
	}

	itemrecord[gnNumGetRecords].dwTimestamp = ticks;
	itemrecord[gnNumGetRecords].nSeed = nSeed;
	itemrecord[gnNumGetRecords].wCI = wCI;
	itemrecord[gnNumGetRecords].nIndex = nIndex;
	gnNumGetRecords++;
}

void PutItemRecord(int nSeed, uint16_t wCI, int nIndex)
{
	uint32_t ticks = SDL_GetTicks();

	for (int i = 0; i < gnNumGetRecords; i++) {
		if (ticks - itemrecord[i].dwTimestamp > 6000) {
			NextItemRecord(i);
			i--;
		} else if (nSeed == itemrecord[i].nSeed && wCI == itemrecord[i].wCI && nIndex == itemrecord[i].nIndex) {
			NextItemRecord(i);
			break;
		}
	}
}

#ifdef _DEBUG
std::mt19937 BetterRng;
std::string DebugSpawnItem(std::string itemName)
{
	if (ActiveItemCount >= MAXITEMS)
		return "No space to generate the item!";

	const int max_time = 3000;
	const int max_iter = 1000000;

	std::transform(itemName.begin(), itemName.end(), itemName.begin(), [](unsigned char c) { return std::tolower(c); });

	int ii = AllocateItem();
	auto &item = Items[ii];
	Point pos = MyPlayer->position.tile;
	GetSuperItemSpace(pos, ii);

	uint32_t begin = SDL_GetTicks();
	int i = 0;
	for (;; i++) {
		// using a better rng here to seed the item to prevent getting stuck repeating same values using old one
		std::uniform_int_distribution<int32_t> dist(0, INT_MAX);
		SetRndSeed(dist(BetterRng));
		if (SDL_GetTicks() - begin > max_time)
			return StrCat("Item not found in ", max_time / 1000, " seconds!");

		if (i > max_iter)
			return StrCat("Item not found in ", max_iter, " tries!");

		const int8_t monsterLevel = dist(BetterRng) % CF_LEVEL + 1;
		int idx = RndItemForMonsterLevel(monsterLevel);
		if (idx > 1) {
			idx--;
		} else
			continue;

		Point bkp = item.position;
		item = {};
		item.position = bkp;
		SetupAllItems(*MyPlayer, item, idx, AdvanceRndSeed(), monsterLevel, 1, false, false, false);

		std::string tmp(item._iIName);
		std::transform(tmp.begin(), tmp.end(), tmp.begin(), [](unsigned char c) { return std::tolower(c); });
		if (tmp.find(itemName) != std::string::npos)
			break;
	}

	item._iIdentified = true;
	NetSendCmdPItem(false, CMD_DROPITEM, item.position, item);
	return StrCat("Item generated successfully - iterations: ", i);
}

std::string DebugSpawnUniqueItem(std::string itemName)
{
	if (ActiveItemCount >= MAXITEMS)
		return "No space to generate the item!";

	const int max_time = 3000;
	const int max_iter = 1000000;

	std::transform(itemName.begin(), itemName.end(), itemName.begin(), [](unsigned char c) { return std::tolower(c); });
	UniqueItem uniqueItem;
	bool foundUnique = false;
	int uniqueBaseIndex = 0;
	int uniqueIndex = 0;
	for (int j = 0; UniqueItems[j].UIItemId != UITYPE_INVALID; j++) {
		if (!IsUniqueAvailable(j))
			break;

		std::string tmp(UniqueItems[j].UIName);
		std::transform(tmp.begin(), tmp.end(), tmp.begin(), [](unsigned char c) { return std::tolower(c); });
		if (tmp.find(itemName) != std::string::npos) {
			itemName = tmp;
			uniqueItem = UniqueItems[j];
			uniqueIndex = j;
			foundUnique = true;
			break;
		}
	}
	if (!foundUnique)
		return "No unique found!";

	for (int j = 0; AllItemsList[j].iLoc != ILOC_INVALID; j++) {
		if (!IsItemAvailable(j))
			continue;
		if (AllItemsList[j].iItemId == uniqueItem.UIItemId)
			uniqueBaseIndex = j;
	}

	int ii = AllocateItem();
	auto &item = Items[ii];
	Point pos = MyPlayer->position.tile;
	GetSuperItemSpace(pos, ii);

	int i = 0;
	for (uint32_t begin = SDL_GetTicks();; i++) {
		if (SDL_GetTicks() - begin > max_time)
			return StrCat("Item not found in ", max_time / 1000, " seconds!");

		if (i > max_iter)
			return StrCat("Item not found in ", max_iter, " tries!");

		Point bkp = item.position;
		item = {};
		item.position = bkp;
		std::uniform_int_distribution<int32_t> dist(0, INT_MAX);
		SetRndSeed(dist(BetterRng));
		for (auto &flag : UniqueItemFlags)
			flag = true;
		UniqueItemFlags[uniqueIndex] = false;
		SetupAllItems(*MyPlayer, item, uniqueBaseIndex, AdvanceRndSeed(), uniqueItem.UIMinLvl, 1, false, false, false);
		for (auto &flag : UniqueItemFlags)
			flag = false;

		if (item._iMagical != ITEM_QUALITY_UNIQUE)
			continue;

		std::string tmp(item._iIName);
		std::transform(tmp.begin(), tmp.end(), tmp.begin(), [](unsigned char c) { return std::tolower(c); });
		if (tmp.find(itemName) != std::string::npos)
			break;
		return "Impossible to generate!";
	}

	item._iIdentified = true;
	NetSendCmdPItem(false, CMD_DROPITEM, item.position, item);
	return StrCat("Item generated successfully - iterations: ", i);
}
#endif

void Item::setNewAnimation(bool showAnimation)
{
	int8_t it = ItemCAnimTbl[_iCurs];
	int8_t numberOfFrames = ItemAnimLs[it];
	OptionalClxSpriteList sprite = itemanims[it] ? OptionalClxSpriteList { *itemanims[static_cast<size_t>(it)] } : std::nullopt;
	if (_iCurs != ICURS_MAGIC_ROCK)
		AnimInfo.setNewAnimation(sprite, numberOfFrames, 1, AnimationDistributionFlags::ProcessAnimationPending, 0, numberOfFrames);
	else
		AnimInfo.setNewAnimation(sprite, numberOfFrames, 1);
	_iPostDraw = false;
	_iRequest = false;
	if (showAnimation) {
		_iAnimFlag = true;
		_iSelFlag = 0;
	} else {
		AnimInfo.currentFrame = AnimInfo.numberOfFrames - 1;
		_iAnimFlag = false;
		_iSelFlag = 1;
	}
}

void Item::updateRequiredStatsCacheForPlayer(const Player &player)
{
	if (_itype == ItemType::Misc && _iMiscId == IMISC_BOOK) {
		_iMinMag = spelldata[_iSpell].sMinInt;
		int8_t spellLevel = player._pSplLvl[_iSpell];
		while (spellLevel != 0) {
			_iMinMag += 20 * _iMinMag / 100;
			spellLevel--;
			if (_iMinMag + 20 * _iMinMag / 100 > 255) {
				_iMinMag = 255;
				spellLevel = 0;
			}
		}
	}
	_iStatFlag = player.CanUseItem(*this);
}

void initItemGetRecords()
{
	memset(itemrecord, 0, sizeof(itemrecord));
	gnNumGetRecords = 0;
}

void RepairItem(Item &item, int lvl)
{
	if (item._iDurability == item._iMaxDur) {
		return;
	}

	if (item._iMaxDur <= 0) {
		item.clear();
		return;
	}

	int rep = 0;
	do {
		rep += lvl + GenerateRnd(lvl);
		item._iMaxDur -= std::max(item._iMaxDur / (lvl + 9), 1);
		if (item._iMaxDur == 0) {
			item.clear();
			return;
		}
	} while (rep + item._iDurability < item._iMaxDur);

	item._iDurability = std::min<int>(item._iDurability + rep, item._iMaxDur);
}

void RechargeItem(Item &item, Player &player)
{
	if (item._itype != ItemType::Staff || !IsValidSpell(item._iSpell))
		return;

	if (item._iCharges == item._iMaxCharges)
		return;

<<<<<<< HEAD
	int r = GetSpellBookLevel(item._iSpell);
	r = GenerateRnd(player._pLevel / r) + 1;

	do {
		item._iMaxCharges--;
		if (item._iMaxCharges == 0) {
			return;
=======
	for (i = 0; i < gnNumGetRecords; i++) {
		if (dwTicks - itemrecord[i].dwTimestamp > 6000) {
			// BUGFIX: loot actions for multiple quest items with same seed (e.g. blood stone) performed within less then 6 seconds will be ignored.
			NextItemRecord(i);
			i--;
		} else if (nSeed == itemrecord[i].nSeed && wCI == itemrecord[i].wCI && nIndex == itemrecord[i].nIndex) {
			return FALSE;
>>>>>>> 126f6743
		}
		item._iCharges += r;
	} while (item._iCharges < item._iMaxCharges);

	item._iCharges = std::min(item._iCharges, item._iMaxCharges);
}

bool ApplyOilToItem(Item &item, Player &player)
{
	int r;

	if (item._iClass == ICLASS_MISC) {
		return false;
	}
	if (item._iClass == ICLASS_GOLD) {
		return false;
	}
	if (item._iClass == ICLASS_QUEST) {
		return false;
	}

	switch (player._pOilType) {
	case IMISC_OILACC:
	case IMISC_OILMAST:
	case IMISC_OILSHARP:
		if (item._iClass == ICLASS_ARMOR) {
			return false;
		}
		break;
	case IMISC_OILDEATH:
		if (item._iClass == ICLASS_ARMOR) {
			return false;
		}
		if (item._itype == ItemType::Bow) {
			return false;
		}
		break;
	case IMISC_OILHARD:
	case IMISC_OILIMP:
		if (item._iClass == ICLASS_WEAPON) {
			return false;
		}
		break;
	default:
		break;
	}

	switch (player._pOilType) {
	case IMISC_OILACC:
		if (item._iPLToHit < 50) {
			item._iPLToHit += GenerateRnd(2) + 1;
		}
		break;
	case IMISC_OILMAST:
		if (item._iPLToHit < 100) {
			item._iPLToHit += GenerateRnd(3) + 3;
		}
		break;
	case IMISC_OILSHARP:
		if (item._iMaxDam - item._iMinDam < 30) {
			item._iMaxDam = item._iMaxDam + 1;
		}
		break;
	case IMISC_OILDEATH:
		if (item._iMaxDam - item._iMinDam < 30) {
			item._iMinDam = item._iMinDam + 1;
			item._iMaxDam = item._iMaxDam + 2;
		}
		break;
	case IMISC_OILSKILL:
		r = GenerateRnd(6) + 5;
		item._iMinStr = std::max(0, item._iMinStr - r);
		item._iMinMag = std::max(0, item._iMinMag - r);
		item._iMinDex = std::max(0, item._iMinDex - r);
		break;
	case IMISC_OILBSMTH:
		if (item._iMaxDur == DUR_INDESTRUCTIBLE)
			return true;
		if (item._iDurability < item._iMaxDur) {
			item._iDurability = (item._iMaxDur + 4) / 5 + item._iDurability;
			item._iDurability = std::min<int>(item._iDurability, item._iMaxDur);
		} else {
			if (item._iMaxDur >= 100) {
				return true;
			}
			item._iMaxDur++;
			item._iDurability = item._iMaxDur;
		}
		break;
	case IMISC_OILFORT:
		if (item._iMaxDur != DUR_INDESTRUCTIBLE && item._iMaxDur < 200) {
			r = GenerateRnd(41) + 10;
			item._iMaxDur += r;
			item._iDurability += r;
		}
		break;
	case IMISC_OILPERM:
		item._iDurability = DUR_INDESTRUCTIBLE;
		item._iMaxDur = DUR_INDESTRUCTIBLE;
		break;
	case IMISC_OILHARD:
		if (item._iAC < 60) {
			item._iAC += GenerateRnd(2) + 1;
		}
		break;
	case IMISC_OILIMP:
		if (item._iAC < 120) {
			item._iAC += GenerateRnd(3) + 3;
		}
		break;
	default:
		return false;
	}
	return true;
}

} // namespace devilution
<|MERGE_RESOLUTION|>--- conflicted
+++ resolved
@@ -1,4797 +1,4739 @@
-/**
- * @file items.cpp
- *
- * Implementation of item functionality.
- */
-#include "items.h"
-
-#include <algorithm>
-#include <bitset>
-#ifdef _DEBUG
-#include <random>
-#endif
-#include <climits>
-#include <cstdint>
-
-#include <fmt/compile.h>
-#include <fmt/format.h>
-
-#include "DiabloUI/ui_flags.hpp"
-#include "controls/plrctrls.h"
-#include "cursor.h"
-#include "doom.h"
-#include "engine/clx_sprite.hpp"
-#include "engine/dx.h"
-#include "engine/load_cel.hpp"
-#include "engine/random.hpp"
-#include "engine/render/clx_render.hpp"
-#include "engine/render/text_render.hpp"
-#include "init.h"
-#include "inv_iterators.hpp"
-#include "levels/town.h"
-#include "lighting.h"
-#include "missiles.h"
-#include "options.h"
-#include "panels/info_box.hpp"
-#include "panels/ui_panels.hpp"
-#include "player.h"
-#include "qol/stash.h"
-#include "spells.h"
-#include "stores.h"
-#include "utils/format_int.hpp"
-#include "utils/language.h"
-#include "utils/math.h"
-#include "utils/stdcompat/algorithm.hpp"
-#include "utils/str_cat.hpp"
-#include "utils/utf8.hpp"
-
-namespace devilution {
-
-Item Items[MAXITEMS + 1];
-uint8_t ActiveItems[MAXITEMS];
-uint8_t ActiveItemCount;
-int8_t dItem[MAXDUNX][MAXDUNY];
-bool ShowUniqueItemInfoBox;
-CornerStoneStruct CornerStone;
-bool UniqueItemFlags[128];
-int MaxGold = GOLD_MAX_LIMIT;
-
-/** Maps from item_cursor_graphic to in-memory item type. */
-int8_t ItemCAnimTbl[] = {
-	20, 16, 16, 16, 4, 4, 4, 12, 12, 12,
-	12, 12, 12, 12, 12, 21, 21, 25, 12, 28,
-	28, 28, 38, 38, 38, 32, 38, 38, 38, 24,
-	24, 26, 2, 25, 22, 23, 24, 25, 27, 27,
-	29, 0, 0, 0, 12, 12, 12, 12, 12, 0,
-	8, 8, 0, 8, 8, 8, 8, 8, 8, 6,
-	8, 8, 8, 6, 8, 8, 6, 8, 8, 6,
-	6, 6, 8, 8, 8, 5, 9, 13, 13, 13,
-	5, 5, 5, 15, 5, 5, 18, 18, 18, 30,
-	5, 5, 14, 5, 14, 13, 16, 18, 5, 5,
-	7, 1, 3, 17, 1, 15, 10, 14, 3, 11,
-	8, 0, 1, 7, 0, 7, 15, 7, 3, 3,
-	3, 6, 6, 11, 11, 11, 31, 14, 14, 14,
-	6, 6, 7, 3, 8, 14, 0, 14, 14, 0,
-	33, 1, 1, 1, 1, 1, 7, 7, 7, 14,
-	14, 17, 17, 17, 0, 34, 1, 0, 3, 17,
-	8, 8, 6, 1, 3, 3, 11, 3, 12, 12,
-	12, 12, 12, 12, 12, 12, 12, 12, 12, 12,
-	12, 12, 12, 12, 12, 12, 12, 35, 39, 36,
-	36, 36, 37, 38, 38, 38, 38, 38, 41, 42,
-	8, 8, 8, 17, 0, 6, 8, 11, 11, 3,
-	3, 1, 6, 6, 6, 1, 8, 6, 11, 3,
-	6, 8, 1, 6, 6, 17, 40, 0, 0
-};
-
-/** Maps of drop sounds effect of placing the item in the inventory. */
-_sfx_id ItemInvSnds[] = {
-	IS_IHARM,
-	IS_IAXE,
-	IS_IPOT,
-	IS_IBOW,
-	IS_GOLD,
-	IS_ICAP,
-	IS_ISWORD,
-	IS_ISHIEL,
-	IS_ISWORD,
-	IS_IROCK,
-	IS_IAXE,
-	IS_ISTAF,
-	IS_IRING,
-	IS_ICAP,
-	IS_ILARM,
-	IS_ISHIEL,
-	IS_ISCROL,
-	IS_IHARM,
-	IS_IBOOK,
-	IS_IHARM,
-	IS_IPOT,
-	IS_IPOT,
-	IS_IPOT,
-	IS_IPOT,
-	IS_IPOT,
-	IS_IPOT,
-	IS_IPOT,
-	IS_IPOT,
-	IS_IBODY,
-	IS_IBODY,
-	IS_IMUSH,
-	IS_ISIGN,
-	IS_IBLST,
-	IS_IANVL,
-	IS_ISTAF,
-	IS_IROCK,
-	IS_ISCROL,
-	IS_ISCROL,
-	IS_IROCK,
-	IS_IMUSH,
-	IS_IHARM,
-	IS_ILARM,
-	IS_ILARM,
-};
-
-namespace {
-
-OptionalOwnedClxSpriteList itemanims[ITEMTYPES];
-
-enum class PlayerArmorGraphic : uint8_t {
-	// clang-format off
-	Light  = 0,
-	Medium = 1 << 4,
-	Heavy  = 1 << 5,
-	// clang-format on
-};
-
-Item curruitem;
-
-/** Holds item get records, tracking items being recently looted. This is in an effort to prevent items being picked up more than once. */
-ItemGetRecordStruct itemrecord[MAXITEMS];
-
-bool itemhold[3][3];
-
-/** Specifies the number of active item get records. */
-int gnNumGetRecords;
-
-int OilLevels[] = { 1, 10, 1, 10, 4, 1, 5, 17, 1, 10 };
-int OilValues[] = { 500, 2500, 500, 2500, 1500, 100, 2500, 15000, 500, 2500 };
-item_misc_id OilMagic[] = {
-	IMISC_OILACC,
-	IMISC_OILMAST,
-	IMISC_OILSHARP,
-	IMISC_OILDEATH,
-	IMISC_OILSKILL,
-	IMISC_OILBSMTH,
-	IMISC_OILFORT,
-	IMISC_OILPERM,
-	IMISC_OILHARD,
-	IMISC_OILIMP,
-};
-char OilNames[10][25] = {
-	N_("Oil of Accuracy"),
-	N_("Oil of Mastery"),
-	N_("Oil of Sharpness"),
-	N_("Oil of Death"),
-	N_("Oil of Skill"),
-	N_("Blacksmith Oil"),
-	N_("Oil of Fortitude"),
-	N_("Oil of Permanence"),
-	N_("Oil of Hardening"),
-	N_("Oil of Imperviousness")
-};
-
-/** Map of item type .cel file names. */
-const char *const ItemDropNames[] = {
-	"armor2",
-	"axe",
-	"fbttle",
-	"bow",
-	"goldflip",
-	"helmut",
-	"mace",
-	"shield",
-	"swrdflip",
-	"rock",
-	"cleaver",
-	"staff",
-	"ring",
-	"crownf",
-	"larmor",
-	"wshield",
-	"scroll",
-	"fplatear",
-	"fbook",
-	"food",
-	"fbttlebb",
-	"fbttledy",
-	"fbttleor",
-	"fbttlebr",
-	"fbttlebl",
-	"fbttleby",
-	"fbttlewh",
-	"fbttledb",
-	"fear",
-	"fbrain",
-	"fmush",
-	"innsign",
-	"bldstn",
-	"fanvil",
-	"flazstaf",
-	"bombs1",
-	"halfps1",
-	"wholeps1",
-	"runes1",
-	"teddys1",
-	"cows1",
-	"donkys1",
-	"mooses1",
-};
-/** Maps of item drop animation length. */
-int8_t ItemAnimLs[] = {
-	15,
-	13,
-	16,
-	13,
-	10,
-	13,
-	13,
-	13,
-	13,
-	10,
-	13,
-	13,
-	13,
-	13,
-	13,
-	13,
-	13,
-	13,
-	13,
-	1,
-	16,
-	16,
-	16,
-	16,
-	16,
-	16,
-	16,
-	16,
-	13,
-	12,
-	12,
-	13,
-	13,
-	13,
-	8,
-	10,
-	16,
-	16,
-	10,
-	10,
-	15,
-	15,
-	15,
-};
-/** Maps of drop sounds effect of dropping the item on ground. */
-_sfx_id ItemDropSnds[] = {
-	IS_FHARM,
-	IS_FAXE,
-	IS_FPOT,
-	IS_FBOW,
-	IS_GOLD,
-	IS_FCAP,
-	IS_FSWOR,
-	IS_FSHLD,
-	IS_FSWOR,
-	IS_FROCK,
-	IS_FAXE,
-	IS_FSTAF,
-	IS_FRING,
-	IS_FCAP,
-	IS_FLARM,
-	IS_FSHLD,
-	IS_FSCRL,
-	IS_FHARM,
-	IS_FBOOK,
-	IS_FLARM,
-	IS_FPOT,
-	IS_FPOT,
-	IS_FPOT,
-	IS_FPOT,
-	IS_FPOT,
-	IS_FPOT,
-	IS_FPOT,
-	IS_FPOT,
-	IS_FBODY,
-	IS_FBODY,
-	IS_FMUSH,
-	IS_ISIGN,
-	IS_FBLST,
-	IS_FANVL,
-	IS_FSTAF,
-	IS_FROCK,
-	IS_FSCRL,
-	IS_FSCRL,
-	IS_FROCK,
-	IS_FMUSH,
-	IS_FHARM,
-	IS_FLARM,
-	IS_FLARM,
-};
-/** Maps from Griswold premium item number to a quality level delta as added to the base quality level. */
-int premiumlvladd[] = {
-	// clang-format off
-	-1,
-	-1,
-	 0,
-	 0,
-	 1,
-	 2,
-	// clang-format on
-};
-/** Maps from Griswold premium item number to a quality level delta as added to the base quality level. */
-int premiumLvlAddHellfire[] = {
-	// clang-format off
-	-1,
-	-1,
-	-1,
-	 0,
-	 0,
-	 0,
-	 0,
-	 1,
-	 1,
-	 1,
-	 1,
-	 2,
-	 2,
-	 3,
-	 3,
-	// clang-format on
-};
-
-bool IsPrefixValidForItemType(int i, AffixItemType flgs)
-{
-	AffixItemType itemTypes = ItemPrefixes[i].PLIType;
-
-	if (!gbIsHellfire) {
-		if (i > 82)
-			return false;
-
-		if (i >= 12 && i <= 20)
-			itemTypes &= ~AffixItemType::Staff;
-	}
-
-	return HasAnyOf(flgs, itemTypes);
-}
-
-bool IsSuffixValidForItemType(int i, AffixItemType flgs)
-{
-	AffixItemType itemTypes = ItemSuffixes[i].PLIType;
-
-	if (!gbIsHellfire) {
-		if (i > 94)
-			return false;
-
-		if ((i >= 0 && i <= 1)
-		    || (i >= 14 && i <= 15)
-		    || (i >= 21 && i <= 22)
-		    || (i >= 34 && i <= 36)
-		    || (i >= 41 && i <= 44)
-		    || (i >= 60 && i <= 63))
-			itemTypes &= ~AffixItemType::Staff;
-	}
-
-	return HasAnyOf(flgs, itemTypes);
-}
-
-int ItemsGetCurrlevel()
-{
-	if (leveltype == DTYPE_NEST)
-		return currlevel - 8;
-
-	if (leveltype == DTYPE_CRYPT)
-		return currlevel - 7;
-
-	return currlevel;
-}
-
-bool ItemPlace(Point position)
-{
-	if (dMonster[position.x][position.y] != 0)
-		return false;
-	if (dPlayer[position.x][position.y] != 0)
-		return false;
-	if (dItem[position.x][position.y] != 0)
-		return false;
-	if (IsObjectAtPosition(position))
-		return false;
-	if (TileContainsSetPiece(position))
-		return false;
-	if (IsTileSolid(position))
-		return false;
-
-	return true;
-}
-
-Point GetRandomAvailableItemPosition()
-{
-	Point position = {};
-	do {
-		position = Point { GenerateRnd(80), GenerateRnd(80) } + Displacement { 16, 16 };
-	} while (!ItemPlace(position));
-
-	return position;
-}
-
-void AddInitItems()
-{
-	int curlv = ItemsGetCurrlevel();
-	int rnd = GenerateRnd(3) + 3;
-	for (int j = 0; j < rnd; j++) {
-		int ii = AllocateItem();
-		auto &item = Items[ii];
-
-		Point position = GetRandomAvailableItemPosition();
-		item.position = position;
-
-		dItem[position.x][position.y] = ii + 1;
-
-		item._iSeed = AdvanceRndSeed();
-		SetRndSeed(item._iSeed);
-
-		GetItemAttrs(item, PickRandomlyAmong({ IDI_MANA, IDI_HEAL }), curlv);
-
-		item._iCreateInfo = curlv | CF_PREGEN;
-		SetupItem(item);
-		item.AnimInfo.currentFrame = item.AnimInfo.numberOfFrames - 1;
-		item._iAnimFlag = false;
-		item._iSelFlag = 1;
-		DeltaAddItem(ii);
-	}
-}
-
-void SpawnNote()
-{
-	int id;
-
-	switch (currlevel) {
-	case 22:
-		id = IDI_NOTE2;
-		break;
-	case 23:
-		id = IDI_NOTE3;
-		break;
-	default:
-		id = IDI_NOTE1;
-		break;
-	}
-
-	Point position = GetRandomAvailableItemPosition();
-	SpawnQuestItem(id, position, 0, 1);
-}
-
-void CalcSelfItems(Player &player)
-{
-	int sa = 0;
-	int ma = 0;
-	int da = 0;
-
-	// first iteration is used for collecting stat bonuses from items
-	for (Item &equipment : EquippedPlayerItemsRange(player)) {
-		equipment._iStatFlag = true;
-		if (equipment._iIdentified) {
-			sa += equipment._iPLStr;
-			ma += equipment._iPLMag;
-			da += equipment._iPLDex;
-		}
-	}
-
-	bool changeflag;
-	do {
-		// cap stats to 0
-		const int currstr = std::max(0, sa + player._pBaseStr);
-		const int currmag = std::max(0, ma + player._pBaseMag);
-		const int currdex = std::max(0, da + player._pBaseDex);
-
-		changeflag = false;
-		for (Item &equipment : EquippedPlayerItemsRange(player)) {
-			if (!equipment._iStatFlag)
-				continue;
-
-			if (currstr >= equipment._iMinStr
-			    && currmag >= equipment._iMinMag
-			    && currdex >= equipment._iMinDex)
-				continue;
-
-			changeflag = true;
-			equipment._iStatFlag = false;
-			if (equipment._iIdentified) {
-				sa -= equipment._iPLStr;
-				ma -= equipment._iPLMag;
-				da -= equipment._iPLDex;
-			}
-		}
-	} while (changeflag);
-}
-
-bool GetItemSpace(Point position, int8_t inum)
-{
-	int xx = 0;
-	int yy = 0;
-	for (int j = position.y - 1; j <= position.y + 1; j++) {
-		xx = 0;
-		for (int i = position.x - 1; i <= position.x + 1; i++) {
-			itemhold[xx][yy] = ItemSpaceOk({ i, j });
-			xx++;
-		}
-		yy++;
-	}
-
-	bool savail = false;
-	for (int j = 0; j < 3; j++) {
-		for (int i = 0; i < 3; i++) { // NOLINT(modernize-loop-convert)
-			if (itemhold[i][j])
-				savail = true;
-		}
-	}
-
-	int rs = GenerateRnd(15) + 1;
-
-	if (!savail)
-		return false;
-
-	xx = 0;
-	yy = 0;
-	while (rs > 0) {
-		if (itemhold[xx][yy])
-			rs--;
-		if (rs <= 0)
-			continue;
-		xx++;
-		if (xx != 3)
-			continue;
-		xx = 0;
-		yy++;
-		if (yy == 3)
-			yy = 0;
-	}
-
-	xx += position.x - 1;
-	yy += position.y - 1;
-	Items[inum].position = { xx, yy };
-	dItem[xx][yy] = inum + 1;
-
-	return true;
-}
-
-void GetSuperItemSpace(Point position, int8_t inum)
-{
-	Point positionToCheck = position;
-	if (GetItemSpace(positionToCheck, inum))
-		return;
-	for (int k = 2; k < 50; k++) {
-		for (int j = -k; j <= k; j++) {
-			for (int i = -k; i <= k; i++) {
-				Displacement offset = { i, j };
-				positionToCheck = position + offset;
-				if (!ItemSpaceOk(positionToCheck))
-					continue;
-				Items[inum].position = positionToCheck;
-				dItem[positionToCheck.x][positionToCheck.y] = inum + 1;
-				return;
-			}
-		}
-	}
-}
-
-void CalcItemValue(Item &item)
-{
-	int v = item._iVMult1 + item._iVMult2;
-	if (v > 0) {
-		v *= item._ivalue;
-	}
-	if (v < 0) {
-		v = item._ivalue / v;
-	}
-	v = item._iVAdd1 + item._iVAdd2 + v;
-	item._iIvalue = std::max(v, 1);
-}
-
-void GetBookSpell(Item &item, int lvl)
-{
-	int rv;
-
-	if (lvl == 0)
-		lvl = 1;
-
-	int maxSpells = gbIsHellfire ? MAX_SPELLS : 37;
-
-	rv = GenerateRnd(maxSpells) + 1;
-
-	if (gbIsSpawn && lvl > 5)
-		lvl = 5;
-
-	int s = SPL_FIREBOLT;
-	enum spell_id bs = SPL_FIREBOLT;
-	while (rv > 0) {
-		int sLevel = GetSpellBookLevel(static_cast<spell_id>(s));
-		if (sLevel != -1 && lvl >= sLevel) {
-			rv--;
-			bs = static_cast<spell_id>(s);
-		}
-		s++;
-		if (!gbIsMultiplayer) {
-			if (s == SPL_RESURRECT)
-				s = SPL_TELEKINESIS;
-		}
-		if (!gbIsMultiplayer) {
-			if (s == SPL_HEALOTHER)
-				s = SPL_FLARE;
-		}
-		if (s == maxSpells)
-			s = 1;
-	}
-	const string_view spellName = pgettext("spell", spelldata[bs].sNameText);
-	const size_t iNameLen = string_view(item._iName).size();
-	const size_t iINameLen = string_view(item._iIName).size();
-	CopyUtf8(item._iName + iNameLen, spellName, sizeof(item._iName) - iNameLen);
-	CopyUtf8(item._iIName + iINameLen, spellName, sizeof(item._iIName) - iINameLen);
-	item._iSpell = bs;
-	item._iMinMag = spelldata[bs].sMinInt;
-	item._ivalue += spelldata[bs].sBookCost;
-	item._iIvalue += spelldata[bs].sBookCost;
-	if (spelldata[bs].sType == STYPE_FIRE)
-		item._iCurs = ICURS_BOOK_RED;
-	else if (spelldata[bs].sType == STYPE_LIGHTNING)
-		item._iCurs = ICURS_BOOK_BLUE;
-	else if (spelldata[bs].sType == STYPE_MAGIC)
-		item._iCurs = ICURS_BOOK_GREY;
-}
-
-int RndPL(int param1, int param2)
-{
-	return param1 + GenerateRnd(param2 - param1 + 1);
-}
-
-int CalculateToHitBonus(int level)
-{
-	switch (level) {
-	case -50:
-		return -RndPL(6, 10);
-	case -25:
-		return -RndPL(1, 5);
-	case 20:
-		return RndPL(1, 5);
-	case 36:
-		return RndPL(6, 10);
-	case 51:
-		return RndPL(11, 15);
-	case 66:
-		return RndPL(16, 20);
-	case 81:
-		return RndPL(21, 30);
-	case 96:
-		return RndPL(31, 40);
-	case 111:
-		return RndPL(41, 50);
-	case 126:
-		return RndPL(51, 75);
-	case 151:
-		return RndPL(76, 100);
-	default:
-		app_fatal("Unknown to hit bonus");
-	}
-}
-
-int SaveItemPower(const Player &player, Item &item, ItemPower &power)
-{
-	if (!gbIsHellfire) {
-		if (power.type == IPL_TARGAC) {
-			power.param1 = 1 << power.param1;
-			power.param2 = 3 << power.param2;
-		}
-	}
-
-<<<<<<< HEAD
-	int r = RndPL(power.param1, power.param2);
-
-	switch (power.type) {
-	case IPL_TOHIT:
-		item._iPLToHit += r;
-		break;
-	case IPL_TOHIT_CURSE:
-		item._iPLToHit -= r;
-		break;
-	case IPL_DAMP:
-		item._iPLDam += r;
-		break;
-	case IPL_DAMP_CURSE:
-		item._iPLDam -= r;
-		break;
-	case IPL_DOPPELGANGER:
-		item._iDamAcFlags |= ItemSpecialEffectHf::Doppelganger;
-		[[fallthrough]];
-	case IPL_TOHIT_DAMP:
-		r = RndPL(power.param1, power.param2);
-		item._iPLDam += r;
-		item._iPLToHit += CalculateToHitBonus(power.param1);
-		break;
-	case IPL_TOHIT_DAMP_CURSE:
-		item._iPLDam -= r;
-		item._iPLToHit += CalculateToHitBonus(-power.param1);
-		break;
-	case IPL_ACP:
-		item._iPLAC += r;
-		break;
-	case IPL_ACP_CURSE:
-		item._iPLAC -= r;
-		break;
-	case IPL_SETAC:
-		item._iAC = r;
-		break;
-	case IPL_AC_CURSE:
-		item._iAC -= r;
-		break;
-	case IPL_FIRERES:
-		item._iPLFR += r;
-		break;
-	case IPL_LIGHTRES:
-		item._iPLLR += r;
-		break;
-	case IPL_MAGICRES:
-		item._iPLMR += r;
-		break;
-	case IPL_ALLRES:
-		item._iPLFR = std::max(item._iPLFR + r, 0);
-		item._iPLLR = std::max(item._iPLLR + r, 0);
-		item._iPLMR = std::max(item._iPLMR + r, 0);
-		break;
-	case IPL_SPLLVLADD:
-		item._iSplLvlAdd = r;
-		break;
-	case IPL_CHARGES:
-		item._iCharges *= power.param1;
-		item._iMaxCharges = item._iCharges;
-		break;
-	case IPL_SPELL:
-		item._iSpell = static_cast<spell_id>(power.param1);
-		item._iCharges = power.param2;
-		item._iMaxCharges = power.param2;
-		break;
-	case IPL_FIREDAM:
-		item._iFlags |= ItemSpecialEffect::FireDamage;
-		item._iFlags &= ~ItemSpecialEffect::LightningDamage;
-		item._iFMinDam = power.param1;
-		item._iFMaxDam = power.param2;
-		item._iLMinDam = 0;
-		item._iLMaxDam = 0;
-		break;
-	case IPL_LIGHTDAM:
-		item._iFlags |= ItemSpecialEffect::LightningDamage;
-		item._iFlags &= ~ItemSpecialEffect::FireDamage;
-		item._iLMinDam = power.param1;
-		item._iLMaxDam = power.param2;
-		item._iFMinDam = 0;
-		item._iFMaxDam = 0;
-		break;
-	case IPL_STR:
-		item._iPLStr += r;
-		break;
-	case IPL_STR_CURSE:
-		item._iPLStr -= r;
-		break;
-	case IPL_MAG:
-		item._iPLMag += r;
-		break;
-	case IPL_MAG_CURSE:
-		item._iPLMag -= r;
-		break;
-	case IPL_DEX:
-		item._iPLDex += r;
-		break;
-	case IPL_DEX_CURSE:
-		item._iPLDex -= r;
-		break;
-	case IPL_VIT:
-		item._iPLVit += r;
-		break;
-	case IPL_VIT_CURSE:
-		item._iPLVit -= r;
-		break;
-	case IPL_ATTRIBS:
-		item._iPLStr += r;
-		item._iPLMag += r;
-		item._iPLDex += r;
-		item._iPLVit += r;
-		break;
-	case IPL_ATTRIBS_CURSE:
-		item._iPLStr -= r;
-		item._iPLMag -= r;
-		item._iPLDex -= r;
-		item._iPLVit -= r;
-		break;
-	case IPL_GETHIT_CURSE:
-		item._iPLGetHit += r;
-		break;
-	case IPL_GETHIT:
-		item._iPLGetHit -= r;
-		break;
-	case IPL_LIFE:
-		item._iPLHP += r << 6;
-		break;
-	case IPL_LIFE_CURSE:
-		item._iPLHP -= r << 6;
-		break;
-	case IPL_MANA:
-		item._iPLMana += r << 6;
-		drawmanaflag = true;
-		break;
-	case IPL_MANA_CURSE:
-		item._iPLMana -= r << 6;
-		drawmanaflag = true;
-		break;
-	case IPL_DUR: {
-		int bonus = r * item._iMaxDur / 100;
-		item._iMaxDur += bonus;
-		item._iDurability += bonus;
-	} break;
-	case IPL_CRYSTALLINE:
-		item._iPLDam += 140 + r * 2;
-		[[fallthrough]];
-	case IPL_DUR_CURSE:
-		item._iMaxDur -= r * item._iMaxDur / 100;
-		item._iMaxDur = std::max<uint8_t>(item._iMaxDur, 1);
-		item._iDurability = item._iMaxDur;
-		break;
-	case IPL_INDESTRUCTIBLE:
-		item._iDurability = DUR_INDESTRUCTIBLE;
-		item._iMaxDur = DUR_INDESTRUCTIBLE;
-		break;
-	case IPL_LIGHT:
-		item._iPLLight += power.param1;
-		break;
-	case IPL_LIGHT_CURSE:
-		item._iPLLight -= power.param1;
-		break;
-	case IPL_MULT_ARROWS:
-		item._iFlags |= ItemSpecialEffect::MultipleArrows;
-		break;
-	case IPL_FIRE_ARROWS:
-		item._iFlags |= ItemSpecialEffect::FireArrows;
-		item._iFlags &= ~ItemSpecialEffect::LightningArrows;
-		item._iFMinDam = power.param1;
-		item._iFMaxDam = power.param2;
-		item._iLMinDam = 0;
-		item._iLMaxDam = 0;
-		break;
-	case IPL_LIGHT_ARROWS:
-		item._iFlags |= ItemSpecialEffect::LightningArrows;
-		item._iFlags &= ~ItemSpecialEffect::FireArrows;
-		item._iLMinDam = power.param1;
-		item._iLMaxDam = power.param2;
-		item._iFMinDam = 0;
-		item._iFMaxDam = 0;
-		break;
-	case IPL_FIREBALL:
-		item._iFlags |= (ItemSpecialEffect::LightningArrows | ItemSpecialEffect::FireArrows);
-		item._iFMinDam = power.param1;
-		item._iFMaxDam = power.param2;
-		item._iLMinDam = 0;
-		item._iLMaxDam = 0;
-		break;
-	case IPL_THORNS:
-		item._iFlags |= ItemSpecialEffect::Thorns;
-		break;
-	case IPL_NOMANA:
-		item._iFlags |= ItemSpecialEffect::NoMana;
-		drawmanaflag = true;
-		break;
-	case IPL_ABSHALFTRAP:
-		item._iFlags |= ItemSpecialEffect::HalfTrapDamage;
-		break;
-	case IPL_KNOCKBACK:
-		item._iFlags |= ItemSpecialEffect::Knockback;
-		break;
-	case IPL_3XDAMVDEM:
-		item._iFlags |= ItemSpecialEffect::TripleDemonDamage;
-		break;
-	case IPL_ALLRESZERO:
-		item._iFlags |= ItemSpecialEffect::ZeroResistance;
-		break;
-	case IPL_STEALMANA:
-		if (power.param1 == 3)
-			item._iFlags |= ItemSpecialEffect::StealMana3;
-		if (power.param1 == 5)
-			item._iFlags |= ItemSpecialEffect::StealMana5;
-		drawmanaflag = true;
-		break;
-	case IPL_STEALLIFE:
-		if (power.param1 == 3)
-			item._iFlags |= ItemSpecialEffect::StealLife3;
-		if (power.param1 == 5)
-			item._iFlags |= ItemSpecialEffect::StealLife5;
-		drawhpflag = true;
-		break;
-	case IPL_TARGAC:
-		if (gbIsHellfire)
-			item._iPLEnAc = power.param1;
-		else
-			item._iPLEnAc += r;
-		break;
-	case IPL_FASTATTACK:
-		if (power.param1 == 1)
-			item._iFlags |= ItemSpecialEffect::QuickAttack;
-		if (power.param1 == 2)
-			item._iFlags |= ItemSpecialEffect::FastAttack;
-		if (power.param1 == 3)
-			item._iFlags |= ItemSpecialEffect::FasterAttack;
-		if (power.param1 == 4)
-			item._iFlags |= ItemSpecialEffect::FastestAttack;
-		break;
-	case IPL_FASTRECOVER:
-		if (power.param1 == 1)
-			item._iFlags |= ItemSpecialEffect::FastHitRecovery;
-		if (power.param1 == 2)
-			item._iFlags |= ItemSpecialEffect::FasterHitRecovery;
-		if (power.param1 == 3)
-			item._iFlags |= ItemSpecialEffect::FastestHitRecovery;
-		break;
-	case IPL_FASTBLOCK:
-		item._iFlags |= ItemSpecialEffect::FastBlock;
-		break;
-	case IPL_DAMMOD:
-		item._iPLDamMod += r;
-		break;
-	case IPL_RNDARROWVEL:
-		item._iFlags |= ItemSpecialEffect::RandomArrowVelocity;
-		break;
-	case IPL_SETDAM:
-		item._iMinDam = power.param1;
-		item._iMaxDam = power.param2;
-		break;
-	case IPL_SETDUR:
-		item._iDurability = power.param1;
-		item._iMaxDur = power.param1;
-		break;
-	case IPL_ONEHAND:
-		item._iLoc = ILOC_ONEHAND;
-		break;
-	case IPL_DRAINLIFE:
-		item._iFlags |= ItemSpecialEffect::DrainLife;
-		break;
-	case IPL_RNDSTEALLIFE:
-		item._iFlags |= ItemSpecialEffect::RandomStealLife;
-		break;
-	case IPL_NOMINSTR:
-		item._iMinStr = 0;
-		break;
-	case IPL_INVCURS:
-		item._iCurs = power.param1;
-		break;
-	case IPL_ADDACLIFE:
-		item._iFlags |= (ItemSpecialEffect::LightningArrows | ItemSpecialEffect::FireArrows);
-		item._iFMinDam = power.param1;
-		item._iFMaxDam = power.param2;
-		item._iLMinDam = 1;
-		item._iLMaxDam = 0;
-		break;
-	case IPL_ADDMANAAC:
-		item._iFlags |= (ItemSpecialEffect::LightningDamage | ItemSpecialEffect::FireDamage);
-		item._iFMinDam = power.param1;
-		item._iFMaxDam = power.param2;
-		item._iLMinDam = 2;
-		item._iLMaxDam = 0;
-		break;
-	case IPL_FIRERES_CURSE:
-		item._iPLFR -= r;
-		break;
-	case IPL_LIGHTRES_CURSE:
-		item._iPLLR -= r;
-		break;
-	case IPL_MAGICRES_CURSE:
-		item._iPLMR -= r;
-		break;
-	case IPL_DEVASTATION:
-		item._iDamAcFlags |= ItemSpecialEffectHf::Devastation;
-		break;
-	case IPL_DECAY:
-		item._iDamAcFlags |= ItemSpecialEffectHf::Decay;
-		item._iPLDam += r;
-		break;
-	case IPL_PERIL:
-		item._iDamAcFlags |= ItemSpecialEffectHf::Peril;
-		break;
-	case IPL_JESTERS:
-		item._iDamAcFlags |= ItemSpecialEffectHf::Jesters;
-		break;
-	case IPL_ACDEMON:
-		item._iDamAcFlags |= ItemSpecialEffectHf::ACAgainstDemons;
-		break;
-	case IPL_ACUNDEAD:
-		item._iDamAcFlags |= ItemSpecialEffectHf::ACAgainstUndead;
-		break;
-	case IPL_MANATOLIFE: {
-		int portion = ((player._pMaxManaBase >> 6) * 50 / 100) << 6;
-		item._iPLMana -= portion;
-		item._iPLHP += portion;
-	} break;
-	case IPL_LIFETOMANA: {
-		int portion = ((player._pMaxHPBase >> 6) * 40 / 100) << 6;
-		item._iPLHP -= portion;
-		item._iPLMana += portion;
-	} break;
-	default:
-		break;
-	}
-
-	return r;
-=======
-	uitemflag = FALSE;
-
-	// BUGFIX: item get records not reset when resetting items.
->>>>>>> 126f6743
-}
-
-bool StringInPanel(const char *str)
-{
-	return GetLineWidth(str, GameFont12, 2) < 254;
-}
-
-int PLVal(int pv, int p1, int p2, int minv, int maxv)
-{
-	if (p1 == p2)
-		return minv;
-	if (minv == maxv)
-		return minv;
-	return minv + (maxv - minv) * (100 * (pv - p1) / (p2 - p1)) / 100;
-}
-
-void SaveItemAffix(const Player &player, Item &item, const PLStruct &affix)
-{
-	auto power = affix.power;
-	int value = SaveItemPower(player, item, power);
-
-	value = PLVal(value, power.param1, power.param2, affix.minVal, affix.maxVal);
-	if (item._iVAdd1 != 0 || item._iVMult1 != 0) {
-		item._iVAdd2 = value;
-		item._iVMult2 = affix.multVal;
-	} else {
-		item._iVAdd1 = value;
-		item._iVMult1 = affix.multVal;
-	}
-}
-
-void GetStaffPower(const Player &player, Item &item, int lvl, int bs, bool onlygood)
-{
-	int preidx = -1;
-	if (FlipCoin(10) || onlygood) {
-		int nl = 0;
-		int l[256];
-		for (int j = 0; ItemPrefixes[j].power.type != IPL_INVALID; j++) {
-			if (!IsPrefixValidForItemType(j, AffixItemType::Staff) || ItemPrefixes[j].PLMinLvl > lvl)
-				continue;
-			if (onlygood && !ItemPrefixes[j].PLOk)
-				continue;
-			l[nl] = j;
-			nl++;
-			if (ItemPrefixes[j].PLDouble) {
-				l[nl] = j;
-				nl++;
-			}
-		}
-		if (nl != 0) {
-			preidx = l[GenerateRnd(nl)];
-			item._iMagical = ITEM_QUALITY_MAGIC;
-			SaveItemAffix(player, item, ItemPrefixes[preidx]);
-			item._iPrePower = ItemPrefixes[preidx].power.type;
-		}
-	}
-
-	string_view baseName = _(AllItemsList[item.IDidx].iName);
-	string_view shortName = _(AllItemsList[item.IDidx].iSName);
-	string_view spellName = pgettext("spell", spelldata[bs].sNameText);
-	string_view normalFmt = pgettext("spell", /* TRANSLATORS: Constructs item names. Format: {Item} of {Spell}. Example: War Staff of Firewall */ "{0} of {1}");
-
-	CopyUtf8(item._iName, fmt::format(fmt::runtime(normalFmt), baseName, spellName), sizeof(item._iName));
-	if (!StringInPanel(item._iName)) {
-		CopyUtf8(item._iName, fmt::format(fmt::runtime(normalFmt), shortName, spellName), sizeof(item._iName));
-	}
-
-	if (preidx != -1) {
-		string_view magicFmt = pgettext("spell", /* TRANSLATORS: Constructs item names. Format: {Prefix} {Item} of {Spell}. Example: King's War Staff of Firewall */ "{0} {1} of {2}");
-		string_view prefixName = _(ItemPrefixes[preidx].PLName);
-		CopyUtf8(item._iIName, fmt::format(fmt::runtime(magicFmt), prefixName, baseName, spellName), sizeof(item._iIName));
-		if (!StringInPanel(item._iIName)) {
-			CopyUtf8(item._iIName, fmt::format(fmt::runtime(magicFmt), prefixName, shortName, spellName), sizeof(item._iIName));
-		}
-	} else {
-		CopyUtf8(item._iIName, item._iName, sizeof(item._iIName));
-	}
-
-	CalcItemValue(item);
-}
-
-std::string GenerateMagicItemName(const string_view &baseNamel, int preidx, int sufidx)
-{
-	if (preidx != -1 && sufidx != -1) {
-		string_view fmt = _(/* TRANSLATORS: Constructs item names. Format: {Prefix} {Item} of {Suffix}. Example: King's Long Sword of the Whale */ "{0} {1} of {2}");
-		return fmt::format(fmt::runtime(fmt), _(ItemPrefixes[preidx].PLName), baseNamel, _(ItemSuffixes[sufidx].PLName));
-	} else if (preidx != -1) {
-		string_view fmt = _(/* TRANSLATORS: Constructs item names. Format: {Prefix} {Item}. Example: King's Long Sword */ "{0} {1}");
-		return fmt::format(fmt::runtime(fmt), _(ItemPrefixes[preidx].PLName), baseNamel);
-	} else if (sufidx != -1) {
-		string_view fmt = _(/* TRANSLATORS: Constructs item names. Format: {Item} of {Suffix}. Example: Long Sword of the Whale */ "{0} of {1}");
-		return fmt::format(fmt::runtime(fmt), baseNamel, _(ItemSuffixes[sufidx].PLName));
-	}
-
-	return std::string(baseNamel);
-}
-
-void GetItemPower(const Player &player, Item &item, int minlvl, int maxlvl, AffixItemType flgs, bool onlygood)
-{
-	int l[256];
-	goodorevil goe;
-
-	bool allocatePrefix = FlipCoin(4);
-	bool allocateSuffix = !FlipCoin(3);
-	if (!allocatePrefix && !allocateSuffix) {
-		// At least try and give each item a prefix or suffix
-		if (FlipCoin())
-			allocatePrefix = true;
-		else
-			allocateSuffix = true;
-	}
-	int preidx = -1;
-	int sufidx = -1;
-	goe = GOE_ANY;
-	if (!onlygood && !FlipCoin(3))
-		onlygood = true;
-	if (allocatePrefix) {
-		int nt = 0;
-		for (int j = 0; ItemPrefixes[j].power.type != IPL_INVALID; j++) {
-			if (!IsPrefixValidForItemType(j, flgs))
-				continue;
-			if (ItemPrefixes[j].PLMinLvl < minlvl || ItemPrefixes[j].PLMinLvl > maxlvl)
-				continue;
-			if (onlygood && !ItemPrefixes[j].PLOk)
-				continue;
-			if (HasAnyOf(flgs, AffixItemType::Staff) && ItemPrefixes[j].power.type == IPL_CHARGES)
-				continue;
-			l[nt] = j;
-			nt++;
-			if (ItemPrefixes[j].PLDouble) {
-				l[nt] = j;
-				nt++;
-			}
-		}
-		if (nt != 0) {
-			preidx = l[GenerateRnd(nt)];
-			item._iMagical = ITEM_QUALITY_MAGIC;
-			SaveItemAffix(player, item, ItemPrefixes[preidx]);
-			item._iPrePower = ItemPrefixes[preidx].power.type;
-			goe = ItemPrefixes[preidx].PLGOE;
-		}
-	}
-	if (allocateSuffix) {
-		int nl = 0;
-		for (int j = 0; ItemSuffixes[j].power.type != IPL_INVALID; j++) {
-			if (IsSuffixValidForItemType(j, flgs)
-			    && ItemSuffixes[j].PLMinLvl >= minlvl && ItemSuffixes[j].PLMinLvl <= maxlvl
-			    && !((goe == GOE_GOOD && ItemSuffixes[j].PLGOE == GOE_EVIL) || (goe == GOE_EVIL && ItemSuffixes[j].PLGOE == GOE_GOOD))
-			    && (!onlygood || ItemSuffixes[j].PLOk)) {
-				l[nl] = j;
-				nl++;
-			}
-		}
-		if (nl != 0) {
-			sufidx = l[GenerateRnd(nl)];
-			item._iMagical = ITEM_QUALITY_MAGIC;
-			SaveItemAffix(player, item, ItemSuffixes[sufidx]);
-			item._iSufPower = ItemSuffixes[sufidx].power.type;
-		}
-	}
-
-	CopyUtf8(item._iIName, GenerateMagicItemName(item._iName, preidx, sufidx), sizeof(item._iIName));
-	if (!StringInPanel(item._iIName)) {
-		CopyUtf8(item._iIName, GenerateMagicItemName(_(AllItemsList[item.IDidx].iSName), preidx, sufidx), sizeof(item._iIName));
-	}
-	if (preidx != -1 || sufidx != -1)
-		CalcItemValue(item);
-}
-
-void GetStaffSpell(const Player &player, Item &item, int lvl, bool onlygood)
-{
-	if (!gbIsHellfire && FlipCoin(4)) {
-		GetItemPower(player, item, lvl / 2, lvl, AffixItemType::Staff, onlygood);
-		return;
-	}
-
-	int maxSpells = gbIsHellfire ? MAX_SPELLS : 37;
-	int l = lvl / 2;
-	if (l == 0)
-		l = 1;
-	int rv = GenerateRnd(maxSpells) + 1;
-
-	if (gbIsSpawn && lvl > 10)
-		lvl = 10;
-
-	int s = SPL_FIREBOLT;
-	enum spell_id bs = SPL_NULL;
-	while (rv > 0) {
-		int sLevel = GetSpellStaffLevel(static_cast<spell_id>(s));
-		if (sLevel != -1 && l >= sLevel) {
-			rv--;
-			bs = static_cast<spell_id>(s);
-		}
-		s++;
-		if (!gbIsMultiplayer && s == SPL_RESURRECT)
-			s = SPL_TELEKINESIS;
-		if (!gbIsMultiplayer && s == SPL_HEALOTHER)
-			s = SPL_FLARE;
-		if (s == maxSpells)
-			s = SPL_FIREBOLT;
-	}
-
-	int minc = spelldata[bs].sStaffMin;
-	int maxc = spelldata[bs].sStaffMax - minc + 1;
-	item._iSpell = bs;
-	item._iCharges = minc + GenerateRnd(maxc);
-	item._iMaxCharges = item._iCharges;
-
-	item._iMinMag = spelldata[bs].sMinInt;
-	int v = item._iCharges * spelldata[bs].sStaffCost / 5;
-	item._ivalue += v;
-	item._iIvalue += v;
-	GetStaffPower(player, item, lvl, bs, onlygood);
-}
-
-void GetOilType(Item &item, int maxLvl)
-{
-	int cnt = 2;
-	int8_t rnd[32] = { 5, 6 };
-
-	if (!gbIsMultiplayer) {
-		if (maxLvl == 0)
-			maxLvl = 1;
-
-		cnt = 0;
-		for (size_t j = 0; j < sizeof(OilLevels) / sizeof(OilLevels[0]); j++) {
-			if (OilLevels[j] <= maxLvl) {
-				rnd[cnt] = j;
-				cnt++;
-			}
-		}
-	}
-
-	int8_t t = rnd[GenerateRnd(cnt)];
-
-	CopyUtf8(item._iName, _(OilNames[t]), sizeof(item._iName));
-	CopyUtf8(item._iIName, _(OilNames[t]), sizeof(item._iIName));
-	item._iMiscId = OilMagic[t];
-	item._ivalue = OilValues[t];
-	item._iIvalue = OilValues[t];
-}
-
-void GetItemBonus(const Player &player, Item &item, int minlvl, int maxlvl, bool onlygood, bool allowspells)
-{
-	if (minlvl > 25)
-		minlvl = 25;
-
-	switch (item._itype) {
-	case ItemType::Sword:
-	case ItemType::Axe:
-	case ItemType::Mace:
-		GetItemPower(player, item, minlvl, maxlvl, AffixItemType::Weapon, onlygood);
-		break;
-	case ItemType::Bow:
-		GetItemPower(player, item, minlvl, maxlvl, AffixItemType::Bow, onlygood);
-		break;
-	case ItemType::Shield:
-		GetItemPower(player, item, minlvl, maxlvl, AffixItemType::Shield, onlygood);
-		break;
-	case ItemType::LightArmor:
-	case ItemType::Helm:
-	case ItemType::MediumArmor:
-	case ItemType::HeavyArmor:
-		GetItemPower(player, item, minlvl, maxlvl, AffixItemType::Armor, onlygood);
-		break;
-	case ItemType::Staff:
-		if (allowspells)
-			GetStaffSpell(player, item, maxlvl, onlygood);
-		else
-			GetItemPower(player, item, minlvl, maxlvl, AffixItemType::Staff, onlygood);
-		break;
-	case ItemType::Ring:
-	case ItemType::Amulet:
-		GetItemPower(player, item, minlvl, maxlvl, AffixItemType::Misc, onlygood);
-		break;
-	case ItemType::None:
-	case ItemType::Misc:
-	case ItemType::Gold:
-		break;
-	}
-}
-
-int RndUItem(Monster *monster)
-{
-	if (monster != nullptr && (monster->data().treasure & T_UNIQ) != 0 && !gbIsMultiplayer)
-		return -((monster->data().treasure & T_MASK) + 1);
-
-	int ril[512];
-
-	int curlv = ItemsGetCurrlevel();
-	int ri = 0;
-	for (int i = 0; AllItemsList[i].iLoc != ILOC_INVALID; i++) {
-		if (!IsItemAvailable(i))
-			continue;
-
-		bool okflag = true;
-		if (AllItemsList[i].iRnd == IDROP_NEVER)
-			okflag = false;
-		if (monster != nullptr) {
-			if (monster->level < AllItemsList[i].iMinMLvl)
-				okflag = false;
-		} else {
-			if (2 * curlv < AllItemsList[i].iMinMLvl)
-				okflag = false;
-		}
-		if (AllItemsList[i].itype == ItemType::Misc)
-			okflag = false;
-		if (AllItemsList[i].itype == ItemType::Gold)
-			okflag = false;
-		if (AllItemsList[i].iMiscId == IMISC_BOOK)
-			okflag = true;
-		if (AllItemsList[i].iSpell == SPL_RESURRECT && !gbIsMultiplayer)
-			okflag = false;
-		if (AllItemsList[i].iSpell == SPL_HEALOTHER && !gbIsMultiplayer)
-			okflag = false;
-		if (okflag && ri < 512) {
-			ril[ri] = i;
-			ri++;
-		}
-	}
-
-	return ril[GenerateRnd(ri)];
-}
-
-int RndAllItems()
-{
-	if (GenerateRnd(100) > 25)
-		return 0;
-
-	int ril[512];
-
-	int curlv = ItemsGetCurrlevel();
-	int ri = 0;
-	for (int i = 0; AllItemsList[i].iLoc != ILOC_INVALID; i++) {
-		if (!IsItemAvailable(i))
-			continue;
-
-		if (AllItemsList[i].iRnd != IDROP_NEVER && 2 * curlv >= AllItemsList[i].iMinMLvl && ri < 512) {
-			ril[ri] = i;
-			ri++;
-		}
-		if (AllItemsList[i].iSpell == SPL_RESURRECT && !gbIsMultiplayer)
-			ri--;
-		if (AllItemsList[i].iSpell == SPL_HEALOTHER && !gbIsMultiplayer)
-			ri--;
-	}
-
-	return ril[GenerateRnd(ri)];
-}
-
-int RndTypeItems(ItemType itemType, int imid, int lvl)
-{
-	int ril[512];
-
-	int ri = 0;
-	for (int i = 0; AllItemsList[i].iLoc != ILOC_INVALID; i++) {
-		if (!IsItemAvailable(i))
-			continue;
-
-		bool okflag = true;
-		if (AllItemsList[i].iRnd == IDROP_NEVER)
-			okflag = false;
-		if (lvl * 2 < AllItemsList[i].iMinMLvl)
-			okflag = false;
-		if (AllItemsList[i].itype != itemType)
-			okflag = false;
-		if (imid != -1 && AllItemsList[i].iMiscId != imid)
-			okflag = false;
-		if (okflag && ri < 512) {
-			ril[ri] = i;
-			ri++;
-		}
-	}
-
-	return ril[GenerateRnd(ri)];
-}
-
-_unique_items CheckUnique(Item &item, int lvl, int uper, bool recreate)
-{
-	std::bitset<128> uok = {};
-
-	if (GenerateRnd(100) > uper)
-		return UITEM_INVALID;
-
-	int numu = 0;
-	for (int j = 0; UniqueItems[j].UIItemId != UITYPE_INVALID; j++) {
-		if (!IsUniqueAvailable(j))
-			break;
-		if (UniqueItems[j].UIItemId == AllItemsList[item.IDidx].iItemId
-		    && lvl >= UniqueItems[j].UIMinLvl
-		    && (recreate || !UniqueItemFlags[j] || gbIsMultiplayer)) {
-			uok[j] = true;
-			numu++;
-		}
-	}
-
-	if (numu == 0)
-		return UITEM_INVALID;
-
-	AdvanceRndSeed();
-	uint8_t itemData = 0;
-	while (numu > 0) {
-		if (uok[itemData])
-			numu--;
-		if (numu > 0)
-			itemData = (itemData + 1) % 128;
-	}
-
-	return (_unique_items)itemData;
-}
-
-void GetUniqueItem(const Player &player, Item &item, _unique_items uid)
-{
-	UniqueItemFlags[uid] = true;
-
-	for (auto power : UniqueItems[uid].powers) {
-		if (power.type == IPL_INVALID)
-			break;
-		SaveItemPower(player, item, power);
-	}
-
-	CopyUtf8(item._iIName, _(UniqueItems[uid].UIName), sizeof(item._iIName));
-	item._iIvalue = UniqueItems[uid].UIValue;
-
-	if (item._iMiscId == IMISC_UNIQUE)
-		item._iSeed = uid;
-
-	item._iUid = uid;
-	item._iMagical = ITEM_QUALITY_UNIQUE;
-	item._iCreateInfo |= CF_UNIQUE;
-}
-
-void ItemRndDur(Item &item)
-{
-	if (item._iDurability > 0 && item._iDurability != DUR_INDESTRUCTIBLE)
-		item._iDurability = GenerateRnd(item._iMaxDur / 2) + (item._iMaxDur / 4) + 1;
-}
-
-void SetupAllItems(const Player &player, Item &item, int idx, int iseed, int lvl, int uper, bool onlygood, bool recreate, bool pregen)
-{
-	item._iSeed = iseed;
-	SetRndSeed(iseed);
-	GetItemAttrs(item, idx, lvl / 2);
-	item._iCreateInfo = lvl;
-
-	if (pregen)
-		item._iCreateInfo |= CF_PREGEN;
-	if (onlygood)
-		item._iCreateInfo |= CF_ONLYGOOD;
-
-	if (uper == 15)
-		item._iCreateInfo |= CF_UPER15;
-	else if (uper == 1)
-		item._iCreateInfo |= CF_UPER1;
-
-	if (item._iMiscId != IMISC_UNIQUE) {
-		int iblvl = -1;
-		if (GenerateRnd(100) <= 10 || GenerateRnd(100) <= lvl) {
-			iblvl = lvl;
-		}
-		if (iblvl == -1 && item._iMiscId == IMISC_STAFF) {
-			iblvl = lvl;
-		}
-		if (iblvl == -1 && item._iMiscId == IMISC_RING) {
-			iblvl = lvl;
-		}
-		if (iblvl == -1 && item._iMiscId == IMISC_AMULET) {
-			iblvl = lvl;
-		}
-		if (onlygood)
-			iblvl = lvl;
-		if (uper == 15)
-			iblvl = lvl + 4;
-		if (iblvl != -1) {
-			_unique_items uid = CheckUnique(item, iblvl, uper, recreate);
-			if (uid == UITEM_INVALID) {
-				GetItemBonus(player, item, iblvl / 2, iblvl, onlygood, true);
-			} else {
-				GetUniqueItem(player, item, uid);
-			}
-		}
-		if (item._iMagical != ITEM_QUALITY_UNIQUE)
-			ItemRndDur(item);
-	} else {
-		if (item._iLoc != ILOC_UNEQUIPABLE) {
-			GetUniqueItem(player, item, (_unique_items)iseed); // uid is stored in iseed for uniques
-		}
-	}
-	SetupItem(item);
-}
-
-void SetupBaseItem(Point position, int idx, bool onlygood, bool sendmsg, bool delta)
-{
-	if (ActiveItemCount >= MAXITEMS)
-		return;
-
-	int ii = AllocateItem();
-	auto &item = Items[ii];
-	GetSuperItemSpace(position, ii);
-	int curlv = ItemsGetCurrlevel();
-
-	SetupAllItems(*MyPlayer, item, idx, AdvanceRndSeed(), 2 * curlv, 1, onlygood, false, delta);
-
-	if (sendmsg)
-		NetSendCmdPItem(false, CMD_DROPITEM, item.position, item);
-	if (delta)
-		DeltaAddItem(ii);
-}
-
-void SetupAllUseful(Item &item, int iseed, int lvl)
-{
-	int idx;
-
-	item._iSeed = iseed;
-	SetRndSeed(iseed);
-
-	if (gbIsHellfire) {
-		idx = GenerateRnd(7);
-		switch (idx) {
-		case 0:
-			idx = IDI_PORTAL;
-			if ((lvl <= 1))
-				idx = IDI_HEAL;
-			break;
-		case 1:
-		case 2:
-			idx = IDI_HEAL;
-			break;
-		case 3:
-			idx = IDI_PORTAL;
-			if ((lvl <= 1))
-				idx = IDI_MANA;
-			break;
-		case 4:
-		case 5:
-			idx = IDI_MANA;
-			break;
-		default:
-			idx = IDI_OIL;
-			break;
-		}
-	} else {
-		idx = PickRandomlyAmong({ IDI_MANA, IDI_HEAL });
-
-		if (lvl > 1 && FlipCoin(3))
-			idx = IDI_PORTAL;
-	}
-
-	GetItemAttrs(item, idx, lvl);
-	item._iCreateInfo = lvl | CF_USEFUL;
-	SetupItem(item);
-}
-
-uint8_t Char2int(uint8_t input)
-{
-	if (input >= '0' && input <= '9')
-		return input - '0';
-	if (input >= 'A' && input <= 'F')
-		return input - 'A' + 10;
-	return 0;
-}
-
-void Hex2bin(const char *src, int bytes, uint8_t *target)
-{
-	for (int i = 0; i < bytes; i++, src += 2) {
-		target[i] = (Char2int(src[0]) << 4) | Char2int(src[1]);
-	}
-}
-
-void SpawnRock()
-{
-	if (ActiveItemCount >= MAXITEMS)
-		return;
-
-	const Object *stand = nullptr;
-	for (int i = 0; i < ActiveObjectCount; i++) {
-		const Object &object = Objects[ActiveObjects[i]];
-		if (object._otype == OBJ_STAND) {
-			stand = &object;
-			break;
-		}
-	}
-
-	if (stand == nullptr)
-		return;
-
-	int ii = AllocateItem();
-	Item &item = Items[ii];
-
-	item.position = stand->position;
-	dItem[item.position.x][item.position.y] = ii + 1;
-	int curlv = ItemsGetCurrlevel();
-	GetItemAttrs(item, IDI_ROCK, curlv);
-	SetupItem(item);
-	item._iSelFlag = 2;
-	item._iPostDraw = true;
-	item.AnimInfo.currentFrame = 10;
-}
-
-void ItemDoppel()
-{
-	if (!gbIsMultiplayer)
-		return;
-
-	static int idoppely = 16;
-
-	for (int idoppelx = 16; idoppelx < 96; idoppelx++) {
-		if (dItem[idoppelx][idoppely] != 0) {
-			Item *i = &Items[dItem[idoppelx][idoppely] - 1];
-			if (i->position.x != idoppelx || i->position.y != idoppely)
-				dItem[idoppelx][idoppely] = 0;
-		}
-	}
-
-	idoppely++;
-	if (idoppely == 96)
-		idoppely = 16;
-}
-
-void PrintItemOil(char iDidx)
-{
-	switch (iDidx) {
-	case IMISC_OILACC:
-		AddPanelString(_("increases a weapon's"));
-		AddPanelString(_("chance to hit"));
-		break;
-	case IMISC_OILMAST:
-		AddPanelString(_("greatly increases a"));
-		AddPanelString(_("weapon's chance to hit"));
-		break;
-	case IMISC_OILSHARP:
-		AddPanelString(_("increases a weapon's"));
-		AddPanelString(_("damage potential"));
-		break;
-	case IMISC_OILDEATH:
-		AddPanelString(_("greatly increases a weapon's"));
-		AddPanelString(_("damage potential - not bows"));
-		break;
-	case IMISC_OILSKILL:
-		AddPanelString(_("reduces attributes needed"));
-		AddPanelString(_("to use armor or weapons"));
-		break;
-	case IMISC_OILBSMTH:
-		AddPanelString(/*xgettext:no-c-format*/ _("restores 20% of an"));
-		AddPanelString(_("item's durability"));
-		break;
-	case IMISC_OILFORT:
-		AddPanelString(_("increases an item's"));
-		AddPanelString(_("current and max durability"));
-		break;
-	case IMISC_OILPERM:
-		AddPanelString(_("makes an item indestructible"));
-		break;
-	case IMISC_OILHARD:
-		AddPanelString(_("increases the armor class"));
-		AddPanelString(_("of armor and shields"));
-		break;
-	case IMISC_OILIMP:
-		AddPanelString(_("greatly increases the armor"));
-		AddPanelString(_("class of armor and shields"));
-		break;
-	case IMISC_RUNEF:
-		AddPanelString(_("sets fire trap"));
-		break;
-	case IMISC_RUNEL:
-	case IMISC_GR_RUNEL:
-		AddPanelString(_("sets lightning trap"));
-		break;
-	case IMISC_GR_RUNEF:
-		AddPanelString(_("sets fire trap"));
-		break;
-	case IMISC_RUNES:
-		AddPanelString(_("sets petrification trap"));
-		break;
-	case IMISC_FULLHEAL:
-		AddPanelString(_("restore all life"));
-		break;
-	case IMISC_HEAL:
-		AddPanelString(_("restore some life"));
-		break;
-	case IMISC_MANA:
-		AddPanelString(_("restore some mana"));
-		break;
-	case IMISC_FULLMANA:
-		AddPanelString(_("restore all mana"));
-		break;
-	case IMISC_ELIXSTR:
-		AddPanelString(_("increase strength"));
-		break;
-	case IMISC_ELIXMAG:
-		AddPanelString(_("increase magic"));
-		break;
-	case IMISC_ELIXDEX:
-		AddPanelString(_("increase dexterity"));
-		break;
-	case IMISC_ELIXVIT:
-		AddPanelString(_("increase vitality"));
-		break;
-	case IMISC_REJUV:
-		AddPanelString(_("restore some life and mana"));
-		break;
-	case IMISC_FULLREJUV:
-		AddPanelString(_("restore all life and mana"));
-		break;
-	}
-}
-
-void DrawUniqueInfoWindow(const Surface &out)
-{
-	ClxDraw(out, GetPanelPosition(UiPanels::Inventory, { 24 - SidePanelSize.width, 327 }), (*pSTextBoxCels)[0]);
-	DrawHalfTransparentRectTo(out, GetRightPanel().position.x - SidePanelSize.width + 27, GetRightPanel().position.y + 28, 265, 297);
-}
-
-void printItemMiscKBM(const Item &item, const bool isOil, const bool isCastOnTarget)
-{
-	if (item._iMiscId == IMISC_MAPOFDOOM) {
-		AddPanelString(_("Right-click to view"));
-	} else if (isOil) {
-		PrintItemOil(item._iMiscId);
-		AddPanelString(_("Right-click to use"));
-	} else if (isCastOnTarget) {
-		AddPanelString(_("Right-click to read, then"));
-		AddPanelString(_("left-click to target"));
-	} else if (IsAnyOf(item._iMiscId, IMISC_BOOK, IMISC_NOTE, IMISC_SCROLL, IMISC_SCROLLT)) {
-		AddPanelString(_("Right-click to read"));
-	}
-}
-
-void printItemMiscVirtualGamepad(const Item &item, const bool isOil, bool isCastOnTarget)
-{
-	if (item._iMiscId == IMISC_MAPOFDOOM) {
-		AddPanelString(_("Activate to view"));
-	} else if (isOil) {
-		PrintItemOil(item._iMiscId);
-		if (!invflag) {
-			AddPanelString(_("Open inventory to use"));
-		} else {
-			AddPanelString(_("Activate to use"));
-		}
-	} else if (isCastOnTarget) {
-		AddPanelString(_("Select from spell book, then"));
-		AddPanelString(_("cast to read"));
-	} else {
-		AddPanelString(_("Activate to read"));
-	}
-}
-
-void printItemMiscGamepad(const Item &item, bool isOil, bool isCastOnTarget)
-{
-	std::string activateButton = "Activate";
-	std::string castButton = "Cast";
-
-	if (GamepadType == GamepadLayout::Xbox) {
-		activateButton = "Y";
-		castButton = "X";
-	} else if (GamepadType == GamepadLayout::PlayStation) {
-		activateButton = "Triangle";
-		castButton = "Square";
-	} else if (GamepadType == GamepadLayout::Nintendo) {
-		activateButton = "Y";
-		castButton = "X";
-	}
-
-	if (item._iMiscId == IMISC_MAPOFDOOM) {
-		AddPanelString(fmt::format(fmt::runtime(_("{} to view")), activateButton));
-	} else if (isOil) {
-		PrintItemOil(item._iMiscId);
-		if (!invflag) {
-			AddPanelString(_("Open inventory to use"));
-		} else {
-			AddPanelString(fmt::format(fmt::runtime(_("{} to use")), activateButton));
-		}
-	} else if (isCastOnTarget) {
-		AddPanelString(fmt::format(fmt::runtime(_("Select from spell book, then {} to read")), castButton));
-	} else if (IsAnyOf(item._iMiscId, IMISC_BOOK, IMISC_NOTE, IMISC_SCROLL, IMISC_SCROLLT)) {
-		AddPanelString(fmt::format(fmt::runtime(_("{} to read")), activateButton));
-	}
-}
-
-void PrintItemMisc(const Item &item)
-{
-	if (item._iMiscId == IMISC_EAR) {
-		AddPanelString(fmt::format(fmt::runtime(pgettext("player", "Level: {:d}")), item._ivalue));
-		return;
-	}
-	if (item._iMiscId == IMISC_AURIC) {
-		AddPanelString(_("Doubles gold capacity"));
-		return;
-	}
-	const bool isOil = (item._iMiscId >= IMISC_USEFIRST && item._iMiscId <= IMISC_USELAST)
-	    || (item._iMiscId > IMISC_OILFIRST && item._iMiscId < IMISC_OILLAST)
-	    || (item._iMiscId > IMISC_RUNEFIRST && item._iMiscId < IMISC_RUNELAST);
-	const bool isCastOnTarget = (item._iMiscId == IMISC_SCROLLT && item._iSpell != SPL_FLASH)
-	    || (item._iMiscId == IMISC_SCROLL && IsAnyOf(item._iSpell, SPL_TOWN, SPL_IDENTIFY));
-
-	if (ControlMode == ControlTypes::KeyboardAndMouse) {
-		printItemMiscKBM(item, isOil, isCastOnTarget);
-	} else if (ControlMode == ControlTypes::VirtualGamepad) {
-		printItemMiscVirtualGamepad(item, isOil, isCastOnTarget);
-	} else {
-		printItemMiscGamepad(item, isOil, isCastOnTarget);
-	}
-}
-
-void PrintItemInfo(const Item &item)
-{
-	PrintItemMisc(item);
-	uint8_t str = item._iMinStr;
-	uint8_t dex = item._iMinDex;
-	uint8_t mag = item._iMinMag;
-	if (str != 0 || mag != 0 || dex != 0) {
-		std::string text = std::string(_("Required:"));
-		if (str != 0)
-			text.append(fmt::format(fmt::runtime(_(" {:d} Str")), str));
-		if (mag != 0)
-			text.append(fmt::format(fmt::runtime(_(" {:d} Mag")), mag));
-		if (dex != 0)
-			text.append(fmt::format(fmt::runtime(_(" {:d} Dex")), dex));
-		AddPanelString(text);
-	}
-}
-
-bool SmithItemOk(const Player &player, int i)
-{
-	if (AllItemsList[i].itype == ItemType::Misc)
-		return false;
-	if (AllItemsList[i].itype == ItemType::Gold)
-		return false;
-	if (AllItemsList[i].itype == ItemType::Staff && (!gbIsHellfire || IsValidSpell(AllItemsList[i].iSpell)))
-		return false;
-	if (AllItemsList[i].itype == ItemType::Ring)
-		return false;
-	if (AllItemsList[i].itype == ItemType::Amulet)
-		return false;
-
-	return true;
-}
-
-template <bool (*Ok)(const Player &, int), bool ConsiderDropRate = false>
-int RndVendorItem(const Player &player, int minlvl, int maxlvl)
-{
-	int ril[512];
-
-	int ri = 0;
-	for (int i = 1; AllItemsList[i].iLoc != ILOC_INVALID; i++) {
-		if (!IsItemAvailable(i))
-			continue;
-		if (AllItemsList[i].iRnd == IDROP_NEVER)
-			continue;
-		if (!Ok(player, i))
-			continue;
-		if (AllItemsList[i].iMinMLvl < minlvl || AllItemsList[i].iMinMLvl > maxlvl)
-			continue;
-
-		ril[ri] = i;
-		ri++;
-		if (ri == 512)
-			break;
-
-		if (!ConsiderDropRate || AllItemsList[i].iRnd != IDROP_DOUBLE)
-			continue;
-
-		ril[ri] = i;
-		ri++;
-		if (ri == 512)
-			break;
-	}
-
-	return ril[GenerateRnd(ri)] + 1;
-}
-
-int RndSmithItem(const Player &player, int lvl)
-{
-	return RndVendorItem<SmithItemOk, true>(player, 0, lvl);
-}
-
-void SortVendor(Item *itemList)
-{
-	int count = 1;
-	while (!itemList[count].isEmpty())
-		count++;
-
-	auto cmp = [](const Item &a, const Item &b) {
-		return a.IDidx < b.IDidx;
-	};
-
-	std::sort(itemList, itemList + count, cmp);
-}
-
-bool PremiumItemOk(const Player &player, int i)
-{
-	if (AllItemsList[i].itype == ItemType::Misc)
-		return false;
-	if (AllItemsList[i].itype == ItemType::Gold)
-		return false;
-	if (!gbIsHellfire && AllItemsList[i].itype == ItemType::Staff)
-		return false;
-
-	if (gbIsMultiplayer) {
-		if (AllItemsList[i].iMiscId == IMISC_OILOF)
-			return false;
-		if (AllItemsList[i].itype == ItemType::Ring)
-			return false;
-		if (AllItemsList[i].itype == ItemType::Amulet)
-			return false;
-	}
-
-	return true;
-}
-
-int RndPremiumItem(const Player &player, int minlvl, int maxlvl)
-{
-	return RndVendorItem<PremiumItemOk>(player, minlvl, maxlvl);
-}
-
-void SpawnOnePremium(Item &premiumItem, int plvl, const Player &player)
-{
-	int itemValue = 0;
-	bool keepGoing = false;
-
-	int strength = std::max(player.GetMaximumAttributeValue(CharacterAttribute::Strength), player._pStrength);
-	int dexterity = std::max(player.GetMaximumAttributeValue(CharacterAttribute::Dexterity), player._pDexterity);
-	int magic = std::max(player.GetMaximumAttributeValue(CharacterAttribute::Magic), player._pMagic);
-	strength += strength / 5;
-	dexterity += dexterity / 5;
-	magic += magic / 5;
-
-	plvl = clamp(plvl, 1, 30);
-
-	int count = 0;
-
-	do {
-		keepGoing = false;
-		premiumItem = {};
-		premiumItem._iSeed = AdvanceRndSeed();
-		SetRndSeed(premiumItem._iSeed);
-		int itemType = RndPremiumItem(player, plvl / 4, plvl) - 1;
-		GetItemAttrs(premiumItem, itemType, plvl);
-		GetItemBonus(player, premiumItem, plvl / 2, plvl, true, !gbIsHellfire);
-
-		if (!gbIsHellfire) {
-			if (premiumItem._iIvalue > 140000) {
-				keepGoing = true; // prevent breaking the do/while loop too early by failing hellfire's condition in while
-				continue;
-			}
-			break;
-		}
-
-		switch (premiumItem._itype) {
-		case ItemType::LightArmor:
-		case ItemType::MediumArmor:
-		case ItemType::HeavyArmor: {
-			const auto *const mostValuablePlayerArmor = player.GetMostValuableItem(
-			    [](const Item &item) {
-				    return IsAnyOf(item._itype, ItemType::LightArmor, ItemType::MediumArmor, ItemType::HeavyArmor);
-			    });
-
-			itemValue = mostValuablePlayerArmor == nullptr ? 0 : mostValuablePlayerArmor->_iIvalue;
-			break;
-		}
-		case ItemType::Shield:
-		case ItemType::Axe:
-		case ItemType::Bow:
-		case ItemType::Mace:
-		case ItemType::Sword:
-		case ItemType::Helm:
-		case ItemType::Staff:
-		case ItemType::Ring:
-		case ItemType::Amulet: {
-			const auto *const mostValuablePlayerItem = player.GetMostValuableItem(
-			    [filterType = premiumItem._itype](const Item &item) { return item._itype == filterType; });
-
-			itemValue = mostValuablePlayerItem == nullptr ? 0 : mostValuablePlayerItem->_iIvalue;
-			break;
-		}
-		default:
-			itemValue = 0;
-			break;
-		}
-		itemValue = itemValue * 4 / 5; // avoids forced int > float > int conversion
-
-		count++;
-	} while (keepGoing
-	    || ((
-	            premiumItem._iIvalue > 200000
-	            || premiumItem._iMinStr > strength
-	            || premiumItem._iMinMag > magic
-	            || premiumItem._iMinDex > dexterity
-	            || premiumItem._iIvalue < itemValue)
-	        && count < 150));
-	premiumItem._iCreateInfo = plvl | CF_SMITHPREMIUM;
-	premiumItem._iIdentified = true;
-	premiumItem._iStatFlag = player.CanUseItem(premiumItem);
-}
-
-bool WitchItemOk(const Player &player, int i)
-{
-	if (IsNoneOf(AllItemsList[i].itype, ItemType::Misc, ItemType::Staff))
-		return false;
-	if (AllItemsList[i].iMiscId == IMISC_MANA)
-		return false;
-	if (AllItemsList[i].iMiscId == IMISC_FULLMANA)
-		return false;
-	if (AllItemsList[i].iSpell == SPL_TOWN)
-		return false;
-	if (AllItemsList[i].iMiscId == IMISC_FULLHEAL)
-		return false;
-	if (AllItemsList[i].iMiscId == IMISC_HEAL)
-		return false;
-	if (AllItemsList[i].iMiscId > IMISC_OILFIRST && AllItemsList[i].iMiscId < IMISC_OILLAST)
-		return false;
-	if (AllItemsList[i].iSpell == SPL_RESURRECT && !gbIsMultiplayer)
-		return false;
-	if (AllItemsList[i].iSpell == SPL_HEALOTHER && !gbIsMultiplayer)
-		return false;
-
-	return true;
-}
-
-int RndWitchItem(const Player &player, int lvl)
-{
-	return RndVendorItem<WitchItemOk>(player, 0, lvl);
-}
-
-int RndBoyItem(const Player &player, int lvl)
-{
-	return RndVendorItem<PremiumItemOk>(player, 0, lvl);
-}
-
-bool HealerItemOk(const Player &player, int i)
-{
-	if (AllItemsList[i].itype != ItemType::Misc)
-		return false;
-
-	if (AllItemsList[i].iMiscId == IMISC_SCROLL)
-		return AllItemsList[i].iSpell == SPL_HEAL;
-	if (AllItemsList[i].iMiscId == IMISC_SCROLLT)
-		return AllItemsList[i].iSpell == SPL_HEALOTHER && gbIsMultiplayer;
-
-	if (!gbIsMultiplayer) {
-		if (AllItemsList[i].iMiscId == IMISC_ELIXSTR)
-			return !gbIsHellfire || player._pBaseStr < player.GetMaximumAttributeValue(CharacterAttribute::Strength);
-		if (AllItemsList[i].iMiscId == IMISC_ELIXMAG)
-			return !gbIsHellfire || player._pBaseMag < player.GetMaximumAttributeValue(CharacterAttribute::Magic);
-		if (AllItemsList[i].iMiscId == IMISC_ELIXDEX)
-			return !gbIsHellfire || player._pBaseDex < player.GetMaximumAttributeValue(CharacterAttribute::Dexterity);
-		if (AllItemsList[i].iMiscId == IMISC_ELIXVIT)
-			return !gbIsHellfire || player._pBaseVit < player.GetMaximumAttributeValue(CharacterAttribute::Vitality);
-	}
-
-	if (AllItemsList[i].iMiscId == IMISC_REJUV)
-		return true;
-	if (AllItemsList[i].iMiscId == IMISC_FULLREJUV)
-		return true;
-
-	return false;
-}
-
-int RndHealerItem(const Player &player, int lvl)
-{
-	return RndVendorItem<HealerItemOk>(player, 0, lvl);
-}
-
-void RecreateSmithItem(const Player &player, Item &item, int lvl, int iseed)
-{
-	SetRndSeed(iseed);
-	int itype = RndSmithItem(player, lvl) - 1;
-	GetItemAttrs(item, itype, lvl);
-
-	item._iSeed = iseed;
-	item._iCreateInfo = lvl | CF_SMITH;
-	item._iIdentified = true;
-}
-
-void RecreatePremiumItem(const Player &player, Item &item, int plvl, int iseed)
-{
-	SetRndSeed(iseed);
-	int itype = RndPremiumItem(player, plvl / 4, plvl) - 1;
-	GetItemAttrs(item, itype, plvl);
-	GetItemBonus(player, item, plvl / 2, plvl, true, !gbIsHellfire);
-
-	item._iSeed = iseed;
-	item._iCreateInfo = plvl | CF_SMITHPREMIUM;
-	item._iIdentified = true;
-}
-
-void RecreateBoyItem(const Player &player, Item &item, int lvl, int iseed)
-{
-	SetRndSeed(iseed);
-	int itype = RndBoyItem(player, lvl) - 1;
-	GetItemAttrs(item, itype, lvl);
-	GetItemBonus(player, item, lvl, 2 * lvl, true, true);
-
-	item._iSeed = iseed;
-	item._iCreateInfo = lvl | CF_BOY;
-	item._iIdentified = true;
-}
-
-void RecreateWitchItem(const Player &player, Item &item, int idx, int lvl, int iseed)
-{
-	if (IsAnyOf(idx, IDI_MANA, IDI_FULLMANA, IDI_PORTAL)) {
-		GetItemAttrs(item, idx, lvl);
-	} else if (gbIsHellfire && idx >= 114 && idx <= 117) {
-		SetRndSeed(iseed);
-		AdvanceRndSeed();
-		GetItemAttrs(item, idx, lvl);
-	} else {
-		SetRndSeed(iseed);
-		int itype = RndWitchItem(player, lvl) - 1;
-		GetItemAttrs(item, itype, lvl);
-		int iblvl = -1;
-		if (GenerateRnd(100) <= 5)
-			iblvl = 2 * lvl;
-		if (iblvl == -1 && item._iMiscId == IMISC_STAFF)
-			iblvl = 2 * lvl;
-		if (iblvl != -1)
-			GetItemBonus(player, item, iblvl / 2, iblvl, true, true);
-	}
-
-	item._iSeed = iseed;
-	item._iCreateInfo = lvl | CF_WITCH;
-	item._iIdentified = true;
-}
-
-void RecreateHealerItem(const Player &player, Item &item, int idx, int lvl, int iseed)
-{
-	if (IsAnyOf(idx, IDI_HEAL, IDI_FULLHEAL, IDI_RESURRECT)) {
-		GetItemAttrs(item, idx, lvl);
-	} else {
-		SetRndSeed(iseed);
-		int itype = RndHealerItem(player, lvl) - 1;
-		GetItemAttrs(item, itype, lvl);
-	}
-
-	item._iSeed = iseed;
-	item._iCreateInfo = lvl | CF_HEALER;
-	item._iIdentified = true;
-}
-
-void RecreateTownItem(const Player &player, Item &item, int idx, uint16_t icreateinfo, int iseed)
-{
-	if ((icreateinfo & CF_SMITH) != 0)
-		RecreateSmithItem(player, item, icreateinfo & CF_LEVEL, iseed);
-	else if ((icreateinfo & CF_SMITHPREMIUM) != 0)
-		RecreatePremiumItem(player, item, icreateinfo & CF_LEVEL, iseed);
-	else if ((icreateinfo & CF_BOY) != 0)
-		RecreateBoyItem(player, item, icreateinfo & CF_LEVEL, iseed);
-	else if ((icreateinfo & CF_WITCH) != 0)
-		RecreateWitchItem(player, item, idx, icreateinfo & CF_LEVEL, iseed);
-	else if ((icreateinfo & CF_HEALER) != 0)
-		RecreateHealerItem(player, item, idx, icreateinfo & CF_LEVEL, iseed);
-}
-
-void CreateMagicItem(Point position, int lvl, ItemType itemType, int imid, int icurs, bool sendmsg, bool delta)
-{
-	if (ActiveItemCount >= MAXITEMS)
-		return;
-
-	int ii = AllocateItem();
-	auto &item = Items[ii];
-	int idx = RndTypeItems(itemType, imid, lvl);
-
-	while (true) {
-		item = {};
-		SetupAllItems(*MyPlayer, item, idx, AdvanceRndSeed(), 2 * lvl, 1, true, false, delta);
-		if (item._iCurs == icurs)
-			break;
-
-		idx = RndTypeItems(itemType, imid, lvl);
-	}
-	GetSuperItemSpace(position, ii);
-
-<<<<<<< HEAD
-	if (sendmsg)
-		NetSendCmdPItem(false, CMD_DROPITEM, item.position, item);
-	if (delta)
-		DeltaAddItem(ii);
-}
-
-void NextItemRecord(int i)
-{
-	gnNumGetRecords--;
-
-	if (gnNumGetRecords == 0) {
-		return;
-=======
-	if (dObject[i + 1][j + 1] > 0 && object[dObject[i + 1][j + 1] - 1]._oSelFlag != 0) /// BUGFIX: check for dObject OOB
-		return FALSE;
-
-	if (dObject[i + 1][j + 1] < 0 && object[-(dObject[i + 1][j + 1] + 1)]._oSelFlag != 0) /// BUGFIX: check for dObject OOB
-		return FALSE;
-
-	if (dObject[i + 1][j] > 0 /// BUGFIX: check for dObject OOB
-	    && dObject[i][j + 1] > 0 /// BUGFIX: check for dObject OOB
-	    && object[dObject[i + 1][j] - 1]._oSelFlag != 0
-	    && object[dObject[i][j + 1] - 1]._oSelFlag != 0) {
-		return FALSE;
->>>>>>> 126f6743
-	}
-
-	itemrecord[i].dwTimestamp = itemrecord[gnNumGetRecords].dwTimestamp;
-	itemrecord[i].nSeed = itemrecord[gnNumGetRecords].nSeed;
-	itemrecord[i].wCI = itemrecord[gnNumGetRecords].wCI;
-	itemrecord[i].nIndex = itemrecord[gnNumGetRecords].nIndex;
-}
-
-int RndItemForMonsterLevel(int8_t monsterLevel)
-{
-	if (GenerateRnd(100) > 40)
-		return 0;
-
-	if (GenerateRnd(100) > 25)
-		return IDI_GOLD + 1;
-
-	int ril[512];
-
-	int ri = 0;
-	for (int i = 0; AllItemsList[i].iLoc != ILOC_INVALID; i++) {
-		if (!IsItemAvailable(i))
-			continue;
-
-		if (AllItemsList[i].iRnd == IDROP_DOUBLE && monsterLevel >= AllItemsList[i].iMinMLvl
-		    && ri < 512) {
-			ril[ri] = i;
-			ri++;
-		}
-		if (AllItemsList[i].iRnd != IDROP_NEVER && monsterLevel >= AllItemsList[i].iMinMLvl
-		    && ri < 512) {
-			ril[ri] = i;
-			ri++;
-		}
-		if (AllItemsList[i].iSpell == SPL_RESURRECT && !gbIsMultiplayer)
-			ri--;
-		if (AllItemsList[i].iSpell == SPL_HEALOTHER && !gbIsMultiplayer)
-			ri--;
-	}
-
-	int r = GenerateRnd(ri);
-	return ril[r] + 1;
-}
-
-} // namespace
-
-bool IsItemAvailable(int i)
-{
-	if (i < 0 || i > IDI_LAST)
-		return false;
-
-	if (gbIsSpawn) {
-		if (i >= 62 && i <= 71)
-			return false; // Medium and heavy armors
-		if (IsAnyOf(i, 105, 107, 108, 110, 111, 113))
-			return false; // Unavailable scrolls
-	}
-
-	if (gbIsHellfire)
-		return true;
-
-	return (
-	           i != IDI_MAPOFDOOM                   // Cathedral Map
-	           && i != IDI_LGTFORGE                 // Bovine Plate
-	           && (i < IDI_OIL || i > IDI_GREYSUIT) // Hellfire exclusive items
-	           && (i < 83 || i > 86)                // Oils
-	           && i != 92                           // Scroll of Search
-	           && (i < 161 || i > 165)              // Runes
-	           && i != IDI_SORCERER                 // Short Staff of Mana
-	           )
-	    || (
-	        // Bard items are technically Hellfire-exclusive
-	        // but are just normal items with adjusted stats.
-	        *sgOptions.Gameplay.testBard && IsAnyOf(i, IDI_BARDSWORD, IDI_BARDDAGGER));
-}
-
-uint8_t GetOutlineColor(const Item &item, bool checkReq)
-{
-	if (checkReq && !item._iStatFlag)
-		return ICOL_RED;
-	if (item._itype == ItemType::Gold)
-		return ICOL_YELLOW;
-	if (item._iMagical == ITEM_QUALITY_MAGIC)
-		return ICOL_BLUE;
-	if (item._iMagical == ITEM_QUALITY_UNIQUE)
-		return ICOL_YELLOW;
-
-	return ICOL_WHITE;
-}
-
-bool IsUniqueAvailable(int i)
-{
-	return gbIsHellfire || i <= 89;
-}
-
-void InitItemGFX()
-{
-	char arglist[64];
-
-	int itemTypes = gbIsHellfire ? ITEMTYPES : 35;
-	for (int i = 0; i < itemTypes; i++) {
-		*BufCopy(arglist, "items\\", ItemDropNames[i], ".cel") = '\0';
-		itemanims[i] = LoadCel(arglist, ItemAnimWidth);
-	}
-	memset(UniqueItemFlags, 0, sizeof(UniqueItemFlags));
-}
-
-void InitItems()
-{
-	ActiveItemCount = 0;
-	memset(dItem, 0, sizeof(dItem));
-
-	for (auto &item : Items) {
-		item.clear();
-		item.position = { 0, 0 };
-		item._iAnimFlag = false;
-		item._iSelFlag = 0;
-		item._iIdentified = false;
-		item._iPostDraw = false;
-	}
-
-	for (uint8_t i = 0; i < MAXITEMS; i++) {
-		ActiveItems[i] = i;
-	}
-
-	if (!setlevel) {
-		AdvanceRndSeed(); /* unused */
-		if (Quests[Q_ROCK].IsAvailable())
-			SpawnRock();
-		if (Quests[Q_ANVIL].IsAvailable())
-			SpawnQuestItem(IDI_ANVIL, SetPiece.position.megaToWorld() + Displacement { 11, 11 }, 0, 1);
-		if (sgGameInitInfo.bCowQuest != 0 && currlevel == 20)
-			SpawnQuestItem(IDI_BROWNSUIT, { 25, 25 }, 3, 1);
-		if (sgGameInitInfo.bCowQuest != 0 && currlevel == 19)
-			SpawnQuestItem(IDI_GREYSUIT, { 25, 25 }, 3, 1);
-		if (currlevel > 0 && currlevel < 16)
-			AddInitItems();
-		if (currlevel >= 21 && currlevel <= 23)
-			SpawnNote();
-	}
-
-	ShowUniqueItemInfoBox = false;
-
-	// BUGFIX: item get records not reset when resetting items (fixed).
-	initItemGetRecords();
-}
-
-void CalcPlrItemVals(Player &player, bool loadgfx)
-{
-	int mind = 0; // min damage
-	int maxd = 0; // max damage
-	int tac = 0;  // accuracy
-
-	int bdam = 0;   // bonus damage
-	int btohit = 0; // bonus chance to hit
-	int bac = 0;    // bonus accuracy
-
-	ItemSpecialEffect iflgs = ItemSpecialEffect::None; // item_special_effect flags
-
-	ItemSpecialEffectHf pDamAcFlags = ItemSpecialEffectHf::None;
-
-	int sadd = 0; // added strength
-	int madd = 0; // added magic
-	int dadd = 0; // added dexterity
-	int vadd = 0; // added vitality
-
-	uint64_t spl = 0; // bitarray for all enabled/active spells
-
-	int fr = 0; // fire resistance
-	int lr = 0; // lightning resistance
-	int mr = 0; // magic resistance
-
-	int dmod = 0; // bonus damage mod?
-	int ghit = 0; // increased damage from enemies
-
-	int lrad = 10; // light radius
-
-	int ihp = 0;   // increased HP
-	int imana = 0; // increased mana
-
-	int spllvladd = 0; // increased spell level
-	int enac = 0;      // enhanced accuracy
-
-	int fmin = 0; // minimum fire damage
-	int fmax = 0; // maximum fire damage
-	int lmin = 0; // minimum lightning damage
-	int lmax = 0; // maximum lightning damage
-
-	for (auto &item : player.InvBody) {
-		if (!item.isEmpty() && item._iStatFlag) {
-
-			mind += item._iMinDam;
-			maxd += item._iMaxDam;
-			tac += item._iAC;
-
-			if (IsValidSpell(item._iSpell)) {
-				spl |= GetSpellBitmask(item._iSpell);
-			}
-
-			if (item._iMagical == ITEM_QUALITY_NORMAL || item._iIdentified) {
-				bdam += item._iPLDam;
-				btohit += item._iPLToHit;
-				if (item._iPLAC != 0) {
-					int tmpac = item._iAC;
-					tmpac *= item._iPLAC;
-					tmpac /= 100;
-					if (tmpac == 0)
-						tmpac = math::Sign(item._iPLAC);
-					bac += tmpac;
-				}
-				iflgs |= item._iFlags;
-				pDamAcFlags |= item._iDamAcFlags;
-				sadd += item._iPLStr;
-				madd += item._iPLMag;
-				dadd += item._iPLDex;
-				vadd += item._iPLVit;
-				fr += item._iPLFR;
-				lr += item._iPLLR;
-				mr += item._iPLMR;
-				dmod += item._iPLDamMod;
-				ghit += item._iPLGetHit;
-				lrad += item._iPLLight;
-				ihp += item._iPLHP;
-				imana += item._iPLMana;
-				spllvladd += item._iSplLvlAdd;
-				enac += item._iPLEnAc;
-				fmin += item._iFMinDam;
-				fmax += item._iFMaxDam;
-				lmin += item._iLMinDam;
-				lmax += item._iLMaxDam;
-			}
-		}
-	}
-
-	if (mind == 0 && maxd == 0) {
-		mind = 1;
-		maxd = 1;
-
-		if (player.InvBody[INVLOC_HAND_LEFT]._itype == ItemType::Shield && player.InvBody[INVLOC_HAND_LEFT]._iStatFlag) {
-			maxd = 3;
-		}
-
-		if (player.InvBody[INVLOC_HAND_RIGHT]._itype == ItemType::Shield && player.InvBody[INVLOC_HAND_RIGHT]._iStatFlag) {
-			maxd = 3;
-		}
-
-		if (player._pClass == HeroClass::Monk) {
-			mind = std::max(mind, player._pLevel / 2);
-			maxd = std::max(maxd, (int)player._pLevel);
-		}
-	}
-
-	if (HasAnyOf(player._pSpellFlags, SpellFlag::RageActive)) {
-		sadd += 2 * player._pLevel;
-		dadd += player._pLevel + player._pLevel / 2;
-		vadd += 2 * player._pLevel;
-	}
-	if (HasAnyOf(player._pSpellFlags, SpellFlag::RageCooldown)) {
-		sadd -= 2 * player._pLevel;
-		dadd -= player._pLevel + player._pLevel / 2;
-		vadd -= 2 * player._pLevel;
-	}
-
-	player._pIMinDam = mind;
-	player._pIMaxDam = maxd;
-	player._pIAC = tac;
-	player._pIBonusDam = bdam;
-	player._pIBonusToHit = btohit;
-	player._pIBonusAC = bac;
-	player._pIFlags = iflgs;
-	player.pDamAcFlags = pDamAcFlags;
-	player._pIBonusDamMod = dmod;
-	player._pIGetHit = ghit;
-
-	lrad = clamp(lrad, 2, 15);
-
-	if (player._pLightRad != lrad) {
-		ChangeLightRadius(player._plid, lrad);
-		ChangeVisionRadius(player._pvid, lrad);
-		player._pLightRad = lrad;
-	}
-
-	player._pStrength = std::max(0, sadd + player._pBaseStr);
-	player._pMagic = std::max(0, madd + player._pBaseMag);
-	player._pDexterity = std::max(0, dadd + player._pBaseDex);
-	player._pVitality = std::max(0, vadd + player._pBaseVit);
-
-	if (player._pClass == HeroClass::Rogue) {
-		player._pDamageMod = player._pLevel * (player._pStrength + player._pDexterity) / 200;
-	} else if (player._pClass == HeroClass::Monk) {
-		if (player.InvBody[INVLOC_HAND_LEFT]._itype != ItemType::Staff) {
-			if (player.InvBody[INVLOC_HAND_RIGHT]._itype != ItemType::Staff && (!player.InvBody[INVLOC_HAND_LEFT].isEmpty() || !player.InvBody[INVLOC_HAND_RIGHT].isEmpty())) {
-				player._pDamageMod = player._pLevel * (player._pStrength + player._pDexterity) / 300;
-			} else {
-				player._pDamageMod = player._pLevel * (player._pStrength + player._pDexterity) / 150;
-			}
-		} else {
-			player._pDamageMod = player._pLevel * (player._pStrength + player._pDexterity) / 150;
-		}
-	} else if (player._pClass == HeroClass::Bard) {
-		if (player.InvBody[INVLOC_HAND_LEFT]._itype == ItemType::Sword || player.InvBody[INVLOC_HAND_RIGHT]._itype == ItemType::Sword)
-			player._pDamageMod = player._pLevel * (player._pStrength + player._pDexterity) / 150;
-		else if (player.InvBody[INVLOC_HAND_LEFT]._itype == ItemType::Bow || player.InvBody[INVLOC_HAND_RIGHT]._itype == ItemType::Bow) {
-			player._pDamageMod = player._pLevel * (player._pStrength + player._pDexterity) / 250;
-		} else {
-			player._pDamageMod = player._pLevel * player._pStrength / 100;
-		}
-	} else if (player._pClass == HeroClass::Barbarian) {
-
-		if (player.InvBody[INVLOC_HAND_LEFT]._itype == ItemType::Axe || player.InvBody[INVLOC_HAND_RIGHT]._itype == ItemType::Axe) {
-			player._pDamageMod = player._pLevel * player._pStrength / 75;
-		} else if (player.InvBody[INVLOC_HAND_LEFT]._itype == ItemType::Mace || player.InvBody[INVLOC_HAND_RIGHT]._itype == ItemType::Mace) {
-			player._pDamageMod = player._pLevel * player._pStrength / 75;
-		} else if (player.InvBody[INVLOC_HAND_LEFT]._itype == ItemType::Bow || player.InvBody[INVLOC_HAND_RIGHT]._itype == ItemType::Bow) {
-			player._pDamageMod = player._pLevel * player._pStrength / 300;
-		} else {
-			player._pDamageMod = player._pLevel * player._pStrength / 100;
-		}
-
-		if (player.InvBody[INVLOC_HAND_LEFT]._itype == ItemType::Shield || player.InvBody[INVLOC_HAND_RIGHT]._itype == ItemType::Shield) {
-			if (player.InvBody[INVLOC_HAND_LEFT]._itype == ItemType::Shield)
-				player._pIAC -= player.InvBody[INVLOC_HAND_LEFT]._iAC / 2;
-			else if (player.InvBody[INVLOC_HAND_RIGHT]._itype == ItemType::Shield)
-				player._pIAC -= player.InvBody[INVLOC_HAND_RIGHT]._iAC / 2;
-		} else if (IsNoneOf(player.InvBody[INVLOC_HAND_LEFT]._itype, ItemType::Staff, ItemType::Bow) && IsNoneOf(player.InvBody[INVLOC_HAND_RIGHT]._itype, ItemType::Staff, ItemType::Bow)) {
-			player._pDamageMod += player._pLevel * player._pVitality / 100;
-		}
-		player._pIAC += player._pLevel / 4;
-	} else {
-		player._pDamageMod = player._pLevel * player._pStrength / 100;
-	}
-
-	player._pISpells = spl;
-
-	EnsureValidReadiedSpell(player);
-
-	player._pISplLvlAdd = spllvladd;
-	player._pIEnAc = enac;
-
-	if (player._pClass == HeroClass::Barbarian) {
-		mr += player._pLevel;
-		fr += player._pLevel;
-		lr += player._pLevel;
-	}
-
-	if (HasAnyOf(player._pSpellFlags, SpellFlag::RageCooldown)) {
-		mr -= player._pLevel;
-		fr -= player._pLevel;
-		lr -= player._pLevel;
-	}
-
-	if (HasAnyOf(iflgs, ItemSpecialEffect::ZeroResistance)) {
-		// reset resistances to zero if the respective special effect is active
-		mr = 0;
-		fr = 0;
-		lr = 0;
-	}
-
-	player._pMagResist = clamp(mr, 0, MaxResistance);
-	player._pFireResist = clamp(fr, 0, MaxResistance);
-	player._pLghtResist = clamp(lr, 0, MaxResistance);
-
-	if (player._pClass == HeroClass::Warrior) {
-		vadd *= 2;
-	} else if (player._pClass == HeroClass::Barbarian) {
-		vadd += vadd;
-		vadd += (vadd / 4);
-	} else if (IsAnyOf(player._pClass, HeroClass::Rogue, HeroClass::Monk, HeroClass::Bard)) {
-		vadd += vadd / 2;
-	}
-	ihp += (vadd << 6); // BUGFIX: blood boil can cause negative shifts here (see line 757)
-
-	if (player._pClass == HeroClass::Sorcerer) {
-		madd *= 2;
-	}
-	if (IsAnyOf(player._pClass, HeroClass::Rogue, HeroClass::Monk)) {
-		madd += madd / 2;
-	} else if (player._pClass == HeroClass::Bard) {
-		madd += (madd / 4) + (madd / 2);
-	}
-	imana += (madd << 6);
-
-	player._pMaxHP = ihp + player._pMaxHPBase;
-	player._pHitPoints = std::min(ihp + player._pHPBase, player._pMaxHP);
-
-	if (&player == MyPlayer && (player._pHitPoints >> 6) <= 0) {
-		SetPlayerHitPoints(player, 0);
-	}
-
-	player._pMaxMana = imana + player._pMaxManaBase;
-	player._pMana = std::min(imana + player._pManaBase, player._pMaxMana);
-
-	player._pIFMinDam = fmin;
-	player._pIFMaxDam = fmax;
-	player._pILMinDam = lmin;
-	player._pILMaxDam = lmax;
-
-	player._pBlockFlag = false;
-	if (player._pClass == HeroClass::Monk) {
-		if (player.InvBody[INVLOC_HAND_LEFT]._itype == ItemType::Staff && player.InvBody[INVLOC_HAND_LEFT]._iStatFlag) {
-			player._pBlockFlag = true;
-			player._pIFlags |= ItemSpecialEffect::FastBlock;
-		}
-		if (player.InvBody[INVLOC_HAND_RIGHT]._itype == ItemType::Staff && player.InvBody[INVLOC_HAND_RIGHT]._iStatFlag) {
-			player._pBlockFlag = true;
-			player._pIFlags |= ItemSpecialEffect::FastBlock;
-		}
-		if (player.InvBody[INVLOC_HAND_LEFT].isEmpty() && player.InvBody[INVLOC_HAND_RIGHT].isEmpty())
-			player._pBlockFlag = true;
-		if (player.InvBody[INVLOC_HAND_LEFT]._iClass == ICLASS_WEAPON && player.GetItemLocation(player.InvBody[INVLOC_HAND_LEFT]) != ILOC_TWOHAND && player.InvBody[INVLOC_HAND_RIGHT].isEmpty())
-			player._pBlockFlag = true;
-		if (player.InvBody[INVLOC_HAND_RIGHT]._iClass == ICLASS_WEAPON && player.GetItemLocation(player.InvBody[INVLOC_HAND_RIGHT]) != ILOC_TWOHAND && player.InvBody[INVLOC_HAND_LEFT].isEmpty())
-			player._pBlockFlag = true;
-	}
-
-	ItemType weaponItemType = ItemType::None;
-	bool holdsShield = false;
-	if (!player.InvBody[INVLOC_HAND_LEFT].isEmpty()
-	    && player.InvBody[INVLOC_HAND_LEFT]._iClass == ICLASS_WEAPON
-	    && player.InvBody[INVLOC_HAND_LEFT]._iStatFlag) {
-		weaponItemType = player.InvBody[INVLOC_HAND_LEFT]._itype;
-	}
-
-	if (!player.InvBody[INVLOC_HAND_RIGHT].isEmpty()
-	    && player.InvBody[INVLOC_HAND_RIGHT]._iClass == ICLASS_WEAPON
-	    && player.InvBody[INVLOC_HAND_RIGHT]._iStatFlag) {
-		weaponItemType = player.InvBody[INVLOC_HAND_RIGHT]._itype;
-	}
-
-	if (player.InvBody[INVLOC_HAND_LEFT]._itype == ItemType::Shield && player.InvBody[INVLOC_HAND_LEFT]._iStatFlag) {
-		player._pBlockFlag = true;
-		holdsShield = true;
-	}
-	if (player.InvBody[INVLOC_HAND_RIGHT]._itype == ItemType::Shield && player.InvBody[INVLOC_HAND_RIGHT]._iStatFlag) {
-		player._pBlockFlag = true;
-		holdsShield = true;
-	}
-
-	PlayerWeaponGraphic animWeaponId = holdsShield ? PlayerWeaponGraphic::UnarmedShield : PlayerWeaponGraphic::Unarmed;
-	switch (weaponItemType) {
-	case ItemType::Sword:
-		animWeaponId = holdsShield ? PlayerWeaponGraphic::SwordShield : PlayerWeaponGraphic::Sword;
-		break;
-	case ItemType::Axe:
-		animWeaponId = PlayerWeaponGraphic::Axe;
-		break;
-	case ItemType::Bow:
-		animWeaponId = PlayerWeaponGraphic::Bow;
-		break;
-	case ItemType::Mace:
-		animWeaponId = holdsShield ? PlayerWeaponGraphic::MaceShield : PlayerWeaponGraphic::Mace;
-		break;
-	case ItemType::Staff:
-		animWeaponId = PlayerWeaponGraphic::Staff;
-		break;
-	default:
-		break;
-	}
-
-	PlayerArmorGraphic animArmorId = PlayerArmorGraphic::Light;
-	if (player.InvBody[INVLOC_CHEST]._itype == ItemType::HeavyArmor && player.InvBody[INVLOC_CHEST]._iStatFlag) {
-		if (player._pClass == HeroClass::Monk && player.InvBody[INVLOC_CHEST]._iMagical == ITEM_QUALITY_UNIQUE)
-			player._pIAC += player._pLevel / 2;
-		animArmorId = PlayerArmorGraphic::Heavy;
-	} else if (player.InvBody[INVLOC_CHEST]._itype == ItemType::MediumArmor && player.InvBody[INVLOC_CHEST]._iStatFlag) {
-		if (player._pClass == HeroClass::Monk) {
-			if (player.InvBody[INVLOC_CHEST]._iMagical == ITEM_QUALITY_UNIQUE)
-				player._pIAC += player._pLevel * 2;
-			else
-				player._pIAC += player._pLevel / 2;
-		}
-		animArmorId = PlayerArmorGraphic::Medium;
-	} else if (player._pClass == HeroClass::Monk) {
-		player._pIAC += player._pLevel * 2;
-	}
-
-	int gfxNum = static_cast<int>(animWeaponId) | static_cast<int>(animArmorId);
-	if (player._pgfxnum != gfxNum && loadgfx) {
-		player._pgfxnum = gfxNum;
-		ResetPlayerGFX(player);
-		SetPlrAnims(player);
-		player.previewCelSprite = std::nullopt;
-		if (player._pmode == PM_STAND) {
-			LoadPlrGFX(player, player_graphic::Stand);
-			player.AnimInfo.changeAnimationData(player.AnimationData[static_cast<size_t>(player_graphic::Stand)].spritesForDirection(player._pdir), player._pNFrames, 4);
-		} else {
-			LoadPlrGFX(player, player_graphic::Walk);
-			player.AnimInfo.changeAnimationData(player.AnimationData[static_cast<size_t>(player_graphic::Walk)].spritesForDirection(player._pdir), player._pWFrames, 1);
-		}
-	} else {
-		player._pgfxnum = gfxNum;
-	}
-
-	if (&player == MyPlayer) {
-		if (player.InvBody[INVLOC_AMULET].isEmpty() || player.InvBody[INVLOC_AMULET].IDidx != IDI_AURIC) {
-			int half = MaxGold;
-			MaxGold = GOLD_MAX_LIMIT;
-
-			if (half != MaxGold)
-				StripTopGold(player);
-		} else {
-			MaxGold = GOLD_MAX_LIMIT * 2;
-		}
-	}
-
-	drawmanaflag = true;
-	drawhpflag = true;
-}
-
-void CalcPlrInv(Player &player, bool loadgfx)
-{
-	// Determine the players current stats, this updates the statFlag on all equipped items that became unusable after
-	//  a change in equipment.
-	CalcSelfItems(player);
-
-	// Determine the current item bonuses gained from usable equipped items
-	CalcPlrItemVals(player, loadgfx);
-
-	if (&player == MyPlayer) {
-		// Now that stat gains from equipped items have been calculated, mark unusable scrolls etc
-		for (Item &item : InventoryAndBeltPlayerItemsRange { player }) {
-			item.updateRequiredStatsCacheForPlayer(player);
-		}
-		player.CalcScrolls();
-		CalcPlrStaff(player);
-		if (IsStashOpen) {
-			// If stash is open, ensure the items are displayed correctly
-			Stash.RefreshItemStatFlags();
-		}
-	}
-}
-
-void InitializeItem(Item &item, int itemData)
-{
-	auto &pAllItem = AllItemsList[itemData];
-
-	// zero-initialize struct
-	item = {};
-
-	item._itype = pAllItem.itype;
-	item._iCurs = pAllItem.iCurs;
-	CopyUtf8(item._iName, _(pAllItem.iName), sizeof(item._iName));
-	CopyUtf8(item._iIName, _(pAllItem.iName), sizeof(item._iIName));
-	item._iLoc = pAllItem.iLoc;
-	item._iClass = pAllItem.iClass;
-	item._iMinDam = pAllItem.iMinDam;
-	item._iMaxDam = pAllItem.iMaxDam;
-	item._iAC = pAllItem.iMinAC;
-	item._iMiscId = pAllItem.iMiscId;
-	item._iSpell = pAllItem.iSpell;
-
-	if (pAllItem.iMiscId == IMISC_STAFF) {
-		item._iCharges = gbIsHellfire ? 18 : 40;
-	}
-
-	item._iMaxCharges = item._iCharges;
-	item._iDurability = pAllItem.iDurability;
-	item._iMaxDur = pAllItem.iDurability;
-	item._iMinStr = pAllItem.iMinStr;
-	item._iMinMag = pAllItem.iMinMag;
-	item._iMinDex = pAllItem.iMinDex;
-	item._ivalue = pAllItem.iValue;
-	item._iIvalue = pAllItem.iValue;
-	item._iPrePower = IPL_INVALID;
-	item._iSufPower = IPL_INVALID;
-	item._iMagical = ITEM_QUALITY_NORMAL;
-	item.IDidx = static_cast<_item_indexes>(itemData);
-	if (gbIsHellfire)
-		item.dwBuff |= CF_HELLFIRE;
-}
-
-void GenerateNewSeed(Item &item)
-{
-	item._iSeed = AdvanceRndSeed();
-}
-
-int GetGoldCursor(int value)
-{
-	if (value >= GOLD_MEDIUM_LIMIT)
-		return ICURS_GOLD_LARGE;
-
-	if (value <= GOLD_SMALL_LIMIT)
-		return ICURS_GOLD_SMALL;
-
-	return ICURS_GOLD_MEDIUM;
-}
-
-void SetPlrHandGoldCurs(Item &gold)
-{
-	gold._iCurs = GetGoldCursor(gold._ivalue);
-}
-
-void CreatePlrItems(Player &player)
-{
-	for (auto &item : player.InvBody) {
-		item.clear();
-	}
-
-	// converting this to a for loop creates a `rep stosd` instruction,
-	// so this probably actually was a memset
-	memset(&player.InvGrid, 0, sizeof(player.InvGrid));
-
-	for (auto &item : player.InvList) {
-		item.clear();
-	}
-
-	player._pNumInv = 0;
-
-	for (auto &item : player.SpdList) {
-		item.clear();
-	}
-
-	switch (player._pClass) {
-	case HeroClass::Warrior:
-		InitializeItem(player.InvBody[INVLOC_HAND_LEFT], IDI_WARRIOR);
-		GenerateNewSeed(player.InvBody[INVLOC_HAND_LEFT]);
-
-		InitializeItem(player.InvBody[INVLOC_HAND_RIGHT], IDI_WARRSHLD);
-		GenerateNewSeed(player.InvBody[INVLOC_HAND_RIGHT]);
-
-		{
-			Item club;
-			InitializeItem(club, IDI_WARRCLUB);
-			GenerateNewSeed(club);
-			AutoPlaceItemInInventorySlot(player, 0, club, true);
-		}
-
-		InitializeItem(player.SpdList[0], IDI_HEAL);
-		GenerateNewSeed(player.SpdList[0]);
-
-		InitializeItem(player.SpdList[1], IDI_HEAL);
-		GenerateNewSeed(player.SpdList[1]);
-		break;
-	case HeroClass::Rogue:
-		InitializeItem(player.InvBody[INVLOC_HAND_LEFT], IDI_ROGUE);
-		GenerateNewSeed(player.InvBody[INVLOC_HAND_LEFT]);
-
-		InitializeItem(player.SpdList[0], IDI_HEAL);
-		GenerateNewSeed(player.SpdList[0]);
-
-		InitializeItem(player.SpdList[1], IDI_HEAL);
-		GenerateNewSeed(player.SpdList[1]);
-		break;
-	case HeroClass::Sorcerer:
-		InitializeItem(player.InvBody[INVLOC_HAND_LEFT], gbIsHellfire ? IDI_SORCERER : 166);
-		GenerateNewSeed(player.InvBody[INVLOC_HAND_LEFT]);
-
-		InitializeItem(player.SpdList[0], gbIsHellfire ? IDI_HEAL : IDI_MANA);
-		GenerateNewSeed(player.SpdList[0]);
-
-		InitializeItem(player.SpdList[1], gbIsHellfire ? IDI_HEAL : IDI_MANA);
-		GenerateNewSeed(player.SpdList[1]);
-		break;
-
-	case HeroClass::Monk:
-		InitializeItem(player.InvBody[INVLOC_HAND_LEFT], IDI_SHORTSTAFF);
-		GenerateNewSeed(player.InvBody[INVLOC_HAND_LEFT]);
-		InitializeItem(player.SpdList[0], IDI_HEAL);
-		GenerateNewSeed(player.SpdList[0]);
-
-		InitializeItem(player.SpdList[1], IDI_HEAL);
-		GenerateNewSeed(player.SpdList[1]);
-		break;
-	case HeroClass::Bard:
-		InitializeItem(player.InvBody[INVLOC_HAND_LEFT], IDI_BARDSWORD);
-		GenerateNewSeed(player.InvBody[INVLOC_HAND_LEFT]);
-
-		InitializeItem(player.InvBody[INVLOC_HAND_RIGHT], IDI_BARDDAGGER);
-		GenerateNewSeed(player.InvBody[INVLOC_HAND_RIGHT]);
-		InitializeItem(player.SpdList[0], IDI_HEAL);
-		GenerateNewSeed(player.SpdList[0]);
-
-		InitializeItem(player.SpdList[1], IDI_HEAL);
-		GenerateNewSeed(player.SpdList[1]);
-		break;
-	case HeroClass::Barbarian:
-		InitializeItem(player.InvBody[INVLOC_HAND_LEFT], 139); // TODO: add more enums to items
-		GenerateNewSeed(player.InvBody[INVLOC_HAND_LEFT]);
-
-		InitializeItem(player.InvBody[INVLOC_HAND_RIGHT], IDI_WARRSHLD);
-		GenerateNewSeed(player.InvBody[INVLOC_HAND_RIGHT]);
-		InitializeItem(player.SpdList[0], IDI_HEAL);
-		GenerateNewSeed(player.SpdList[0]);
-
-		InitializeItem(player.SpdList[1], IDI_HEAL);
-		GenerateNewSeed(player.SpdList[1]);
-		break;
-	}
-
-	Item &goldItem = player.InvList[player._pNumInv];
-	MakeGoldStack(goldItem, 100);
-
-	player._pNumInv++;
-	player.InvGrid[30] = player._pNumInv;
-
-	player._pGold = goldItem._ivalue;
-
-	CalcPlrItemVals(player, false);
-}
-
-bool ItemSpaceOk(Point position)
-{
-	if (!InDungeonBounds(position)) {
-		return false;
-	}
-
-	if (IsTileSolid(position)) {
-		return false;
-	}
-
-	if (dItem[position.x][position.y] != 0) {
-		return false;
-	}
-
-	if (dMonster[position.x][position.y] != 0) {
-		return false;
-	}
-
-	if (dPlayer[position.x][position.y] != 0) {
-		return false;
-	}
-
-	if (IsItemBlockingObjectAtPosition(position)) {
-		return false;
-	}
-
-	return true;
-}
-
-int AllocateItem()
-{
-	assert(ActiveItemCount < MAXITEMS);
-
-	int inum = ActiveItems[ActiveItemCount];
-	ActiveItemCount++;
-
-	Items[inum] = {};
-
-	return inum;
-}
-
-Point GetSuperItemLoc(Point position)
-{
-	std::optional<Point> itemPosition = FindClosestValidPosition(ItemSpaceOk, position, 1, 50);
-
-	return itemPosition.value_or(Point { 0, 0 }); // TODO handle no space for dropping items
-}
-
-void GetItemAttrs(Item &item, int itemData, int lvl)
-{
-	item._itype = AllItemsList[itemData].itype;
-	item._iCurs = AllItemsList[itemData].iCurs;
-	CopyUtf8(item._iName, _(AllItemsList[itemData].iName), sizeof(item._iName));
-	CopyUtf8(item._iIName, _(AllItemsList[itemData].iName), sizeof(item._iIName));
-	item._iLoc = AllItemsList[itemData].iLoc;
-	item._iClass = AllItemsList[itemData].iClass;
-	item._iMinDam = AllItemsList[itemData].iMinDam;
-	item._iMaxDam = AllItemsList[itemData].iMaxDam;
-	item._iAC = AllItemsList[itemData].iMinAC + GenerateRnd(AllItemsList[itemData].iMaxAC - AllItemsList[itemData].iMinAC + 1);
-	item._iFlags = AllItemsList[itemData].iFlags;
-	item._iMiscId = AllItemsList[itemData].iMiscId;
-	item._iSpell = AllItemsList[itemData].iSpell;
-	item._iMagical = ITEM_QUALITY_NORMAL;
-	item._ivalue = AllItemsList[itemData].iValue;
-	item._iIvalue = AllItemsList[itemData].iValue;
-	item._iDurability = AllItemsList[itemData].iDurability;
-	item._iMaxDur = AllItemsList[itemData].iDurability;
-	item._iMinStr = AllItemsList[itemData].iMinStr;
-	item._iMinMag = AllItemsList[itemData].iMinMag;
-	item._iMinDex = AllItemsList[itemData].iMinDex;
-	item.IDidx = static_cast<_item_indexes>(itemData);
-	if (gbIsHellfire)
-		item.dwBuff |= CF_HELLFIRE;
-	item._iPrePower = IPL_INVALID;
-	item._iSufPower = IPL_INVALID;
-
-	if (item._iMiscId == IMISC_BOOK)
-		GetBookSpell(item, lvl);
-
-	if (gbIsHellfire && item._iMiscId == IMISC_OILOF)
-		GetOilType(item, lvl);
-
-	if (item._itype != ItemType::Gold)
-		return;
-
-	int rndv;
-	int itemlevel = ItemsGetCurrlevel();
-	switch (sgGameInitInfo.nDifficulty) {
-	case DIFF_NORMAL:
-		rndv = 5 * itemlevel + GenerateRnd(10 * itemlevel);
-		break;
-	case DIFF_NIGHTMARE:
-		rndv = 5 * (itemlevel + 16) + GenerateRnd(10 * (itemlevel + 16));
-		break;
-	case DIFF_HELL:
-		rndv = 5 * (itemlevel + 32) + GenerateRnd(10 * (itemlevel + 32));
-		break;
-	}
-	if (leveltype == DTYPE_HELL)
-		rndv += rndv / 8;
-
-	item._ivalue = std::min(rndv, GOLD_MAX_LIMIT);
-	SetPlrHandGoldCurs(item);
-}
-
-void SetupItem(Item &item)
-{
-	item.setNewAnimation(MyPlayer != nullptr && MyPlayer->pLvlLoad == 0);
-	item._iIdentified = false;
-}
-
-int RndItem(const Monster &monster)
-{
-	const uint16_t monsterTreasureFlags = monster.data().treasure;
-
-	if ((monsterTreasureFlags & T_UNIQ) != 0)
-		return -((monsterTreasureFlags & T_MASK) + 1);
-
-	if ((monsterTreasureFlags & T_NODROP) != 0)
-		return 0;
-
-	return RndItemForMonsterLevel(monster.level);
-}
-
-void SpawnUnique(_unique_items uid, Point position)
-{
-	if (ActiveItemCount >= MAXITEMS)
-		return;
-
-	int ii = AllocateItem();
-	auto &item = Items[ii];
-	GetSuperItemSpace(position, ii);
-	int curlv = ItemsGetCurrlevel();
-
-	int idx = 0;
-	while (AllItemsList[idx].iItemId != UniqueItems[uid].UIItemId)
-		idx++;
-
-	GetItemAttrs(item, idx, curlv);
-	GetUniqueItem(*MyPlayer, item, uid);
-	SetupItem(item);
-}
-
-void SpawnItem(Monster &monster, Point position, bool sendmsg)
-{
-<<<<<<< HEAD
-	int idx;
-	bool onlygood = true;
-=======
-	int ii, idx;
-	// BUGFIX: onlygood may be used uninitialized in call to SetupAllItems.
-	BOOL onlygood;
->>>>>>> 126f6743
-
-	if (monster.isUnique() || ((monster.data().treasure & T_UNIQ) != 0 && gbIsMultiplayer)) {
-		idx = RndUItem(&monster);
-		if (idx < 0) {
-			SpawnUnique((_unique_items) - (idx + 1), position);
-			return;
-		}
-		onlygood = true;
-	} else if (Quests[Q_MUSHROOM]._qactive != QUEST_ACTIVE || Quests[Q_MUSHROOM]._qvar1 != QS_MUSHGIVEN) {
-		idx = RndItem(monster);
-		if (idx == 0)
-			return;
-		if (idx > 0) {
-			idx--;
-			onlygood = false;
-		} else {
-			SpawnUnique((_unique_items) - (idx + 1), position);
-			return;
-		}
-	} else {
-		idx = IDI_BRAIN;
-		Quests[Q_MUSHROOM]._qvar1 = QS_BRAINSPAWNED;
-	}
-
-	if (ActiveItemCount >= MAXITEMS)
-		return;
-
-	int ii = AllocateItem();
-	auto &item = Items[ii];
-	GetSuperItemSpace(position, ii);
-	int uper = monster.isUnique() ? 15 : 1;
-
-	int8_t mLevel = monster.data().level;
-	if (!gbIsHellfire && monster.type().type == MT_DIABLO)
-		mLevel -= 15;
-
-	SetupAllItems(*MyPlayer, item, idx, AdvanceRndSeed(), mLevel, uper, onlygood, false, false);
-
-	if (sendmsg)
-		NetSendCmdPItem(false, CMD_DROPITEM, item.position, item);
-}
-
-void CreateRndItem(Point position, bool onlygood, bool sendmsg, bool delta)
-{
-	int idx = onlygood ? RndUItem(nullptr) : RndAllItems();
-
-	SetupBaseItem(position, idx, onlygood, sendmsg, delta);
-}
-
-void CreateRndUseful(Point position, bool sendmsg)
-{
-	if (ActiveItemCount >= MAXITEMS)
-		return;
-
-	int ii = AllocateItem();
-	auto &item = Items[ii];
-	GetSuperItemSpace(position, ii);
-	int curlv = ItemsGetCurrlevel();
-
-	SetupAllUseful(item, AdvanceRndSeed(), curlv);
-	if (sendmsg)
-		NetSendCmdPItem(false, CMD_DROPITEM, item.position, item);
-}
-
-void CreateTypeItem(Point position, bool onlygood, ItemType itemType, int imisc, bool sendmsg, bool delta)
-{
-	int idx;
-
-	int curlv = ItemsGetCurrlevel();
-	if (itemType != ItemType::Gold)
-		idx = RndTypeItems(itemType, imisc, curlv);
-	else
-		idx = IDI_GOLD;
-
-	SetupBaseItem(position, idx, onlygood, sendmsg, delta);
-}
-
-void RecreateItem(const Player &player, Item &item, int idx, uint16_t icreateinfo, int iseed, int ivalue, bool isHellfire)
-{
-	bool tmpIsHellfire = gbIsHellfire;
-	gbIsHellfire = isHellfire;
-
-	if (idx == IDI_GOLD) {
-		InitializeItem(item, IDI_GOLD);
-		item._iSeed = iseed;
-		item._iCreateInfo = icreateinfo;
-		item._ivalue = ivalue;
-		SetPlrHandGoldCurs(item);
-		gbIsHellfire = tmpIsHellfire;
-		return;
-	}
-
-	if (icreateinfo == 0) {
-		InitializeItem(item, idx);
-		item._iSeed = iseed;
-		gbIsHellfire = tmpIsHellfire;
-		return;
-	}
-
-	if ((icreateinfo & CF_UNIQUE) == 0) {
-		if ((icreateinfo & CF_TOWN) != 0) {
-			RecreateTownItem(player, item, idx, icreateinfo, iseed);
-			gbIsHellfire = tmpIsHellfire;
-			return;
-		}
-
-		if ((icreateinfo & CF_USEFUL) == CF_USEFUL) {
-			SetupAllUseful(item, iseed, icreateinfo & CF_LEVEL);
-			gbIsHellfire = tmpIsHellfire;
-			return;
-		}
-	}
-
-	int level = icreateinfo & CF_LEVEL;
-
-	int uper = 0;
-	if ((icreateinfo & CF_UPER1) != 0)
-		uper = 1;
-	if ((icreateinfo & CF_UPER15) != 0)
-		uper = 15;
-
-	bool onlygood = (icreateinfo & CF_ONLYGOOD) != 0;
-	bool recreate = (icreateinfo & CF_UNIQUE) != 0;
-	bool pregen = (icreateinfo & CF_PREGEN) != 0;
-
-	SetupAllItems(player, item, idx, iseed, level, uper, onlygood, recreate, pregen);
-	gbIsHellfire = tmpIsHellfire;
-}
-
-void RecreateEar(Item &item, uint16_t ic, int iseed, int id, int dur, int mdur, int ch, int mch, int ivalue, int ibuff)
-{
-	InitializeItem(item, IDI_EAR);
-
-	char heroName[17];
-	heroName[0] = static_cast<char>((ic >> 8) & 0x7F);
-	heroName[1] = static_cast<char>(ic & 0x7F);
-	heroName[2] = static_cast<char>((iseed >> 24) & 0x7F);
-	heroName[3] = static_cast<char>((iseed >> 16) & 0x7F);
-	heroName[4] = static_cast<char>((iseed >> 8) & 0x7F);
-	heroName[5] = static_cast<char>(iseed & 0x7F);
-	heroName[6] = static_cast<char>(id & 0x7F);
-	heroName[7] = static_cast<char>(dur & 0x7F);
-	heroName[8] = static_cast<char>(mdur & 0x7F);
-	heroName[9] = static_cast<char>(ch & 0x7F);
-	heroName[10] = static_cast<char>(mch & 0x7F);
-	heroName[11] = static_cast<char>((ivalue >> 8) & 0x7F);
-	heroName[12] = static_cast<char>((ibuff >> 24) & 0x7F);
-	heroName[13] = static_cast<char>((ibuff >> 16) & 0x7F);
-	heroName[14] = static_cast<char>((ibuff >> 8) & 0x7F);
-	heroName[15] = static_cast<char>(ibuff & 0x7F);
-	heroName[16] = '\0';
-
-	std::string itemName = fmt::format(fmt::runtime(_(/* TRANSLATORS: {:s} will be a Character Name */ "Ear of {:s}")), heroName);
-
-	CopyUtf8(item._iName, itemName, sizeof(item._iName));
-	CopyUtf8(item._iIName, heroName, sizeof(item._iIName));
-
-	item._iCurs = ((ivalue >> 6) & 3) + ICURS_EAR_SORCERER;
-	item._ivalue = ivalue & 0x3F;
-	item._iCreateInfo = ic;
-	item._iSeed = iseed;
-}
-
-void CornerstoneSave()
-{
-	if (!CornerStone.activated)
-		return;
-	if (!CornerStone.item.isEmpty()) {
-		ItemPack id;
-		PackItem(id, CornerStone.item, (CornerStone.item.dwBuff & CF_HELLFIRE) != 0);
-		const auto *buffer = reinterpret_cast<uint8_t *>(&id);
-		for (size_t i = 0; i < sizeof(ItemPack); i++) {
-			fmt::format_to(&sgOptions.Hellfire.szItem[i * 2], FMT_COMPILE("{:02X}"), buffer[i]);
-		}
-		sgOptions.Hellfire.szItem[sizeof(sgOptions.Hellfire.szItem) - 1] = '\0';
-	} else {
-		sgOptions.Hellfire.szItem[0] = '\0';
-	}
-}
-
-void CornerstoneLoad(Point position)
-{
-	ItemPack pkSItem;
-
-	if (CornerStone.activated || position.x == 0 || position.y == 0) {
-		return;
-	}
-
-	CornerStone.item.clear();
-	CornerStone.activated = true;
-	if (dItem[position.x][position.y] != 0) {
-		int ii = dItem[position.x][position.y] - 1;
-		for (int i = 0; i < ActiveItemCount; i++) {
-			if (ActiveItems[i] == ii) {
-				DeleteItem(i);
-				break;
-			}
-		}
-		dItem[position.x][position.y] = 0;
-	}
-
-	if (strlen(sgOptions.Hellfire.szItem) < sizeof(ItemPack) * 2)
-		return;
-
-	Hex2bin(sgOptions.Hellfire.szItem, sizeof(ItemPack), reinterpret_cast<uint8_t *>(&pkSItem));
-
-	int ii = AllocateItem();
-	auto &item = Items[ii];
-
-	dItem[position.x][position.y] = ii + 1;
-
-	UnPackItem(pkSItem, *MyPlayer, item, (pkSItem.dwBuff & CF_HELLFIRE) != 0);
-	item.position = position;
-	RespawnItem(item, false);
-	CornerStone.item = item;
-}
-
-void SpawnQuestItem(int itemid, Point position, int randarea, int selflag)
-{
-	if (randarea > 0) {
-		int tries = 0;
-		while (true) {
-			tries++;
-			if (tries > 1000 && randarea > 1)
-				randarea--;
-
-			position.x = GenerateRnd(MAXDUNX);
-			position.y = GenerateRnd(MAXDUNY);
-
-			bool failed = false;
-			for (int i = 0; i < randarea && !failed; i++) {
-				for (int j = 0; j < randarea && !failed; j++) {
-					failed = !ItemSpaceOk(position + Displacement { i, j });
-				}
-			}
-			if (!failed)
-				break;
-		}
-	}
-
-	if (ActiveItemCount >= MAXITEMS)
-		return;
-
-	int ii = AllocateItem();
-	auto &item = Items[ii];
-
-	item.position = position;
-
-	dItem[position.x][position.y] = ii + 1;
-
-	int curlv = ItemsGetCurrlevel();
-	GetItemAttrs(item, itemid, curlv);
-
-	SetupItem(item);
-	item._iSeed = AdvanceRndSeed();
-	SetRndSeed(item._iSeed);
-	item._iPostDraw = true;
-	if (selflag != 0) {
-		item._iSelFlag = selflag;
-		item.AnimInfo.currentFrame = item.AnimInfo.numberOfFrames - 1;
-		item._iAnimFlag = false;
-	}
-}
-
-void SpawnRewardItem(int itemid, Point position, bool sendmsg)
-{
-	if (ActiveItemCount >= MAXITEMS)
-		return;
-
-	int ii = AllocateItem();
-	auto &item = Items[ii];
-
-	item.position = position;
-	dItem[position.x][position.y] = ii + 1;
-	int curlv = ItemsGetCurrlevel();
-	GetItemAttrs(item, itemid, curlv);
-	item.setNewAnimation(true);
-	item._iSelFlag = 2;
-	item._iPostDraw = true;
-	item._iIdentified = true;
-	GenerateNewSeed(item);
-
-	if (sendmsg) {
-		NetSendCmdPItem(true, CMD_SPAWNITEM, item.position, item);
-	}
-}
-
-void SpawnMapOfDoom(Point position, bool sendmsg)
-{
-	SpawnRewardItem(IDI_MAPOFDOOM, position, sendmsg);
-}
-
-void SpawnRuneBomb(Point position, bool sendmsg)
-{
-	SpawnRewardItem(IDI_RUNEBOMB, position, sendmsg);
-}
-
-void SpawnTheodore(Point position, bool sendmsg)
-{
-	SpawnRewardItem(IDI_THEODORE, position, sendmsg);
-}
-
-void RespawnItem(Item &item, bool flipFlag)
-{
-	int it = ItemCAnimTbl[item._iCurs];
-	item.setNewAnimation(flipFlag);
-	item._iRequest = false;
-
-	if (IsAnyOf(item._iCurs, ICURS_MAGIC_ROCK, ICURS_TAVERN_SIGN, ICURS_ANVIL_OF_FURY))
-		item._iSelFlag = 1;
-	else if (IsAnyOf(item._iCurs, ICURS_MAP_OF_THE_STARS, ICURS_RUNE_BOMB, ICURS_THEODORE, ICURS_AURIC_AMULET))
-		item._iSelFlag = 2;
-
-	if (item._iCurs == ICURS_MAGIC_ROCK) {
-		PlaySfxLoc(ItemDropSnds[it], item.position);
-	}
-}
-
-void DeleteItem(int i)
-{
-	if (ActiveItemCount > 0)
-		ActiveItemCount--;
-
-	assert(i >= 0 && i < MAXITEMS && ActiveItemCount < MAXITEMS);
-
-	if (pcursitem == ActiveItems[i]) // Unselect item if player has it highlighted
-		pcursitem = -1;
-
-	if (i < ActiveItemCount) {
-		// If the deleted item was not already at the end of the active list, swap the indexes around to make the next item allocation simpler.
-		std::swap(ActiveItems[i], ActiveItems[ActiveItemCount]);
-	}
-}
-
-void ProcessItems()
-{
-	for (int i = 0; i < ActiveItemCount; i++) {
-		int ii = ActiveItems[i];
-		auto &item = Items[ii];
-		if (!item._iAnimFlag)
-			continue;
-		item.AnimInfo.processAnimation();
-		if (item._iCurs == ICURS_MAGIC_ROCK) {
-			if (item._iSelFlag == 1 && item.AnimInfo.currentFrame == 10)
-				item.AnimInfo.currentFrame = 0;
-			if (item._iSelFlag == 2 && item.AnimInfo.currentFrame == 20)
-				item.AnimInfo.currentFrame = 10;
-		} else {
-			if (item.AnimInfo.currentFrame == (item.AnimInfo.numberOfFrames - 1) / 2)
-				PlaySfxLoc(ItemDropSnds[ItemCAnimTbl[item._iCurs]], item.position);
-
-			if (item.AnimInfo.currentFrame >= item.AnimInfo.numberOfFrames - 1) {
-				item.AnimInfo.currentFrame = item.AnimInfo.numberOfFrames - 1;
-				item._iAnimFlag = false;
-				item._iSelFlag = 1;
-			}
-		}
-	}
-	ItemDoppel();
-}
-
-void FreeItemGFX()
-{
-	for (auto &itemanim : itemanims) {
-		itemanim = std::nullopt;
-	}
-}
-
-void GetItemFrm(Item &item)
-{
-	int it = ItemCAnimTbl[item._iCurs];
-	if (itemanims[it])
-		item.AnimInfo.sprites.emplace(*itemanims[it]);
-}
-
-void GetItemStr(Item &item)
-{
-	if (item._itype != ItemType::Gold) {
-		if (item._iIdentified)
-			InfoString = string_view(item._iIName);
-		else
-			InfoString = string_view(item._iName);
-
-		InfoColor = item.getTextColor();
-	} else {
-		int nGold = item._ivalue;
-		InfoString = fmt::format(fmt::runtime(ngettext("{:s} gold piece", "{:s} gold pieces", nGold)), FormatInteger(nGold));
-	}
-}
-
-void CheckIdentify(Player &player, int cii)
-{
-	Item *pi;
-
-	if (cii >= NUM_INVLOC)
-		pi = &player.InvList[cii - NUM_INVLOC];
-	else
-		pi = &player.InvBody[cii];
-
-	pi->_iIdentified = true;
-	CalcPlrInv(player, true);
-}
-
-void DoRepair(Player &player, int cii)
-{
-	Item *pi;
-
-	PlaySfxLoc(IS_REPAIR, player.position.tile);
-
-	if (cii >= NUM_INVLOC) {
-		pi = &player.InvList[cii - NUM_INVLOC];
-	} else {
-		pi = &player.InvBody[cii];
-	}
-
-	RepairItem(*pi, player._pLevel);
-	CalcPlrInv(player, true);
-}
-
-void DoRecharge(Player &player, int cii)
-{
-	Item *pi;
-
-	if (cii >= NUM_INVLOC) {
-		pi = &player.InvList[cii - NUM_INVLOC];
-	} else {
-		pi = &player.InvBody[cii];
-	}
-
-	RechargeItem(*pi, player);
-	CalcPlrInv(player, true);
-}
-
-bool DoOil(Player &player, int cii)
-{
-	Item *pi;
-	if (cii >= NUM_INVLOC) {
-		pi = &player.InvList[cii - NUM_INVLOC];
-	} else {
-		pi = &player.InvBody[cii];
-	}
-	if (!ApplyOilToItem(*pi, player))
-		return false;
-	CalcPlrInv(player, true);
-	return true;
-}
-
-[[nodiscard]] StringOrView PrintItemPower(char plidx, const Item &item)
-{
-	switch (plidx) {
-	case IPL_TOHIT:
-	case IPL_TOHIT_CURSE:
-		return fmt::format(fmt::runtime(_("chance to hit: {:+d}%")), item._iPLToHit);
-	case IPL_DAMP:
-	case IPL_DAMP_CURSE:
-		return fmt::format(fmt::runtime(_(/*xgettext:no-c-format*/ "{:+d}% damage")), item._iPLDam);
-	case IPL_TOHIT_DAMP:
-	case IPL_TOHIT_DAMP_CURSE:
-		return fmt::format(fmt::runtime(_("to hit: {:+d}%, {:+d}% damage")), item._iPLToHit, item._iPLDam);
-	case IPL_ACP:
-	case IPL_ACP_CURSE:
-		return fmt::format(fmt::runtime(_(/*xgettext:no-c-format*/ "{:+d}% armor")), item._iPLAC);
-	case IPL_SETAC:
-	case IPL_AC_CURSE:
-		return fmt::format(fmt::runtime(_("armor class: {:d}")), item._iAC);
-	case IPL_FIRERES:
-	case IPL_FIRERES_CURSE:
-		if (item._iPLFR < MaxResistance)
-			return fmt::format(fmt::runtime(_("Resist Fire: {:+d}%")), item._iPLFR);
-		else
-			return fmt::format(fmt::runtime(_("Resist Fire: {:+d}% MAX")), MaxResistance);
-	case IPL_LIGHTRES:
-	case IPL_LIGHTRES_CURSE:
-		if (item._iPLLR < MaxResistance)
-			return fmt::format(fmt::runtime(_("Resist Lightning: {:+d}%")), item._iPLLR);
-		else
-			return fmt::format(fmt::runtime(_("Resist Lightning: {:+d}% MAX")), MaxResistance);
-	case IPL_MAGICRES:
-	case IPL_MAGICRES_CURSE:
-		if (item._iPLMR < MaxResistance)
-			return fmt::format(fmt::runtime(_("Resist Magic: {:+d}%")), item._iPLMR);
-		else
-			return fmt::format(fmt::runtime(_("Resist Magic: {:+d}% MAX")), MaxResistance);
-	case IPL_ALLRES:
-		if (item._iPLFR < MaxResistance)
-			return fmt::format(fmt::runtime(_("Resist All: {:+d}%")), item._iPLFR);
-		else
-			return fmt::format(fmt::runtime(_("Resist All: {:+d}% MAX")), MaxResistance);
-	case IPL_SPLLVLADD:
-<<<<<<< HEAD
-		if (item._iSplLvlAdd > 0)
-			return fmt::format(fmt::runtime(ngettext("spells are increased {:d} level", "spells are increased {:d} levels", item._iSplLvlAdd)), item._iSplLvlAdd);
-		else if (item._iSplLvlAdd < 0)
-			return fmt::format(fmt::runtime(ngettext("spells are decreased {:d} level", "spells are decreased {:d} levels", -item._iSplLvlAdd)), -item._iSplLvlAdd);
-		else
-			return _("spell levels unchanged (?)");
-=======
-		if (x->_iSplLvlAdd == 1)
-			strcpy(tempstr, "spells are increased 1 level");
-#ifdef HELLFIRE
-		else if (x->_iSplLvlAdd > 1)
-			sprintf(tempstr, "spells are increased %i levels", x->_iSplLvlAdd);
-		else if (x->_iSplLvlAdd == -1)
-#else
-		if (x->_iSplLvlAdd == 2)
-			strcpy(tempstr, "spells are increased 2 levels");
-		if (x->_iSplLvlAdd < 1) // BUGFIX: should be `x->_iSplLvlAdd == -1`, not `x->_iSplLvlAdd < 1`.
-#endif
-			strcpy(tempstr, "spells are decreased 1 level");
-#ifdef HELLFIRE
-		else if (x->_iSplLvlAdd < -1)
-			sprintf(tempstr, "spells are decreased %i levels", -x->_iSplLvlAdd);
-		else if (x->_iSplLvlAdd == 0)
-			strcpy(tempstr, "spell levels unchanged (?)");
-#endif
-		break;
->>>>>>> 126f6743
-	case IPL_CHARGES:
-		return _("Extra charges");
-	case IPL_SPELL:
-		return fmt::format(fmt::runtime(ngettext("{:d} {:s} charge", "{:d} {:s} charges", item._iMaxCharges)), item._iMaxCharges, pgettext("spell", spelldata[item._iSpell].sNameText));
-	case IPL_FIREDAM:
-		if (item._iFMinDam == item._iFMaxDam)
-			return fmt::format(fmt::runtime(_("Fire hit damage: {:d}")), item._iFMinDam);
-		else
-			return fmt::format(fmt::runtime(_("Fire hit damage: {:d}-{:d}")), item._iFMinDam, item._iFMaxDam);
-	case IPL_LIGHTDAM:
-		if (item._iLMinDam == item._iLMaxDam)
-			return fmt::format(fmt::runtime(_("Lightning hit damage: {:d}")), item._iLMinDam);
-		else
-			return fmt::format(fmt::runtime(_("Lightning hit damage: {:d}-{:d}")), item._iLMinDam, item._iLMaxDam);
-	case IPL_STR:
-	case IPL_STR_CURSE:
-		return fmt::format(fmt::runtime(_("{:+d} to strength")), item._iPLStr);
-	case IPL_MAG:
-	case IPL_MAG_CURSE:
-		return fmt::format(fmt::runtime(_("{:+d} to magic")), item._iPLMag);
-	case IPL_DEX:
-	case IPL_DEX_CURSE:
-		return fmt::format(fmt::runtime(_("{:+d} to dexterity")), item._iPLDex);
-	case IPL_VIT:
-	case IPL_VIT_CURSE:
-		return fmt::format(fmt::runtime(_("{:+d} to vitality")), item._iPLVit);
-	case IPL_ATTRIBS:
-	case IPL_ATTRIBS_CURSE:
-		return fmt::format(fmt::runtime(_("{:+d} to all attributes")), item._iPLStr);
-	case IPL_GETHIT_CURSE:
-	case IPL_GETHIT:
-		return fmt::format(fmt::runtime(_("{:+d} damage from enemies")), item._iPLGetHit);
-	case IPL_LIFE:
-	case IPL_LIFE_CURSE:
-		return fmt::format(fmt::runtime(_("Hit Points: {:+d}")), item._iPLHP >> 6);
-	case IPL_MANA:
-	case IPL_MANA_CURSE:
-		return fmt::format(fmt::runtime(_("Mana: {:+d}")), item._iPLMana >> 6);
-	case IPL_DUR:
-		return _("high durability");
-	case IPL_DUR_CURSE:
-		return _("decreased durability");
-	case IPL_INDESTRUCTIBLE:
-		return _("indestructible");
-	case IPL_LIGHT:
-		return fmt::format(fmt::runtime(_(/*xgettext:no-c-format*/ "+{:d}% light radius")), 10 * item._iPLLight);
-	case IPL_LIGHT_CURSE:
-		return fmt::format(fmt::runtime(_(/*xgettext:no-c-format*/ "-{:d}% light radius")), -10 * item._iPLLight);
-	case IPL_MULT_ARROWS:
-		return _("multiple arrows per shot");
-	case IPL_FIRE_ARROWS:
-		if (item._iFMinDam == item._iFMaxDam)
-			return fmt::format(fmt::runtime(_("fire arrows damage: {:d}")), item._iFMinDam);
-		else
-			return fmt::format(fmt::runtime(_("fire arrows damage: {:d}-{:d}")), item._iFMinDam, item._iFMaxDam);
-	case IPL_LIGHT_ARROWS:
-		if (item._iLMinDam == item._iLMaxDam)
-			return fmt::format(fmt::runtime(_("lightning arrows damage {:d}")), item._iLMinDam);
-		else
-			return fmt::format(fmt::runtime(_("lightning arrows damage {:d}-{:d}")), item._iLMinDam, item._iLMaxDam);
-	case IPL_FIREBALL:
-		if (item._iFMinDam == item._iFMaxDam)
-			return fmt::format(fmt::runtime(_("fireball damage: {:d}")), item._iFMinDam);
-		else
-			return fmt::format(fmt::runtime(_("fireball damage: {:d}-{:d}")), item._iFMinDam, item._iFMaxDam);
-	case IPL_THORNS:
-		return _("attacker takes 1-3 damage");
-	case IPL_NOMANA:
-		return _("user loses all mana");
-	case IPL_ABSHALFTRAP:
-		return _("absorbs half of trap damage");
-	case IPL_KNOCKBACK:
-		return _("knocks target back");
-	case IPL_3XDAMVDEM:
-		return _(/*xgettext:no-c-format*/ "+200% damage vs. demons");
-	case IPL_ALLRESZERO:
-		return _("All Resistance equals 0");
-	case IPL_STEALMANA:
-		if (HasAnyOf(item._iFlags, ItemSpecialEffect::StealMana3))
-			return _(/*xgettext:no-c-format*/ "hit steals 3% mana");
-		if (HasAnyOf(item._iFlags, ItemSpecialEffect::StealMana5))
-			return _(/*xgettext:no-c-format*/ "hit steals 5% mana");
-		return {};
-	case IPL_STEALLIFE:
-		if (HasAnyOf(item._iFlags, ItemSpecialEffect::StealLife3))
-			return _(/*xgettext:no-c-format*/ "hit steals 3% life");
-		if (HasAnyOf(item._iFlags, ItemSpecialEffect::StealLife5))
-			return _(/*xgettext:no-c-format*/ "hit steals 5% life");
-		return {};
-	case IPL_TARGAC:
-		return _("penetrates target's armor");
-	case IPL_FASTATTACK:
-		if (HasAnyOf(item._iFlags, ItemSpecialEffect::QuickAttack))
-			return _("quick attack");
-		if (HasAnyOf(item._iFlags, ItemSpecialEffect::FastAttack))
-			return _("fast attack");
-		if (HasAnyOf(item._iFlags, ItemSpecialEffect::FasterAttack))
-			return _("faster attack");
-		if (HasAnyOf(item._iFlags, ItemSpecialEffect::FastestAttack))
-			return _("fastest attack");
-		return _("Another ability (NW)");
-	case IPL_FASTRECOVER:
-		if (HasAnyOf(item._iFlags, ItemSpecialEffect::FastHitRecovery))
-			return _("fast hit recovery");
-		if (HasAnyOf(item._iFlags, ItemSpecialEffect::FasterHitRecovery))
-			return _("faster hit recovery");
-		if (HasAnyOf(item._iFlags, ItemSpecialEffect::FastestHitRecovery))
-			return _("fastest hit recovery");
-		return _("Another ability (NW)");
-	case IPL_FASTBLOCK:
-		return _("fast block");
-	case IPL_DAMMOD:
-		return fmt::format(fmt::runtime(ngettext("adds {:d} point to damage", "adds {:d} points to damage", item._iPLDamMod)), item._iPLDamMod);
-	case IPL_RNDARROWVEL:
-		return _("fires random speed arrows");
-	case IPL_SETDAM:
-		return _("unusual item damage");
-	case IPL_SETDUR:
-		return _("altered durability");
-	case IPL_ONEHAND:
-		return _("one handed sword");
-	case IPL_DRAINLIFE:
-		return _("constantly lose hit points");
-	case IPL_RNDSTEALLIFE:
-		return _("life stealing");
-	case IPL_NOMINSTR:
-		return _("no strength requirement");
-	case IPL_INVCURS:
-		return { string_view(" ") };
-	case IPL_ADDACLIFE:
-		if (item._iFMinDam == item._iFMaxDam)
-			return fmt::format(fmt::runtime(_("lightning damage: {:d}")), item._iFMinDam);
-		else
-			return fmt::format(fmt::runtime(_("lightning damage: {:d}-{:d}")), item._iFMinDam, item._iFMaxDam);
-	case IPL_ADDMANAAC:
-		return _("charged bolts on hits");
-	case IPL_DEVASTATION:
-		return _("occasional triple damage");
-	case IPL_DECAY:
-		return fmt::format(fmt::runtime(_(/*xgettext:no-c-format*/ "decaying {:+d}% damage")), item._iPLDam);
-	case IPL_PERIL:
-		return _("2x dmg to monst, 1x to you");
-	case IPL_JESTERS:
-		return std::string(_(/*xgettext:no-c-format*/ "Random 0 - 600% damage"));
-	case IPL_CRYSTALLINE:
-		return fmt::format(fmt::runtime(_(/*xgettext:no-c-format*/ "low dur, {:+d}% damage")), item._iPLDam);
-	case IPL_DOPPELGANGER:
-		return fmt::format(fmt::runtime(_("to hit: {:+d}%, {:+d}% damage")), item._iPLToHit, item._iPLDam);
-	case IPL_ACDEMON:
-		return _("extra AC vs demons");
-	case IPL_ACUNDEAD:
-		return _("extra AC vs undead");
-	case IPL_MANATOLIFE:
-		return _("50% Mana moved to Health");
-	case IPL_LIFETOMANA:
-		return _("40% Health moved to Mana");
-	default:
-		return _("Another ability (NW)");
-	}
-}
-
-void DrawUniqueInfo(const Surface &out)
-{
-	const Point position = GetRightPanel().position - Displacement { SidePanelSize.width, 0 };
-	if (IsLeftPanelOpen() && GetLeftPanel().contains(position)) {
-		return;
-	}
-
-	DrawUniqueInfoWindow(out);
-
-	Rectangle rect { position + Displacement { 32, 56 }, { 257, 0 } };
-	const UniqueItem &uitem = UniqueItems[curruitem._iUid];
-	DrawString(out, _(uitem.UIName), rect, UiFlags::AlignCenter);
-
-	const Rectangle dividerLineRect { position + Displacement { 26, 25 }, { 267, 3 } };
-	out.BlitFrom(out, MakeSdlRect(dividerLineRect), dividerLineRect.position + Displacement { 0, 5 * 12 + 13 });
-
-	rect.position.y += (10 - uitem.UINumPL) * 12;
-	assert(uitem.UINumPL <= sizeof(uitem.powers) / sizeof(*uitem.powers));
-	for (const auto &power : uitem.powers) {
-		if (power.type == IPL_INVALID)
-			break;
-		rect.position.y += 2 * 12;
-		DrawString(out, PrintItemPower(power.type, curruitem), rect, UiFlags::ColorWhite | UiFlags::AlignCenter);
-	}
-}
-
-void PrintItemDetails(const Item &item)
-{
-	if (HeadlessMode)
-		return;
-
-	if (item._iClass == ICLASS_WEAPON) {
-		if (item._iMinDam == item._iMaxDam) {
-			if (item._iMaxDur == DUR_INDESTRUCTIBLE)
-				AddPanelString(fmt::format(fmt::runtime(_("damage: {:d}  Indestructible")), item._iMinDam));
-			else
-				AddPanelString(fmt::format(fmt::runtime(_(/* TRANSLATORS: Dur: is durability */ "damage: {:d}  Dur: {:d}/{:d}")), item._iMinDam, item._iDurability, item._iMaxDur));
-		} else {
-			if (item._iMaxDur == DUR_INDESTRUCTIBLE)
-				AddPanelString(fmt::format(fmt::runtime(_("damage: {:d}-{:d}  Indestructible")), item._iMinDam, item._iMaxDam));
-			else
-				AddPanelString(fmt::format(fmt::runtime(_(/* TRANSLATORS: Dur: is durability */ "damage: {:d}-{:d}  Dur: {:d}/{:d}")), item._iMinDam, item._iMaxDam, item._iDurability, item._iMaxDur));
-		}
-	}
-	if (item._iClass == ICLASS_ARMOR) {
-		if (item._iMaxDur == DUR_INDESTRUCTIBLE)
-			AddPanelString(fmt::format(fmt::runtime(_("armor: {:d}  Indestructible")), item._iAC));
-		else
-			AddPanelString(fmt::format(fmt::runtime(_(/* TRANSLATORS: Dur: is durability */ "armor: {:d}  Dur: {:d}/{:d}")), item._iAC, item._iDurability, item._iMaxDur));
-	}
-	if (item._iMiscId == IMISC_STAFF && item._iMaxCharges != 0) {
-		AddPanelString(fmt::format(fmt::runtime(_("Charges: {:d}/{:d}")), item._iCharges, item._iMaxCharges));
-	}
-	if (item._iPrePower != -1) {
-		AddPanelString(PrintItemPower(item._iPrePower, item));
-	}
-	if (item._iSufPower != -1) {
-		AddPanelString(PrintItemPower(item._iSufPower, item));
-	}
-	if (item._iMagical == ITEM_QUALITY_UNIQUE) {
-		AddPanelString(_("unique item"));
-		ShowUniqueItemInfoBox = true;
-		curruitem = item;
-	}
-	PrintItemInfo(item);
-}
-
-void PrintItemDur(const Item &item)
-{
-	if (HeadlessMode)
-		return;
-
-	if (item._iClass == ICLASS_WEAPON) {
-		if (item._iMinDam == item._iMaxDam) {
-			if (item._iMaxDur == DUR_INDESTRUCTIBLE)
-				AddPanelString(fmt::format(fmt::runtime(_("damage: {:d}  Indestructible")), item._iMinDam));
-			else
-				AddPanelString(fmt::format(fmt::runtime(_("damage: {:d}  Dur: {:d}/{:d}")), item._iMinDam, item._iDurability, item._iMaxDur));
-		} else {
-			if (item._iMaxDur == DUR_INDESTRUCTIBLE)
-				AddPanelString(fmt::format(fmt::runtime(_("damage: {:d}-{:d}  Indestructible")), item._iMinDam, item._iMaxDam));
-			else
-				AddPanelString(fmt::format(fmt::runtime(_("damage: {:d}-{:d}  Dur: {:d}/{:d}")), item._iMinDam, item._iMaxDam, item._iDurability, item._iMaxDur));
-		}
-		if (item._iMiscId == IMISC_STAFF && item._iMaxCharges > 0) {
-			AddPanelString(fmt::format(fmt::runtime(_("Charges: {:d}/{:d}")), item._iCharges, item._iMaxCharges));
-		}
-		if (item._iMagical != ITEM_QUALITY_NORMAL)
-			AddPanelString(_("Not Identified"));
-	}
-	if (item._iClass == ICLASS_ARMOR) {
-		if (item._iMaxDur == DUR_INDESTRUCTIBLE)
-			AddPanelString(fmt::format(fmt::runtime(_("armor: {:d}  Indestructible")), item._iAC));
-		else
-			AddPanelString(fmt::format(fmt::runtime(_("armor: {:d}  Dur: {:d}/{:d}")), item._iAC, item._iDurability, item._iMaxDur));
-		if (item._iMagical != ITEM_QUALITY_NORMAL)
-			AddPanelString(_("Not Identified"));
-		if (item._iMiscId == IMISC_STAFF && item._iMaxCharges > 0) {
-			AddPanelString(fmt::format(fmt::runtime(_("Charges: {:d}/{:d}")), item._iCharges, item._iMaxCharges));
-		}
-	}
-	if (IsAnyOf(item._itype, ItemType::Ring, ItemType::Amulet))
-		AddPanelString(_("Not Identified"));
-	PrintItemInfo(item);
-}
-
-void UseItem(size_t pnum, item_misc_id mid, spell_id spl)
-{
-	Player &player = Players[pnum];
-
-	switch (mid) {
-	case IMISC_HEAL:
-		player.RestorePartialLife();
-		if (&player == MyPlayer) {
-			drawhpflag = true;
-		}
-		break;
-	case IMISC_FULLHEAL:
-		player.RestoreFullLife();
-		if (&player == MyPlayer) {
-			drawhpflag = true;
-		}
-		break;
-	case IMISC_MANA:
-		player.RestorePartialMana();
-		if (&player == MyPlayer) {
-			drawmanaflag = true;
-		}
-		break;
-	case IMISC_FULLMANA:
-		player.RestoreFullMana();
-		if (&player == MyPlayer) {
-			drawmanaflag = true;
-		}
-		break;
-	case IMISC_ELIXSTR:
-		ModifyPlrStr(player, 1);
-		break;
-	case IMISC_ELIXMAG:
-		ModifyPlrMag(player, 1);
-		if (gbIsHellfire) {
-			player.RestoreFullMana();
-			if (&player == MyPlayer) {
-				drawmanaflag = true;
-			}
-		}
-		break;
-	case IMISC_ELIXDEX:
-		ModifyPlrDex(player, 1);
-		break;
-	case IMISC_ELIXVIT:
-		ModifyPlrVit(player, 1);
-		if (gbIsHellfire) {
-			player.RestoreFullLife();
-			if (&player == MyPlayer) {
-				drawhpflag = true;
-			}
-		}
-		break;
-	case IMISC_REJUV: {
-		player.RestorePartialLife();
-		player.RestorePartialMana();
-		if (&player == MyPlayer) {
-			drawhpflag = true;
-			drawmanaflag = true;
-		}
-	} break;
-	case IMISC_FULLREJUV:
-		player.RestoreFullLife();
-		player.RestoreFullMana();
-		if (&player == MyPlayer) {
-			drawhpflag = true;
-			drawmanaflag = true;
-		}
-		break;
-	case IMISC_SCROLL:
-	case IMISC_SCROLLT:
-		if (ControlMode == ControlTypes::KeyboardAndMouse && spelldata[spl].sTargeted) {
-			player._pTSpell = spl;
-			if (&player == MyPlayer)
-				NewCursor(CURSOR_TELEPORT);
-		} else {
-			ClrPlrPath(player);
-			player.queuedSpell.spellId = spl;
-			player.queuedSpell.spellType = RSPLTYPE_SCROLL;
-			player.queuedSpell.spellFrom = 0;
-			player.destAction = ACTION_SPELL;
-			player.destParam1 = cursPosition.x;
-			player.destParam2 = cursPosition.y;
-			if (&player == MyPlayer && spl == SPL_NOVA)
-				NetSendCmdLoc(pnum, true, CMD_NOVA, cursPosition);
-		}
-		break;
-	case IMISC_BOOK:
-		player._pMemSpells |= GetSpellBitmask(spl);
-		if (player._pSplLvl[spl] < MaxSpellLevel)
-			player._pSplLvl[spl]++;
-		if (HasNoneOf(player._pIFlags, ItemSpecialEffect::NoMana)) {
-			player._pMana += spelldata[spl].sManaCost << 6;
-			player._pMana = std::min(player._pMana, player._pMaxMana);
-			player._pManaBase += spelldata[spl].sManaCost << 6;
-			player._pManaBase = std::min(player._pManaBase, player._pMaxManaBase);
-		}
-		if (&player == MyPlayer) {
-			for (Item &item : InventoryPlayerItemsRange { player }) {
-				item.updateRequiredStatsCacheForPlayer(player);
-			}
-			if (IsStashOpen) {
-				Stash.RefreshItemStatFlags();
-			}
-		}
-		drawmanaflag = true;
-		break;
-	case IMISC_MAPOFDOOM:
-		doom_init();
-		break;
-	case IMISC_OILACC:
-	case IMISC_OILMAST:
-	case IMISC_OILSHARP:
-	case IMISC_OILDEATH:
-	case IMISC_OILSKILL:
-	case IMISC_OILBSMTH:
-	case IMISC_OILFORT:
-	case IMISC_OILPERM:
-	case IMISC_OILHARD:
-	case IMISC_OILIMP:
-		player._pOilType = mid;
-		if (&player != MyPlayer) {
-			return;
-		}
-		if (sbookflag) {
-			sbookflag = false;
-		}
-		if (!invflag) {
-			invflag = true;
-		}
-		NewCursor(CURSOR_OIL);
-		break;
-	case IMISC_SPECELIX:
-		ModifyPlrStr(player, 3);
-		ModifyPlrMag(player, 3);
-		ModifyPlrDex(player, 3);
-		ModifyPlrVit(player, 3);
-		break;
-	case IMISC_RUNEF:
-		player._pTSpell = SPL_RUNEFIRE;
-		if (&player == MyPlayer)
-			NewCursor(CURSOR_TELEPORT);
-		break;
-	case IMISC_RUNEL:
-		player._pTSpell = SPL_RUNELIGHT;
-		if (&player == MyPlayer)
-			NewCursor(CURSOR_TELEPORT);
-		break;
-	case IMISC_GR_RUNEL:
-		player._pTSpell = SPL_RUNENOVA;
-		if (&player == MyPlayer)
-			NewCursor(CURSOR_TELEPORT);
-		break;
-	case IMISC_GR_RUNEF:
-		player._pTSpell = SPL_RUNEIMMOLAT;
-		if (&player == MyPlayer)
-			NewCursor(CURSOR_TELEPORT);
-		break;
-	case IMISC_RUNES:
-		player._pTSpell = SPL_RUNESTONE;
-		if (&player == MyPlayer)
-			NewCursor(CURSOR_TELEPORT);
-		break;
-	default:
-		break;
-	}
-}
-
-bool UseItemOpensHive(const Item &item, Point position)
-{
-	if (item.IDidx != IDI_RUNEBOMB)
-		return false;
-	for (auto dir : PathDirs) {
-		Point adjacentPosition = position + dir;
-		if (OpensHive(adjacentPosition))
-			return true;
-	}
-	return false;
-}
-
-bool UseItemOpensCrypt(const Item &item, Point position)
-{
-	if (item.IDidx != IDI_MAPOFDOOM)
-		return false;
-	for (auto dir : PathDirs) {
-		Point adjacentPosition = position + dir;
-		if (OpensGrave(adjacentPosition))
-			return true;
-	}
-	return false;
-}
-
-void SpawnSmith(int lvl)
-{
-	constexpr int PinnedItemCount = 0;
-
-	int maxValue = 140000;
-	int maxItems = 20;
-	if (gbIsHellfire) {
-		maxValue = 200000;
-		maxItems = 25;
-	}
-
-	int iCnt = GenerateRnd(maxItems - 10) + 10;
-	for (int i = 0; i < iCnt; i++) {
-		Item &newItem = smithitem[i];
-
-		do {
-			newItem = {};
-			newItem._iSeed = AdvanceRndSeed();
-			SetRndSeed(newItem._iSeed);
-			int itemData = RndSmithItem(*MyPlayer, lvl) - 1;
-			GetItemAttrs(newItem, itemData, lvl);
-		} while (newItem._iIvalue > maxValue);
-
-		newItem._iCreateInfo = lvl | CF_SMITH;
-		newItem._iIdentified = true;
-	}
-	for (int i = iCnt; i < SMITH_ITEMS; i++)
-		smithitem[i].clear();
-
-	SortVendor(smithitem + PinnedItemCount);
-}
-
-void SpawnPremium(const Player &player)
-{
-	int8_t lvl = player._pLevel;
-	int maxItems = gbIsHellfire ? SMITH_PREMIUM_ITEMS : 6;
-	if (numpremium < maxItems) {
-		for (int i = 0; i < maxItems; i++) {
-			if (premiumitems[i].isEmpty()) {
-				int plvl = premiumlevel + (gbIsHellfire ? premiumLvlAddHellfire[i] : premiumlvladd[i]);
-				SpawnOnePremium(premiumitems[i], plvl, player);
-			}
-		}
-		numpremium = maxItems;
-	}
-	while (premiumlevel < lvl) {
-		premiumlevel++;
-		if (gbIsHellfire) {
-			// Discard first 3 items and shift next 10
-			std::move(&premiumitems[3], &premiumitems[12] + 1, &premiumitems[0]);
-			SpawnOnePremium(premiumitems[10], premiumlevel + premiumLvlAddHellfire[10], player);
-			premiumitems[11] = premiumitems[13];
-			SpawnOnePremium(premiumitems[12], premiumlevel + premiumLvlAddHellfire[12], player);
-			premiumitems[13] = premiumitems[14];
-			SpawnOnePremium(premiumitems[14], premiumlevel + premiumLvlAddHellfire[14], player);
-		} else {
-			// Discard first 2 items and shift next 3
-			std::move(&premiumitems[2], &premiumitems[4] + 1, &premiumitems[0]);
-			SpawnOnePremium(premiumitems[3], premiumlevel + premiumlvladd[3], player);
-			premiumitems[4] = premiumitems[5];
-			SpawnOnePremium(premiumitems[5], premiumlevel + premiumlvladd[5], player);
-		}
-	}
-}
-
-void SpawnWitch(int lvl)
-{
-	constexpr int PinnedItemCount = 3;
-	constexpr std::array<int, PinnedItemCount> PinnedItemTypes = { IDI_MANA, IDI_FULLMANA, IDI_PORTAL };
-	constexpr int MaxPinnedBookCount = 4;
-	constexpr std::array<int, MaxPinnedBookCount> PinnedBookTypes = { 114, 115, 116, 117 };
-
-	int bookCount = 0;
-	const int pinnedBookCount = gbIsHellfire ? GenerateRnd(MaxPinnedBookCount) : 0;
-	const int reservedItems = gbIsHellfire ? 10 : 17;
-	const int itemCount = GenerateRnd(WITCH_ITEMS - reservedItems) + 10;
-	const int maxValue = gbIsHellfire ? 200000 : 140000;
-
-	for (int i = 0; i < WITCH_ITEMS; i++) {
-		Item &item = witchitem[i];
-		item = {};
-
-		if (i < PinnedItemCount) {
-			item._iSeed = AdvanceRndSeed();
-			GetItemAttrs(item, PinnedItemTypes[i], 1);
-			item._iCreateInfo = lvl;
-			item._iStatFlag = true;
-			continue;
-		}
-
-		if (gbIsHellfire) {
-			if (i < PinnedItemCount + MaxPinnedBookCount && bookCount < pinnedBookCount) {
-				int bookType = PinnedBookTypes[i - PinnedItemCount];
-				if (lvl >= AllItemsList[bookType].iMinMLvl) {
-					item._iSeed = AdvanceRndSeed();
-					SetRndSeed(item._iSeed);
-					GetItemAttrs(item, bookType, lvl);
-					item._iCreateInfo = lvl | CF_WITCH;
-					item._iIdentified = true;
-					bookCount++;
-					continue;
-				}
-			}
-		}
-
-		if (i >= itemCount) {
-			item.clear();
-			continue;
-		}
-
-		do {
-			item = {};
-			item._iSeed = AdvanceRndSeed();
-			SetRndSeed(item._iSeed);
-			int itemData = RndWitchItem(*MyPlayer, lvl) - 1;
-			GetItemAttrs(item, itemData, lvl);
-			int maxlvl = -1;
-			if (GenerateRnd(100) <= 5)
-				maxlvl = 2 * lvl;
-			if (maxlvl == -1 && item._iMiscId == IMISC_STAFF)
-				maxlvl = 2 * lvl;
-			if (maxlvl != -1)
-				GetItemBonus(*MyPlayer, item, maxlvl / 2, maxlvl, true, true);
-		} while (item._iIvalue > maxValue);
-
-		item._iCreateInfo = lvl | CF_WITCH;
-		item._iIdentified = true;
-	}
-
-	SortVendor(witchitem + PinnedItemCount);
-}
-
-void SpawnBoy(int lvl)
-{
-	int ivalue = 0;
-	bool keepgoing = false;
-	int count = 0;
-
-	Player &myPlayer = *MyPlayer;
-
-	HeroClass pc = myPlayer._pClass;
-	int strength = std::max(myPlayer.GetMaximumAttributeValue(CharacterAttribute::Strength), myPlayer._pStrength);
-	int dexterity = std::max(myPlayer.GetMaximumAttributeValue(CharacterAttribute::Dexterity), myPlayer._pDexterity);
-	int magic = std::max(myPlayer.GetMaximumAttributeValue(CharacterAttribute::Magic), myPlayer._pMagic);
-	strength += strength / 5;
-	dexterity += dexterity / 5;
-	magic += magic / 5;
-
-	if (boylevel >= (lvl / 2) && !boyitem.isEmpty())
-		return;
-	do {
-		keepgoing = false;
-		boyitem = {};
-		boyitem._iSeed = AdvanceRndSeed();
-		SetRndSeed(boyitem._iSeed);
-		int itype = RndBoyItem(*MyPlayer, lvl) - 1;
-		GetItemAttrs(boyitem, itype, lvl);
-		GetItemBonus(*MyPlayer, boyitem, lvl, 2 * lvl, true, true);
-
-		if (!gbIsHellfire) {
-			if (boyitem._iIvalue > 90000) {
-				keepgoing = true; // prevent breaking the do/while loop too early by failing hellfire's condition in while
-				continue;
-			}
-			break;
-		}
-
-		ivalue = 0;
-
-		ItemType itemType = boyitem._itype;
-
-		switch (itemType) {
-		case ItemType::LightArmor:
-		case ItemType::MediumArmor:
-		case ItemType::HeavyArmor: {
-			const auto *const mostValuablePlayerArmor = myPlayer.GetMostValuableItem(
-			    [](const Item &item) {
-				    return IsAnyOf(item._itype, ItemType::LightArmor, ItemType::MediumArmor, ItemType::HeavyArmor);
-			    });
-
-			ivalue = mostValuablePlayerArmor == nullptr ? 0 : mostValuablePlayerArmor->_iIvalue;
-			break;
-		}
-		case ItemType::Shield:
-		case ItemType::Axe:
-		case ItemType::Bow:
-		case ItemType::Mace:
-		case ItemType::Sword:
-		case ItemType::Helm:
-		case ItemType::Staff:
-		case ItemType::Ring:
-		case ItemType::Amulet: {
-			const auto *const mostValuablePlayerItem = myPlayer.GetMostValuableItem(
-			    [itemType](const Item &item) { return item._itype == itemType; });
-
-			ivalue = mostValuablePlayerItem == nullptr ? 0 : mostValuablePlayerItem->_iIvalue;
-			break;
-		}
-		default:
-			app_fatal("Invalid item spawn");
-		}
-		ivalue = ivalue * 4 / 5; // avoids forced int > float > int conversion
-
-		count++;
-
-		if (count < 200) {
-			switch (pc) {
-			case HeroClass::Warrior:
-				if (IsAnyOf(itemType, ItemType::Bow, ItemType::Staff))
-					ivalue = INT_MAX;
-				break;
-			case HeroClass::Rogue:
-				if (IsAnyOf(itemType, ItemType::Sword, ItemType::Staff, ItemType::Axe, ItemType::Mace, ItemType::Shield))
-					ivalue = INT_MAX;
-				break;
-			case HeroClass::Sorcerer:
-				if (IsAnyOf(itemType, ItemType::Staff, ItemType::Axe, ItemType::Bow, ItemType::Mace))
-					ivalue = INT_MAX;
-				break;
-			case HeroClass::Monk:
-				if (IsAnyOf(itemType, ItemType::Bow, ItemType::MediumArmor, ItemType::Shield, ItemType::Mace))
-					ivalue = INT_MAX;
-				break;
-			case HeroClass::Bard:
-				if (IsAnyOf(itemType, ItemType::Axe, ItemType::Mace, ItemType::Staff))
-					ivalue = INT_MAX;
-				break;
-			case HeroClass::Barbarian:
-				if (IsAnyOf(itemType, ItemType::Bow, ItemType::Staff))
-					ivalue = INT_MAX;
-				break;
-			}
-		}
-	} while (keepgoing
-	    || ((
-	            boyitem._iIvalue > 200000
-	            || boyitem._iMinStr > strength
-	            || boyitem._iMinMag > magic
-	            || boyitem._iMinDex > dexterity
-	            || boyitem._iIvalue < ivalue)
-	        && count < 250));
-	boyitem._iCreateInfo = lvl | CF_BOY;
-	boyitem._iIdentified = true;
-	boylevel = lvl / 2;
-}
-
-void SpawnHealer(int lvl)
-{
-	constexpr int PinnedItemCount = 2;
-	constexpr std::array<int, PinnedItemCount + 1> PinnedItemTypes = { IDI_HEAL, IDI_FULLHEAL, IDI_RESURRECT };
-	const int itemCount = GenerateRnd(gbIsHellfire ? 10 : 8) + 10;
-
-	for (int i = 0; i < 20; i++) {
-		Item &item = healitem[i];
-		item = {};
-
-		if (i < PinnedItemCount || (gbIsMultiplayer && i == PinnedItemCount)) {
-			item._iSeed = AdvanceRndSeed();
-			GetItemAttrs(item, PinnedItemTypes[i], 1);
-			item._iCreateInfo = lvl;
-			item._iStatFlag = true;
-			continue;
-		}
-
-		if (i >= itemCount) {
-			item.clear();
-			continue;
-		}
-
-		item._iSeed = AdvanceRndSeed();
-		SetRndSeed(item._iSeed);
-		int itype = RndHealerItem(*MyPlayer, lvl) - 1;
-		GetItemAttrs(item, itype, lvl);
-		item._iCreateInfo = lvl | CF_HEALER;
-		item._iIdentified = true;
-	}
-
-	SortVendor(healitem + PinnedItemCount);
-}
-
-void MakeGoldStack(Item &goldItem, int value)
-{
-	InitializeItem(goldItem, IDI_GOLD);
-	GenerateNewSeed(goldItem);
-	goldItem._iStatFlag = true;
-	goldItem._ivalue = value;
-	SetPlrHandGoldCurs(goldItem);
-}
-
-int ItemNoFlippy()
-{
-	int r = ActiveItems[ActiveItemCount - 1];
-	Items[r].AnimInfo.currentFrame = Items[r].AnimInfo.numberOfFrames - 1;
-	Items[r]._iAnimFlag = false;
-	Items[r]._iSelFlag = 1;
-
-	return r;
-}
-
-void CreateSpellBook(Point position, spell_id ispell, bool sendmsg, bool delta)
-{
-	int lvl = currlevel;
-
-	if (gbIsHellfire) {
-		lvl = GetSpellBookLevel(ispell) + 1;
-		if (lvl < 1) {
-			return;
-		}
-	}
-
-	int idx = RndTypeItems(ItemType::Misc, IMISC_BOOK, lvl);
-	if (ActiveItemCount >= MAXITEMS)
-		return;
-
-	int ii = AllocateItem();
-	auto &item = Items[ii];
-
-	while (true) {
-		item = {};
-		SetupAllItems(*MyPlayer, item, idx, AdvanceRndSeed(), 2 * lvl, 1, true, false, delta);
-		if (item._iMiscId == IMISC_BOOK && item._iSpell == ispell)
-			break;
-	}
-	GetSuperItemSpace(position, ii);
-
-	if (sendmsg)
-		NetSendCmdPItem(false, CMD_DROPITEM, item.position, item);
-	if (delta)
-		DeltaAddItem(ii);
-}
-
-void CreateMagicArmor(Point position, ItemType itemType, int icurs, bool sendmsg, bool delta)
-{
-	int lvl = ItemsGetCurrlevel();
-	CreateMagicItem(position, lvl, itemType, IMISC_NONE, icurs, sendmsg, delta);
-}
-
-void CreateAmulet(Point position, int lvl, bool sendmsg, bool delta)
-{
-	CreateMagicItem(position, lvl, ItemType::Amulet, IMISC_AMULET, ICURS_AMULET, sendmsg, delta);
-}
-
-void CreateMagicWeapon(Point position, ItemType itemType, int icurs, bool sendmsg, bool delta)
-{
-	int imid = IMISC_NONE;
-	if (itemType == ItemType::Staff)
-		imid = IMISC_STAFF;
-
-	int curlv = ItemsGetCurrlevel();
-
-	CreateMagicItem(position, curlv, itemType, imid, icurs, sendmsg, delta);
-}
-
-bool GetItemRecord(int nSeed, uint16_t wCI, int nIndex)
-{
-	uint32_t ticks = SDL_GetTicks();
-
-	for (int i = 0; i < gnNumGetRecords; i++) {
-		if (ticks - itemrecord[i].dwTimestamp > 6000) {
-			NextItemRecord(i);
-			i--;
-		} else if (nSeed == itemrecord[i].nSeed && wCI == itemrecord[i].wCI && nIndex == itemrecord[i].nIndex) {
-			return false;
-		}
-	}
-
-	return true;
-}
-
-void SetItemRecord(int nSeed, uint16_t wCI, int nIndex)
-{
-	uint32_t ticks = SDL_GetTicks();
-
-	if (gnNumGetRecords == MAXITEMS) {
-		return;
-	}
-
-	itemrecord[gnNumGetRecords].dwTimestamp = ticks;
-	itemrecord[gnNumGetRecords].nSeed = nSeed;
-	itemrecord[gnNumGetRecords].wCI = wCI;
-	itemrecord[gnNumGetRecords].nIndex = nIndex;
-	gnNumGetRecords++;
-}
-
-void PutItemRecord(int nSeed, uint16_t wCI, int nIndex)
-{
-	uint32_t ticks = SDL_GetTicks();
-
-	for (int i = 0; i < gnNumGetRecords; i++) {
-		if (ticks - itemrecord[i].dwTimestamp > 6000) {
-			NextItemRecord(i);
-			i--;
-		} else if (nSeed == itemrecord[i].nSeed && wCI == itemrecord[i].wCI && nIndex == itemrecord[i].nIndex) {
-			NextItemRecord(i);
-			break;
-		}
-	}
-}
-
-#ifdef _DEBUG
-std::mt19937 BetterRng;
-std::string DebugSpawnItem(std::string itemName)
-{
-	if (ActiveItemCount >= MAXITEMS)
-		return "No space to generate the item!";
-
-	const int max_time = 3000;
-	const int max_iter = 1000000;
-
-	std::transform(itemName.begin(), itemName.end(), itemName.begin(), [](unsigned char c) { return std::tolower(c); });
-
-	int ii = AllocateItem();
-	auto &item = Items[ii];
-	Point pos = MyPlayer->position.tile;
-	GetSuperItemSpace(pos, ii);
-
-	uint32_t begin = SDL_GetTicks();
-	int i = 0;
-	for (;; i++) {
-		// using a better rng here to seed the item to prevent getting stuck repeating same values using old one
-		std::uniform_int_distribution<int32_t> dist(0, INT_MAX);
-		SetRndSeed(dist(BetterRng));
-		if (SDL_GetTicks() - begin > max_time)
-			return StrCat("Item not found in ", max_time / 1000, " seconds!");
-
-		if (i > max_iter)
-			return StrCat("Item not found in ", max_iter, " tries!");
-
-		const int8_t monsterLevel = dist(BetterRng) % CF_LEVEL + 1;
-		int idx = RndItemForMonsterLevel(monsterLevel);
-		if (idx > 1) {
-			idx--;
-		} else
-			continue;
-
-		Point bkp = item.position;
-		item = {};
-		item.position = bkp;
-		SetupAllItems(*MyPlayer, item, idx, AdvanceRndSeed(), monsterLevel, 1, false, false, false);
-
-		std::string tmp(item._iIName);
-		std::transform(tmp.begin(), tmp.end(), tmp.begin(), [](unsigned char c) { return std::tolower(c); });
-		if (tmp.find(itemName) != std::string::npos)
-			break;
-	}
-
-	item._iIdentified = true;
-	NetSendCmdPItem(false, CMD_DROPITEM, item.position, item);
-	return StrCat("Item generated successfully - iterations: ", i);
-}
-
-std::string DebugSpawnUniqueItem(std::string itemName)
-{
-	if (ActiveItemCount >= MAXITEMS)
-		return "No space to generate the item!";
-
-	const int max_time = 3000;
-	const int max_iter = 1000000;
-
-	std::transform(itemName.begin(), itemName.end(), itemName.begin(), [](unsigned char c) { return std::tolower(c); });
-	UniqueItem uniqueItem;
-	bool foundUnique = false;
-	int uniqueBaseIndex = 0;
-	int uniqueIndex = 0;
-	for (int j = 0; UniqueItems[j].UIItemId != UITYPE_INVALID; j++) {
-		if (!IsUniqueAvailable(j))
-			break;
-
-		std::string tmp(UniqueItems[j].UIName);
-		std::transform(tmp.begin(), tmp.end(), tmp.begin(), [](unsigned char c) { return std::tolower(c); });
-		if (tmp.find(itemName) != std::string::npos) {
-			itemName = tmp;
-			uniqueItem = UniqueItems[j];
-			uniqueIndex = j;
-			foundUnique = true;
-			break;
-		}
-	}
-	if (!foundUnique)
-		return "No unique found!";
-
-	for (int j = 0; AllItemsList[j].iLoc != ILOC_INVALID; j++) {
-		if (!IsItemAvailable(j))
-			continue;
-		if (AllItemsList[j].iItemId == uniqueItem.UIItemId)
-			uniqueBaseIndex = j;
-	}
-
-	int ii = AllocateItem();
-	auto &item = Items[ii];
-	Point pos = MyPlayer->position.tile;
-	GetSuperItemSpace(pos, ii);
-
-	int i = 0;
-	for (uint32_t begin = SDL_GetTicks();; i++) {
-		if (SDL_GetTicks() - begin > max_time)
-			return StrCat("Item not found in ", max_time / 1000, " seconds!");
-
-		if (i > max_iter)
-			return StrCat("Item not found in ", max_iter, " tries!");
-
-		Point bkp = item.position;
-		item = {};
-		item.position = bkp;
-		std::uniform_int_distribution<int32_t> dist(0, INT_MAX);
-		SetRndSeed(dist(BetterRng));
-		for (auto &flag : UniqueItemFlags)
-			flag = true;
-		UniqueItemFlags[uniqueIndex] = false;
-		SetupAllItems(*MyPlayer, item, uniqueBaseIndex, AdvanceRndSeed(), uniqueItem.UIMinLvl, 1, false, false, false);
-		for (auto &flag : UniqueItemFlags)
-			flag = false;
-
-		if (item._iMagical != ITEM_QUALITY_UNIQUE)
-			continue;
-
-		std::string tmp(item._iIName);
-		std::transform(tmp.begin(), tmp.end(), tmp.begin(), [](unsigned char c) { return std::tolower(c); });
-		if (tmp.find(itemName) != std::string::npos)
-			break;
-		return "Impossible to generate!";
-	}
-
-	item._iIdentified = true;
-	NetSendCmdPItem(false, CMD_DROPITEM, item.position, item);
-	return StrCat("Item generated successfully - iterations: ", i);
-}
-#endif
-
-void Item::setNewAnimation(bool showAnimation)
-{
-	int8_t it = ItemCAnimTbl[_iCurs];
-	int8_t numberOfFrames = ItemAnimLs[it];
-	OptionalClxSpriteList sprite = itemanims[it] ? OptionalClxSpriteList { *itemanims[static_cast<size_t>(it)] } : std::nullopt;
-	if (_iCurs != ICURS_MAGIC_ROCK)
-		AnimInfo.setNewAnimation(sprite, numberOfFrames, 1, AnimationDistributionFlags::ProcessAnimationPending, 0, numberOfFrames);
-	else
-		AnimInfo.setNewAnimation(sprite, numberOfFrames, 1);
-	_iPostDraw = false;
-	_iRequest = false;
-	if (showAnimation) {
-		_iAnimFlag = true;
-		_iSelFlag = 0;
-	} else {
-		AnimInfo.currentFrame = AnimInfo.numberOfFrames - 1;
-		_iAnimFlag = false;
-		_iSelFlag = 1;
-	}
-}
-
-void Item::updateRequiredStatsCacheForPlayer(const Player &player)
-{
-	if (_itype == ItemType::Misc && _iMiscId == IMISC_BOOK) {
-		_iMinMag = spelldata[_iSpell].sMinInt;
-		int8_t spellLevel = player._pSplLvl[_iSpell];
-		while (spellLevel != 0) {
-			_iMinMag += 20 * _iMinMag / 100;
-			spellLevel--;
-			if (_iMinMag + 20 * _iMinMag / 100 > 255) {
-				_iMinMag = 255;
-				spellLevel = 0;
-			}
-		}
-	}
-	_iStatFlag = player.CanUseItem(*this);
-}
-
-void initItemGetRecords()
-{
-	memset(itemrecord, 0, sizeof(itemrecord));
-	gnNumGetRecords = 0;
-}
-
-void RepairItem(Item &item, int lvl)
-{
-	if (item._iDurability == item._iMaxDur) {
-		return;
-	}
-
-	if (item._iMaxDur <= 0) {
-		item.clear();
-		return;
-	}
-
-	int rep = 0;
-	do {
-		rep += lvl + GenerateRnd(lvl);
-		item._iMaxDur -= std::max(item._iMaxDur / (lvl + 9), 1);
-		if (item._iMaxDur == 0) {
-			item.clear();
-			return;
-		}
-	} while (rep + item._iDurability < item._iMaxDur);
-
-	item._iDurability = std::min<int>(item._iDurability + rep, item._iMaxDur);
-}
-
-void RechargeItem(Item &item, Player &player)
-{
-	if (item._itype != ItemType::Staff || !IsValidSpell(item._iSpell))
-		return;
-
-	if (item._iCharges == item._iMaxCharges)
-		return;
-
-<<<<<<< HEAD
-	int r = GetSpellBookLevel(item._iSpell);
-	r = GenerateRnd(player._pLevel / r) + 1;
-
-	do {
-		item._iMaxCharges--;
-		if (item._iMaxCharges == 0) {
-			return;
-=======
-	for (i = 0; i < gnNumGetRecords; i++) {
-		if (dwTicks - itemrecord[i].dwTimestamp > 6000) {
-			// BUGFIX: loot actions for multiple quest items with same seed (e.g. blood stone) performed within less then 6 seconds will be ignored.
-			NextItemRecord(i);
-			i--;
-		} else if (nSeed == itemrecord[i].nSeed && wCI == itemrecord[i].wCI && nIndex == itemrecord[i].nIndex) {
-			return FALSE;
->>>>>>> 126f6743
-		}
-		item._iCharges += r;
-	} while (item._iCharges < item._iMaxCharges);
-
-	item._iCharges = std::min(item._iCharges, item._iMaxCharges);
-}
-
-bool ApplyOilToItem(Item &item, Player &player)
-{
-	int r;
-
-	if (item._iClass == ICLASS_MISC) {
-		return false;
-	}
-	if (item._iClass == ICLASS_GOLD) {
-		return false;
-	}
-	if (item._iClass == ICLASS_QUEST) {
-		return false;
-	}
-
-	switch (player._pOilType) {
-	case IMISC_OILACC:
-	case IMISC_OILMAST:
-	case IMISC_OILSHARP:
-		if (item._iClass == ICLASS_ARMOR) {
-			return false;
-		}
-		break;
-	case IMISC_OILDEATH:
-		if (item._iClass == ICLASS_ARMOR) {
-			return false;
-		}
-		if (item._itype == ItemType::Bow) {
-			return false;
-		}
-		break;
-	case IMISC_OILHARD:
-	case IMISC_OILIMP:
-		if (item._iClass == ICLASS_WEAPON) {
-			return false;
-		}
-		break;
-	default:
-		break;
-	}
-
-	switch (player._pOilType) {
-	case IMISC_OILACC:
-		if (item._iPLToHit < 50) {
-			item._iPLToHit += GenerateRnd(2) + 1;
-		}
-		break;
-	case IMISC_OILMAST:
-		if (item._iPLToHit < 100) {
-			item._iPLToHit += GenerateRnd(3) + 3;
-		}
-		break;
-	case IMISC_OILSHARP:
-		if (item._iMaxDam - item._iMinDam < 30) {
-			item._iMaxDam = item._iMaxDam + 1;
-		}
-		break;
-	case IMISC_OILDEATH:
-		if (item._iMaxDam - item._iMinDam < 30) {
-			item._iMinDam = item._iMinDam + 1;
-			item._iMaxDam = item._iMaxDam + 2;
-		}
-		break;
-	case IMISC_OILSKILL:
-		r = GenerateRnd(6) + 5;
-		item._iMinStr = std::max(0, item._iMinStr - r);
-		item._iMinMag = std::max(0, item._iMinMag - r);
-		item._iMinDex = std::max(0, item._iMinDex - r);
-		break;
-	case IMISC_OILBSMTH:
-		if (item._iMaxDur == DUR_INDESTRUCTIBLE)
-			return true;
-		if (item._iDurability < item._iMaxDur) {
-			item._iDurability = (item._iMaxDur + 4) / 5 + item._iDurability;
-			item._iDurability = std::min<int>(item._iDurability, item._iMaxDur);
-		} else {
-			if (item._iMaxDur >= 100) {
-				return true;
-			}
-			item._iMaxDur++;
-			item._iDurability = item._iMaxDur;
-		}
-		break;
-	case IMISC_OILFORT:
-		if (item._iMaxDur != DUR_INDESTRUCTIBLE && item._iMaxDur < 200) {
-			r = GenerateRnd(41) + 10;
-			item._iMaxDur += r;
-			item._iDurability += r;
-		}
-		break;
-	case IMISC_OILPERM:
-		item._iDurability = DUR_INDESTRUCTIBLE;
-		item._iMaxDur = DUR_INDESTRUCTIBLE;
-		break;
-	case IMISC_OILHARD:
-		if (item._iAC < 60) {
-			item._iAC += GenerateRnd(2) + 1;
-		}
-		break;
-	case IMISC_OILIMP:
-		if (item._iAC < 120) {
-			item._iAC += GenerateRnd(3) + 3;
-		}
-		break;
-	default:
-		return false;
-	}
-	return true;
-}
-
-} // namespace devilution
+/**
+ * @file items.cpp
+ *
+ * Implementation of item functionality.
+ */
+#include "items.h"
+
+#include <algorithm>
+#include <bitset>
+#ifdef _DEBUG
+#include <random>
+#endif
+#include <climits>
+#include <cstdint>
+
+#include <fmt/compile.h>
+#include <fmt/format.h>
+
+#include "DiabloUI/ui_flags.hpp"
+#include "controls/plrctrls.h"
+#include "cursor.h"
+#include "doom.h"
+#include "engine/clx_sprite.hpp"
+#include "engine/dx.h"
+#include "engine/load_cel.hpp"
+#include "engine/random.hpp"
+#include "engine/render/clx_render.hpp"
+#include "engine/render/text_render.hpp"
+#include "init.h"
+#include "inv_iterators.hpp"
+#include "levels/town.h"
+#include "lighting.h"
+#include "missiles.h"
+#include "options.h"
+#include "panels/info_box.hpp"
+#include "panels/ui_panels.hpp"
+#include "player.h"
+#include "qol/stash.h"
+#include "spells.h"
+#include "stores.h"
+#include "utils/format_int.hpp"
+#include "utils/language.h"
+#include "utils/math.h"
+#include "utils/stdcompat/algorithm.hpp"
+#include "utils/str_cat.hpp"
+#include "utils/utf8.hpp"
+
+namespace devilution {
+
+Item Items[MAXITEMS + 1];
+uint8_t ActiveItems[MAXITEMS];
+uint8_t ActiveItemCount;
+int8_t dItem[MAXDUNX][MAXDUNY];
+bool ShowUniqueItemInfoBox;
+CornerStoneStruct CornerStone;
+bool UniqueItemFlags[128];
+int MaxGold = GOLD_MAX_LIMIT;
+
+/** Maps from item_cursor_graphic to in-memory item type. */
+int8_t ItemCAnimTbl[] = {
+	20, 16, 16, 16, 4, 4, 4, 12, 12, 12,
+	12, 12, 12, 12, 12, 21, 21, 25, 12, 28,
+	28, 28, 38, 38, 38, 32, 38, 38, 38, 24,
+	24, 26, 2, 25, 22, 23, 24, 25, 27, 27,
+	29, 0, 0, 0, 12, 12, 12, 12, 12, 0,
+	8, 8, 0, 8, 8, 8, 8, 8, 8, 6,
+	8, 8, 8, 6, 8, 8, 6, 8, 8, 6,
+	6, 6, 8, 8, 8, 5, 9, 13, 13, 13,
+	5, 5, 5, 15, 5, 5, 18, 18, 18, 30,
+	5, 5, 14, 5, 14, 13, 16, 18, 5, 5,
+	7, 1, 3, 17, 1, 15, 10, 14, 3, 11,
+	8, 0, 1, 7, 0, 7, 15, 7, 3, 3,
+	3, 6, 6, 11, 11, 11, 31, 14, 14, 14,
+	6, 6, 7, 3, 8, 14, 0, 14, 14, 0,
+	33, 1, 1, 1, 1, 1, 7, 7, 7, 14,
+	14, 17, 17, 17, 0, 34, 1, 0, 3, 17,
+	8, 8, 6, 1, 3, 3, 11, 3, 12, 12,
+	12, 12, 12, 12, 12, 12, 12, 12, 12, 12,
+	12, 12, 12, 12, 12, 12, 12, 35, 39, 36,
+	36, 36, 37, 38, 38, 38, 38, 38, 41, 42,
+	8, 8, 8, 17, 0, 6, 8, 11, 11, 3,
+	3, 1, 6, 6, 6, 1, 8, 6, 11, 3,
+	6, 8, 1, 6, 6, 17, 40, 0, 0
+};
+
+/** Maps of drop sounds effect of placing the item in the inventory. */
+_sfx_id ItemInvSnds[] = {
+	IS_IHARM,
+	IS_IAXE,
+	IS_IPOT,
+	IS_IBOW,
+	IS_GOLD,
+	IS_ICAP,
+	IS_ISWORD,
+	IS_ISHIEL,
+	IS_ISWORD,
+	IS_IROCK,
+	IS_IAXE,
+	IS_ISTAF,
+	IS_IRING,
+	IS_ICAP,
+	IS_ILARM,
+	IS_ISHIEL,
+	IS_ISCROL,
+	IS_IHARM,
+	IS_IBOOK,
+	IS_IHARM,
+	IS_IPOT,
+	IS_IPOT,
+	IS_IPOT,
+	IS_IPOT,
+	IS_IPOT,
+	IS_IPOT,
+	IS_IPOT,
+	IS_IPOT,
+	IS_IBODY,
+	IS_IBODY,
+	IS_IMUSH,
+	IS_ISIGN,
+	IS_IBLST,
+	IS_IANVL,
+	IS_ISTAF,
+	IS_IROCK,
+	IS_ISCROL,
+	IS_ISCROL,
+	IS_IROCK,
+	IS_IMUSH,
+	IS_IHARM,
+	IS_ILARM,
+	IS_ILARM,
+};
+
+namespace {
+
+OptionalOwnedClxSpriteList itemanims[ITEMTYPES];
+
+enum class PlayerArmorGraphic : uint8_t {
+	// clang-format off
+	Light  = 0,
+	Medium = 1 << 4,
+	Heavy  = 1 << 5,
+	// clang-format on
+};
+
+Item curruitem;
+
+/** Holds item get records, tracking items being recently looted. This is in an effort to prevent items being picked up more than once. */
+ItemGetRecordStruct itemrecord[MAXITEMS];
+
+bool itemhold[3][3];
+
+/** Specifies the number of active item get records. */
+int gnNumGetRecords;
+
+int OilLevels[] = { 1, 10, 1, 10, 4, 1, 5, 17, 1, 10 };
+int OilValues[] = { 500, 2500, 500, 2500, 1500, 100, 2500, 15000, 500, 2500 };
+item_misc_id OilMagic[] = {
+	IMISC_OILACC,
+	IMISC_OILMAST,
+	IMISC_OILSHARP,
+	IMISC_OILDEATH,
+	IMISC_OILSKILL,
+	IMISC_OILBSMTH,
+	IMISC_OILFORT,
+	IMISC_OILPERM,
+	IMISC_OILHARD,
+	IMISC_OILIMP,
+};
+char OilNames[10][25] = {
+	N_("Oil of Accuracy"),
+	N_("Oil of Mastery"),
+	N_("Oil of Sharpness"),
+	N_("Oil of Death"),
+	N_("Oil of Skill"),
+	N_("Blacksmith Oil"),
+	N_("Oil of Fortitude"),
+	N_("Oil of Permanence"),
+	N_("Oil of Hardening"),
+	N_("Oil of Imperviousness")
+};
+
+/** Map of item type .cel file names. */
+const char *const ItemDropNames[] = {
+	"armor2",
+	"axe",
+	"fbttle",
+	"bow",
+	"goldflip",
+	"helmut",
+	"mace",
+	"shield",
+	"swrdflip",
+	"rock",
+	"cleaver",
+	"staff",
+	"ring",
+	"crownf",
+	"larmor",
+	"wshield",
+	"scroll",
+	"fplatear",
+	"fbook",
+	"food",
+	"fbttlebb",
+	"fbttledy",
+	"fbttleor",
+	"fbttlebr",
+	"fbttlebl",
+	"fbttleby",
+	"fbttlewh",
+	"fbttledb",
+	"fear",
+	"fbrain",
+	"fmush",
+	"innsign",
+	"bldstn",
+	"fanvil",
+	"flazstaf",
+	"bombs1",
+	"halfps1",
+	"wholeps1",
+	"runes1",
+	"teddys1",
+	"cows1",
+	"donkys1",
+	"mooses1",
+};
+/** Maps of item drop animation length. */
+int8_t ItemAnimLs[] = {
+	15,
+	13,
+	16,
+	13,
+	10,
+	13,
+	13,
+	13,
+	13,
+	10,
+	13,
+	13,
+	13,
+	13,
+	13,
+	13,
+	13,
+	13,
+	13,
+	1,
+	16,
+	16,
+	16,
+	16,
+	16,
+	16,
+	16,
+	16,
+	13,
+	12,
+	12,
+	13,
+	13,
+	13,
+	8,
+	10,
+	16,
+	16,
+	10,
+	10,
+	15,
+	15,
+	15,
+};
+/** Maps of drop sounds effect of dropping the item on ground. */
+_sfx_id ItemDropSnds[] = {
+	IS_FHARM,
+	IS_FAXE,
+	IS_FPOT,
+	IS_FBOW,
+	IS_GOLD,
+	IS_FCAP,
+	IS_FSWOR,
+	IS_FSHLD,
+	IS_FSWOR,
+	IS_FROCK,
+	IS_FAXE,
+	IS_FSTAF,
+	IS_FRING,
+	IS_FCAP,
+	IS_FLARM,
+	IS_FSHLD,
+	IS_FSCRL,
+	IS_FHARM,
+	IS_FBOOK,
+	IS_FLARM,
+	IS_FPOT,
+	IS_FPOT,
+	IS_FPOT,
+	IS_FPOT,
+	IS_FPOT,
+	IS_FPOT,
+	IS_FPOT,
+	IS_FPOT,
+	IS_FBODY,
+	IS_FBODY,
+	IS_FMUSH,
+	IS_ISIGN,
+	IS_FBLST,
+	IS_FANVL,
+	IS_FSTAF,
+	IS_FROCK,
+	IS_FSCRL,
+	IS_FSCRL,
+	IS_FROCK,
+	IS_FMUSH,
+	IS_FHARM,
+	IS_FLARM,
+	IS_FLARM,
+};
+/** Maps from Griswold premium item number to a quality level delta as added to the base quality level. */
+int premiumlvladd[] = {
+	// clang-format off
+	-1,
+	-1,
+	 0,
+	 0,
+	 1,
+	 2,
+	// clang-format on
+};
+/** Maps from Griswold premium item number to a quality level delta as added to the base quality level. */
+int premiumLvlAddHellfire[] = {
+	// clang-format off
+	-1,
+	-1,
+	-1,
+	 0,
+	 0,
+	 0,
+	 0,
+	 1,
+	 1,
+	 1,
+	 1,
+	 2,
+	 2,
+	 3,
+	 3,
+	// clang-format on
+};
+
+bool IsPrefixValidForItemType(int i, AffixItemType flgs)
+{
+	AffixItemType itemTypes = ItemPrefixes[i].PLIType;
+
+	if (!gbIsHellfire) {
+		if (i > 82)
+			return false;
+
+		if (i >= 12 && i <= 20)
+			itemTypes &= ~AffixItemType::Staff;
+	}
+
+	return HasAnyOf(flgs, itemTypes);
+}
+
+bool IsSuffixValidForItemType(int i, AffixItemType flgs)
+{
+	AffixItemType itemTypes = ItemSuffixes[i].PLIType;
+
+	if (!gbIsHellfire) {
+		if (i > 94)
+			return false;
+
+		if ((i >= 0 && i <= 1)
+		    || (i >= 14 && i <= 15)
+		    || (i >= 21 && i <= 22)
+		    || (i >= 34 && i <= 36)
+		    || (i >= 41 && i <= 44)
+		    || (i >= 60 && i <= 63))
+			itemTypes &= ~AffixItemType::Staff;
+	}
+
+	return HasAnyOf(flgs, itemTypes);
+}
+
+int ItemsGetCurrlevel()
+{
+	if (leveltype == DTYPE_NEST)
+		return currlevel - 8;
+
+	if (leveltype == DTYPE_CRYPT)
+		return currlevel - 7;
+
+	return currlevel;
+}
+
+bool ItemPlace(Point position)
+{
+	if (dMonster[position.x][position.y] != 0)
+		return false;
+	if (dPlayer[position.x][position.y] != 0)
+		return false;
+	if (dItem[position.x][position.y] != 0)
+		return false;
+	if (IsObjectAtPosition(position))
+		return false;
+	if (TileContainsSetPiece(position))
+		return false;
+	if (IsTileSolid(position))
+		return false;
+
+	return true;
+}
+
+Point GetRandomAvailableItemPosition()
+{
+	Point position = {};
+	do {
+		position = Point { GenerateRnd(80), GenerateRnd(80) } + Displacement { 16, 16 };
+	} while (!ItemPlace(position));
+
+	return position;
+}
+
+void AddInitItems()
+{
+	int curlv = ItemsGetCurrlevel();
+	int rnd = GenerateRnd(3) + 3;
+	for (int j = 0; j < rnd; j++) {
+		int ii = AllocateItem();
+		auto &item = Items[ii];
+
+		Point position = GetRandomAvailableItemPosition();
+		item.position = position;
+
+		dItem[position.x][position.y] = ii + 1;
+
+		item._iSeed = AdvanceRndSeed();
+		SetRndSeed(item._iSeed);
+
+		GetItemAttrs(item, PickRandomlyAmong({ IDI_MANA, IDI_HEAL }), curlv);
+
+		item._iCreateInfo = curlv | CF_PREGEN;
+		SetupItem(item);
+		item.AnimInfo.currentFrame = item.AnimInfo.numberOfFrames - 1;
+		item._iAnimFlag = false;
+		item._iSelFlag = 1;
+		DeltaAddItem(ii);
+	}
+}
+
+void SpawnNote()
+{
+	int id;
+
+	switch (currlevel) {
+	case 22:
+		id = IDI_NOTE2;
+		break;
+	case 23:
+		id = IDI_NOTE3;
+		break;
+	default:
+		id = IDI_NOTE1;
+		break;
+	}
+
+	Point position = GetRandomAvailableItemPosition();
+	SpawnQuestItem(id, position, 0, 1);
+}
+
+void CalcSelfItems(Player &player)
+{
+	int sa = 0;
+	int ma = 0;
+	int da = 0;
+
+	// first iteration is used for collecting stat bonuses from items
+	for (Item &equipment : EquippedPlayerItemsRange(player)) {
+		equipment._iStatFlag = true;
+		if (equipment._iIdentified) {
+			sa += equipment._iPLStr;
+			ma += equipment._iPLMag;
+			da += equipment._iPLDex;
+		}
+	}
+
+	bool changeflag;
+	do {
+		// cap stats to 0
+		const int currstr = std::max(0, sa + player._pBaseStr);
+		const int currmag = std::max(0, ma + player._pBaseMag);
+		const int currdex = std::max(0, da + player._pBaseDex);
+
+		changeflag = false;
+		for (Item &equipment : EquippedPlayerItemsRange(player)) {
+			if (!equipment._iStatFlag)
+				continue;
+
+			if (currstr >= equipment._iMinStr
+			    && currmag >= equipment._iMinMag
+			    && currdex >= equipment._iMinDex)
+				continue;
+
+			changeflag = true;
+			equipment._iStatFlag = false;
+			if (equipment._iIdentified) {
+				sa -= equipment._iPLStr;
+				ma -= equipment._iPLMag;
+				da -= equipment._iPLDex;
+			}
+		}
+	} while (changeflag);
+}
+
+bool GetItemSpace(Point position, int8_t inum)
+{
+	int xx = 0;
+	int yy = 0;
+	for (int j = position.y - 1; j <= position.y + 1; j++) {
+		xx = 0;
+		for (int i = position.x - 1; i <= position.x + 1; i++) {
+			itemhold[xx][yy] = ItemSpaceOk({ i, j });
+			xx++;
+		}
+		yy++;
+	}
+
+	bool savail = false;
+	for (int j = 0; j < 3; j++) {
+		for (int i = 0; i < 3; i++) { // NOLINT(modernize-loop-convert)
+			if (itemhold[i][j])
+				savail = true;
+		}
+	}
+
+	int rs = GenerateRnd(15) + 1;
+
+	if (!savail)
+		return false;
+
+	xx = 0;
+	yy = 0;
+	while (rs > 0) {
+		if (itemhold[xx][yy])
+			rs--;
+		if (rs <= 0)
+			continue;
+		xx++;
+		if (xx != 3)
+			continue;
+		xx = 0;
+		yy++;
+		if (yy == 3)
+			yy = 0;
+	}
+
+	xx += position.x - 1;
+	yy += position.y - 1;
+	Items[inum].position = { xx, yy };
+	dItem[xx][yy] = inum + 1;
+
+	return true;
+}
+
+void GetSuperItemSpace(Point position, int8_t inum)
+{
+	Point positionToCheck = position;
+	if (GetItemSpace(positionToCheck, inum))
+		return;
+	for (int k = 2; k < 50; k++) {
+		for (int j = -k; j <= k; j++) {
+			for (int i = -k; i <= k; i++) {
+				Displacement offset = { i, j };
+				positionToCheck = position + offset;
+				if (!ItemSpaceOk(positionToCheck))
+					continue;
+				Items[inum].position = positionToCheck;
+				dItem[positionToCheck.x][positionToCheck.y] = inum + 1;
+				return;
+			}
+		}
+	}
+}
+
+void CalcItemValue(Item &item)
+{
+	int v = item._iVMult1 + item._iVMult2;
+	if (v > 0) {
+		v *= item._ivalue;
+	}
+	if (v < 0) {
+		v = item._ivalue / v;
+	}
+	v = item._iVAdd1 + item._iVAdd2 + v;
+	item._iIvalue = std::max(v, 1);
+}
+
+void GetBookSpell(Item &item, int lvl)
+{
+	int rv;
+
+	if (lvl == 0)
+		lvl = 1;
+
+	int maxSpells = gbIsHellfire ? MAX_SPELLS : 37;
+
+	rv = GenerateRnd(maxSpells) + 1;
+
+	if (gbIsSpawn && lvl > 5)
+		lvl = 5;
+
+	int s = SPL_FIREBOLT;
+	enum spell_id bs = SPL_FIREBOLT;
+	while (rv > 0) {
+		int sLevel = GetSpellBookLevel(static_cast<spell_id>(s));
+		if (sLevel != -1 && lvl >= sLevel) {
+			rv--;
+			bs = static_cast<spell_id>(s);
+		}
+		s++;
+		if (!gbIsMultiplayer) {
+			if (s == SPL_RESURRECT)
+				s = SPL_TELEKINESIS;
+		}
+		if (!gbIsMultiplayer) {
+			if (s == SPL_HEALOTHER)
+				s = SPL_FLARE;
+		}
+		if (s == maxSpells)
+			s = 1;
+	}
+	const string_view spellName = pgettext("spell", spelldata[bs].sNameText);
+	const size_t iNameLen = string_view(item._iName).size();
+	const size_t iINameLen = string_view(item._iIName).size();
+	CopyUtf8(item._iName + iNameLen, spellName, sizeof(item._iName) - iNameLen);
+	CopyUtf8(item._iIName + iINameLen, spellName, sizeof(item._iIName) - iINameLen);
+	item._iSpell = bs;
+	item._iMinMag = spelldata[bs].sMinInt;
+	item._ivalue += spelldata[bs].sBookCost;
+	item._iIvalue += spelldata[bs].sBookCost;
+	if (spelldata[bs].sType == STYPE_FIRE)
+		item._iCurs = ICURS_BOOK_RED;
+	else if (spelldata[bs].sType == STYPE_LIGHTNING)
+		item._iCurs = ICURS_BOOK_BLUE;
+	else if (spelldata[bs].sType == STYPE_MAGIC)
+		item._iCurs = ICURS_BOOK_GREY;
+}
+
+int RndPL(int param1, int param2)
+{
+	return param1 + GenerateRnd(param2 - param1 + 1);
+}
+
+int CalculateToHitBonus(int level)
+{
+	switch (level) {
+	case -50:
+		return -RndPL(6, 10);
+	case -25:
+		return -RndPL(1, 5);
+	case 20:
+		return RndPL(1, 5);
+	case 36:
+		return RndPL(6, 10);
+	case 51:
+		return RndPL(11, 15);
+	case 66:
+		return RndPL(16, 20);
+	case 81:
+		return RndPL(21, 30);
+	case 96:
+		return RndPL(31, 40);
+	case 111:
+		return RndPL(41, 50);
+	case 126:
+		return RndPL(51, 75);
+	case 151:
+		return RndPL(76, 100);
+	default:
+		app_fatal("Unknown to hit bonus");
+	}
+}
+
+int SaveItemPower(const Player &player, Item &item, ItemPower &power)
+{
+	if (!gbIsHellfire) {
+		if (power.type == IPL_TARGAC) {
+			power.param1 = 1 << power.param1;
+			power.param2 = 3 << power.param2;
+		}
+	}
+
+	int r = RndPL(power.param1, power.param2);
+
+	switch (power.type) {
+	case IPL_TOHIT:
+		item._iPLToHit += r;
+		break;
+	case IPL_TOHIT_CURSE:
+		item._iPLToHit -= r;
+		break;
+	case IPL_DAMP:
+		item._iPLDam += r;
+		break;
+	case IPL_DAMP_CURSE:
+		item._iPLDam -= r;
+		break;
+	case IPL_DOPPELGANGER:
+		item._iDamAcFlags |= ItemSpecialEffectHf::Doppelganger;
+		[[fallthrough]];
+	case IPL_TOHIT_DAMP:
+		r = RndPL(power.param1, power.param2);
+		item._iPLDam += r;
+		item._iPLToHit += CalculateToHitBonus(power.param1);
+		break;
+	case IPL_TOHIT_DAMP_CURSE:
+		item._iPLDam -= r;
+		item._iPLToHit += CalculateToHitBonus(-power.param1);
+		break;
+	case IPL_ACP:
+		item._iPLAC += r;
+		break;
+	case IPL_ACP_CURSE:
+		item._iPLAC -= r;
+		break;
+	case IPL_SETAC:
+		item._iAC = r;
+		break;
+	case IPL_AC_CURSE:
+		item._iAC -= r;
+		break;
+	case IPL_FIRERES:
+		item._iPLFR += r;
+		break;
+	case IPL_LIGHTRES:
+		item._iPLLR += r;
+		break;
+	case IPL_MAGICRES:
+		item._iPLMR += r;
+		break;
+	case IPL_ALLRES:
+		item._iPLFR = std::max(item._iPLFR + r, 0);
+		item._iPLLR = std::max(item._iPLLR + r, 0);
+		item._iPLMR = std::max(item._iPLMR + r, 0);
+		break;
+	case IPL_SPLLVLADD:
+		item._iSplLvlAdd = r;
+		break;
+	case IPL_CHARGES:
+		item._iCharges *= power.param1;
+		item._iMaxCharges = item._iCharges;
+		break;
+	case IPL_SPELL:
+		item._iSpell = static_cast<spell_id>(power.param1);
+		item._iCharges = power.param2;
+		item._iMaxCharges = power.param2;
+		break;
+	case IPL_FIREDAM:
+		item._iFlags |= ItemSpecialEffect::FireDamage;
+		item._iFlags &= ~ItemSpecialEffect::LightningDamage;
+		item._iFMinDam = power.param1;
+		item._iFMaxDam = power.param2;
+		item._iLMinDam = 0;
+		item._iLMaxDam = 0;
+		break;
+	case IPL_LIGHTDAM:
+		item._iFlags |= ItemSpecialEffect::LightningDamage;
+		item._iFlags &= ~ItemSpecialEffect::FireDamage;
+		item._iLMinDam = power.param1;
+		item._iLMaxDam = power.param2;
+		item._iFMinDam = 0;
+		item._iFMaxDam = 0;
+		break;
+	case IPL_STR:
+		item._iPLStr += r;
+		break;
+	case IPL_STR_CURSE:
+		item._iPLStr -= r;
+		break;
+	case IPL_MAG:
+		item._iPLMag += r;
+		break;
+	case IPL_MAG_CURSE:
+		item._iPLMag -= r;
+		break;
+	case IPL_DEX:
+		item._iPLDex += r;
+		break;
+	case IPL_DEX_CURSE:
+		item._iPLDex -= r;
+		break;
+	case IPL_VIT:
+		item._iPLVit += r;
+		break;
+	case IPL_VIT_CURSE:
+		item._iPLVit -= r;
+		break;
+	case IPL_ATTRIBS:
+		item._iPLStr += r;
+		item._iPLMag += r;
+		item._iPLDex += r;
+		item._iPLVit += r;
+		break;
+	case IPL_ATTRIBS_CURSE:
+		item._iPLStr -= r;
+		item._iPLMag -= r;
+		item._iPLDex -= r;
+		item._iPLVit -= r;
+		break;
+	case IPL_GETHIT_CURSE:
+		item._iPLGetHit += r;
+		break;
+	case IPL_GETHIT:
+		item._iPLGetHit -= r;
+		break;
+	case IPL_LIFE:
+		item._iPLHP += r << 6;
+		break;
+	case IPL_LIFE_CURSE:
+		item._iPLHP -= r << 6;
+		break;
+	case IPL_MANA:
+		item._iPLMana += r << 6;
+		drawmanaflag = true;
+		break;
+	case IPL_MANA_CURSE:
+		item._iPLMana -= r << 6;
+		drawmanaflag = true;
+		break;
+	case IPL_DUR: {
+		int bonus = r * item._iMaxDur / 100;
+		item._iMaxDur += bonus;
+		item._iDurability += bonus;
+	} break;
+	case IPL_CRYSTALLINE:
+		item._iPLDam += 140 + r * 2;
+		[[fallthrough]];
+	case IPL_DUR_CURSE:
+		item._iMaxDur -= r * item._iMaxDur / 100;
+		item._iMaxDur = std::max<uint8_t>(item._iMaxDur, 1);
+		item._iDurability = item._iMaxDur;
+		break;
+	case IPL_INDESTRUCTIBLE:
+		item._iDurability = DUR_INDESTRUCTIBLE;
+		item._iMaxDur = DUR_INDESTRUCTIBLE;
+		break;
+	case IPL_LIGHT:
+		item._iPLLight += power.param1;
+		break;
+	case IPL_LIGHT_CURSE:
+		item._iPLLight -= power.param1;
+		break;
+	case IPL_MULT_ARROWS:
+		item._iFlags |= ItemSpecialEffect::MultipleArrows;
+		break;
+	case IPL_FIRE_ARROWS:
+		item._iFlags |= ItemSpecialEffect::FireArrows;
+		item._iFlags &= ~ItemSpecialEffect::LightningArrows;
+		item._iFMinDam = power.param1;
+		item._iFMaxDam = power.param2;
+		item._iLMinDam = 0;
+		item._iLMaxDam = 0;
+		break;
+	case IPL_LIGHT_ARROWS:
+		item._iFlags |= ItemSpecialEffect::LightningArrows;
+		item._iFlags &= ~ItemSpecialEffect::FireArrows;
+		item._iLMinDam = power.param1;
+		item._iLMaxDam = power.param2;
+		item._iFMinDam = 0;
+		item._iFMaxDam = 0;
+		break;
+	case IPL_FIREBALL:
+		item._iFlags |= (ItemSpecialEffect::LightningArrows | ItemSpecialEffect::FireArrows);
+		item._iFMinDam = power.param1;
+		item._iFMaxDam = power.param2;
+		item._iLMinDam = 0;
+		item._iLMaxDam = 0;
+		break;
+	case IPL_THORNS:
+		item._iFlags |= ItemSpecialEffect::Thorns;
+		break;
+	case IPL_NOMANA:
+		item._iFlags |= ItemSpecialEffect::NoMana;
+		drawmanaflag = true;
+		break;
+	case IPL_ABSHALFTRAP:
+		item._iFlags |= ItemSpecialEffect::HalfTrapDamage;
+		break;
+	case IPL_KNOCKBACK:
+		item._iFlags |= ItemSpecialEffect::Knockback;
+		break;
+	case IPL_3XDAMVDEM:
+		item._iFlags |= ItemSpecialEffect::TripleDemonDamage;
+		break;
+	case IPL_ALLRESZERO:
+		item._iFlags |= ItemSpecialEffect::ZeroResistance;
+		break;
+	case IPL_STEALMANA:
+		if (power.param1 == 3)
+			item._iFlags |= ItemSpecialEffect::StealMana3;
+		if (power.param1 == 5)
+			item._iFlags |= ItemSpecialEffect::StealMana5;
+		drawmanaflag = true;
+		break;
+	case IPL_STEALLIFE:
+		if (power.param1 == 3)
+			item._iFlags |= ItemSpecialEffect::StealLife3;
+		if (power.param1 == 5)
+			item._iFlags |= ItemSpecialEffect::StealLife5;
+		drawhpflag = true;
+		break;
+	case IPL_TARGAC:
+		if (gbIsHellfire)
+			item._iPLEnAc = power.param1;
+		else
+			item._iPLEnAc += r;
+		break;
+	case IPL_FASTATTACK:
+		if (power.param1 == 1)
+			item._iFlags |= ItemSpecialEffect::QuickAttack;
+		if (power.param1 == 2)
+			item._iFlags |= ItemSpecialEffect::FastAttack;
+		if (power.param1 == 3)
+			item._iFlags |= ItemSpecialEffect::FasterAttack;
+		if (power.param1 == 4)
+			item._iFlags |= ItemSpecialEffect::FastestAttack;
+		break;
+	case IPL_FASTRECOVER:
+		if (power.param1 == 1)
+			item._iFlags |= ItemSpecialEffect::FastHitRecovery;
+		if (power.param1 == 2)
+			item._iFlags |= ItemSpecialEffect::FasterHitRecovery;
+		if (power.param1 == 3)
+			item._iFlags |= ItemSpecialEffect::FastestHitRecovery;
+		break;
+	case IPL_FASTBLOCK:
+		item._iFlags |= ItemSpecialEffect::FastBlock;
+		break;
+	case IPL_DAMMOD:
+		item._iPLDamMod += r;
+		break;
+	case IPL_RNDARROWVEL:
+		item._iFlags |= ItemSpecialEffect::RandomArrowVelocity;
+		break;
+	case IPL_SETDAM:
+		item._iMinDam = power.param1;
+		item._iMaxDam = power.param2;
+		break;
+	case IPL_SETDUR:
+		item._iDurability = power.param1;
+		item._iMaxDur = power.param1;
+		break;
+	case IPL_ONEHAND:
+		item._iLoc = ILOC_ONEHAND;
+		break;
+	case IPL_DRAINLIFE:
+		item._iFlags |= ItemSpecialEffect::DrainLife;
+		break;
+	case IPL_RNDSTEALLIFE:
+		item._iFlags |= ItemSpecialEffect::RandomStealLife;
+		break;
+	case IPL_NOMINSTR:
+		item._iMinStr = 0;
+		break;
+	case IPL_INVCURS:
+		item._iCurs = power.param1;
+		break;
+	case IPL_ADDACLIFE:
+		item._iFlags |= (ItemSpecialEffect::LightningArrows | ItemSpecialEffect::FireArrows);
+		item._iFMinDam = power.param1;
+		item._iFMaxDam = power.param2;
+		item._iLMinDam = 1;
+		item._iLMaxDam = 0;
+		break;
+	case IPL_ADDMANAAC:
+		item._iFlags |= (ItemSpecialEffect::LightningDamage | ItemSpecialEffect::FireDamage);
+		item._iFMinDam = power.param1;
+		item._iFMaxDam = power.param2;
+		item._iLMinDam = 2;
+		item._iLMaxDam = 0;
+		break;
+	case IPL_FIRERES_CURSE:
+		item._iPLFR -= r;
+		break;
+	case IPL_LIGHTRES_CURSE:
+		item._iPLLR -= r;
+		break;
+	case IPL_MAGICRES_CURSE:
+		item._iPLMR -= r;
+		break;
+	case IPL_DEVASTATION:
+		item._iDamAcFlags |= ItemSpecialEffectHf::Devastation;
+		break;
+	case IPL_DECAY:
+		item._iDamAcFlags |= ItemSpecialEffectHf::Decay;
+		item._iPLDam += r;
+		break;
+	case IPL_PERIL:
+		item._iDamAcFlags |= ItemSpecialEffectHf::Peril;
+		break;
+	case IPL_JESTERS:
+		item._iDamAcFlags |= ItemSpecialEffectHf::Jesters;
+		break;
+	case IPL_ACDEMON:
+		item._iDamAcFlags |= ItemSpecialEffectHf::ACAgainstDemons;
+		break;
+	case IPL_ACUNDEAD:
+		item._iDamAcFlags |= ItemSpecialEffectHf::ACAgainstUndead;
+		break;
+	case IPL_MANATOLIFE: {
+		int portion = ((player._pMaxManaBase >> 6) * 50 / 100) << 6;
+		item._iPLMana -= portion;
+		item._iPLHP += portion;
+	} break;
+	case IPL_LIFETOMANA: {
+		int portion = ((player._pMaxHPBase >> 6) * 40 / 100) << 6;
+		item._iPLHP -= portion;
+		item._iPLMana += portion;
+	} break;
+	default:
+		break;
+	}
+
+	return r;
+}
+
+bool StringInPanel(const char *str)
+{
+	return GetLineWidth(str, GameFont12, 2) < 254;
+}
+
+int PLVal(int pv, int p1, int p2, int minv, int maxv)
+{
+	if (p1 == p2)
+		return minv;
+	if (minv == maxv)
+		return minv;
+	return minv + (maxv - minv) * (100 * (pv - p1) / (p2 - p1)) / 100;
+}
+
+void SaveItemAffix(const Player &player, Item &item, const PLStruct &affix)
+{
+	auto power = affix.power;
+	int value = SaveItemPower(player, item, power);
+
+	value = PLVal(value, power.param1, power.param2, affix.minVal, affix.maxVal);
+	if (item._iVAdd1 != 0 || item._iVMult1 != 0) {
+		item._iVAdd2 = value;
+		item._iVMult2 = affix.multVal;
+	} else {
+		item._iVAdd1 = value;
+		item._iVMult1 = affix.multVal;
+	}
+}
+
+void GetStaffPower(const Player &player, Item &item, int lvl, int bs, bool onlygood)
+{
+	int preidx = -1;
+	if (FlipCoin(10) || onlygood) {
+		int nl = 0;
+		int l[256];
+		for (int j = 0; ItemPrefixes[j].power.type != IPL_INVALID; j++) {
+			if (!IsPrefixValidForItemType(j, AffixItemType::Staff) || ItemPrefixes[j].PLMinLvl > lvl)
+				continue;
+			if (onlygood && !ItemPrefixes[j].PLOk)
+				continue;
+			l[nl] = j;
+			nl++;
+			if (ItemPrefixes[j].PLDouble) {
+				l[nl] = j;
+				nl++;
+			}
+		}
+		if (nl != 0) {
+			preidx = l[GenerateRnd(nl)];
+			item._iMagical = ITEM_QUALITY_MAGIC;
+			SaveItemAffix(player, item, ItemPrefixes[preidx]);
+			item._iPrePower = ItemPrefixes[preidx].power.type;
+		}
+	}
+
+	string_view baseName = _(AllItemsList[item.IDidx].iName);
+	string_view shortName = _(AllItemsList[item.IDidx].iSName);
+	string_view spellName = pgettext("spell", spelldata[bs].sNameText);
+	string_view normalFmt = pgettext("spell", /* TRANSLATORS: Constructs item names. Format: {Item} of {Spell}. Example: War Staff of Firewall */ "{0} of {1}");
+
+	CopyUtf8(item._iName, fmt::format(fmt::runtime(normalFmt), baseName, spellName), sizeof(item._iName));
+	if (!StringInPanel(item._iName)) {
+		CopyUtf8(item._iName, fmt::format(fmt::runtime(normalFmt), shortName, spellName), sizeof(item._iName));
+	}
+
+	if (preidx != -1) {
+		string_view magicFmt = pgettext("spell", /* TRANSLATORS: Constructs item names. Format: {Prefix} {Item} of {Spell}. Example: King's War Staff of Firewall */ "{0} {1} of {2}");
+		string_view prefixName = _(ItemPrefixes[preidx].PLName);
+		CopyUtf8(item._iIName, fmt::format(fmt::runtime(magicFmt), prefixName, baseName, spellName), sizeof(item._iIName));
+		if (!StringInPanel(item._iIName)) {
+			CopyUtf8(item._iIName, fmt::format(fmt::runtime(magicFmt), prefixName, shortName, spellName), sizeof(item._iIName));
+		}
+	} else {
+		CopyUtf8(item._iIName, item._iName, sizeof(item._iIName));
+	}
+
+	CalcItemValue(item);
+}
+
+std::string GenerateMagicItemName(const string_view &baseNamel, int preidx, int sufidx)
+{
+	if (preidx != -1 && sufidx != -1) {
+		string_view fmt = _(/* TRANSLATORS: Constructs item names. Format: {Prefix} {Item} of {Suffix}. Example: King's Long Sword of the Whale */ "{0} {1} of {2}");
+		return fmt::format(fmt::runtime(fmt), _(ItemPrefixes[preidx].PLName), baseNamel, _(ItemSuffixes[sufidx].PLName));
+	} else if (preidx != -1) {
+		string_view fmt = _(/* TRANSLATORS: Constructs item names. Format: {Prefix} {Item}. Example: King's Long Sword */ "{0} {1}");
+		return fmt::format(fmt::runtime(fmt), _(ItemPrefixes[preidx].PLName), baseNamel);
+	} else if (sufidx != -1) {
+		string_view fmt = _(/* TRANSLATORS: Constructs item names. Format: {Item} of {Suffix}. Example: Long Sword of the Whale */ "{0} of {1}");
+		return fmt::format(fmt::runtime(fmt), baseNamel, _(ItemSuffixes[sufidx].PLName));
+	}
+
+	return std::string(baseNamel);
+}
+
+void GetItemPower(const Player &player, Item &item, int minlvl, int maxlvl, AffixItemType flgs, bool onlygood)
+{
+	int l[256];
+	goodorevil goe;
+
+	bool allocatePrefix = FlipCoin(4);
+	bool allocateSuffix = !FlipCoin(3);
+	if (!allocatePrefix && !allocateSuffix) {
+		// At least try and give each item a prefix or suffix
+		if (FlipCoin())
+			allocatePrefix = true;
+		else
+			allocateSuffix = true;
+	}
+	int preidx = -1;
+	int sufidx = -1;
+	goe = GOE_ANY;
+	if (!onlygood && !FlipCoin(3))
+		onlygood = true;
+	if (allocatePrefix) {
+		int nt = 0;
+		for (int j = 0; ItemPrefixes[j].power.type != IPL_INVALID; j++) {
+			if (!IsPrefixValidForItemType(j, flgs))
+				continue;
+			if (ItemPrefixes[j].PLMinLvl < minlvl || ItemPrefixes[j].PLMinLvl > maxlvl)
+				continue;
+			if (onlygood && !ItemPrefixes[j].PLOk)
+				continue;
+			if (HasAnyOf(flgs, AffixItemType::Staff) && ItemPrefixes[j].power.type == IPL_CHARGES)
+				continue;
+			l[nt] = j;
+			nt++;
+			if (ItemPrefixes[j].PLDouble) {
+				l[nt] = j;
+				nt++;
+			}
+		}
+		if (nt != 0) {
+			preidx = l[GenerateRnd(nt)];
+			item._iMagical = ITEM_QUALITY_MAGIC;
+			SaveItemAffix(player, item, ItemPrefixes[preidx]);
+			item._iPrePower = ItemPrefixes[preidx].power.type;
+			goe = ItemPrefixes[preidx].PLGOE;
+		}
+	}
+	if (allocateSuffix) {
+		int nl = 0;
+		for (int j = 0; ItemSuffixes[j].power.type != IPL_INVALID; j++) {
+			if (IsSuffixValidForItemType(j, flgs)
+			    && ItemSuffixes[j].PLMinLvl >= minlvl && ItemSuffixes[j].PLMinLvl <= maxlvl
+			    && !((goe == GOE_GOOD && ItemSuffixes[j].PLGOE == GOE_EVIL) || (goe == GOE_EVIL && ItemSuffixes[j].PLGOE == GOE_GOOD))
+			    && (!onlygood || ItemSuffixes[j].PLOk)) {
+				l[nl] = j;
+				nl++;
+			}
+		}
+		if (nl != 0) {
+			sufidx = l[GenerateRnd(nl)];
+			item._iMagical = ITEM_QUALITY_MAGIC;
+			SaveItemAffix(player, item, ItemSuffixes[sufidx]);
+			item._iSufPower = ItemSuffixes[sufidx].power.type;
+		}
+	}
+
+	CopyUtf8(item._iIName, GenerateMagicItemName(item._iName, preidx, sufidx), sizeof(item._iIName));
+	if (!StringInPanel(item._iIName)) {
+		CopyUtf8(item._iIName, GenerateMagicItemName(_(AllItemsList[item.IDidx].iSName), preidx, sufidx), sizeof(item._iIName));
+	}
+	if (preidx != -1 || sufidx != -1)
+		CalcItemValue(item);
+}
+
+void GetStaffSpell(const Player &player, Item &item, int lvl, bool onlygood)
+{
+	if (!gbIsHellfire && FlipCoin(4)) {
+		GetItemPower(player, item, lvl / 2, lvl, AffixItemType::Staff, onlygood);
+		return;
+	}
+
+	int maxSpells = gbIsHellfire ? MAX_SPELLS : 37;
+	int l = lvl / 2;
+	if (l == 0)
+		l = 1;
+	int rv = GenerateRnd(maxSpells) + 1;
+
+	if (gbIsSpawn && lvl > 10)
+		lvl = 10;
+
+	int s = SPL_FIREBOLT;
+	enum spell_id bs = SPL_NULL;
+	while (rv > 0) {
+		int sLevel = GetSpellStaffLevel(static_cast<spell_id>(s));
+		if (sLevel != -1 && l >= sLevel) {
+			rv--;
+			bs = static_cast<spell_id>(s);
+		}
+		s++;
+		if (!gbIsMultiplayer && s == SPL_RESURRECT)
+			s = SPL_TELEKINESIS;
+		if (!gbIsMultiplayer && s == SPL_HEALOTHER)
+			s = SPL_FLARE;
+		if (s == maxSpells)
+			s = SPL_FIREBOLT;
+	}
+
+	int minc = spelldata[bs].sStaffMin;
+	int maxc = spelldata[bs].sStaffMax - minc + 1;
+	item._iSpell = bs;
+	item._iCharges = minc + GenerateRnd(maxc);
+	item._iMaxCharges = item._iCharges;
+
+	item._iMinMag = spelldata[bs].sMinInt;
+	int v = item._iCharges * spelldata[bs].sStaffCost / 5;
+	item._ivalue += v;
+	item._iIvalue += v;
+	GetStaffPower(player, item, lvl, bs, onlygood);
+}
+
+void GetOilType(Item &item, int maxLvl)
+{
+	int cnt = 2;
+	int8_t rnd[32] = { 5, 6 };
+
+	if (!gbIsMultiplayer) {
+		if (maxLvl == 0)
+			maxLvl = 1;
+
+		cnt = 0;
+		for (size_t j = 0; j < sizeof(OilLevels) / sizeof(OilLevels[0]); j++) {
+			if (OilLevels[j] <= maxLvl) {
+				rnd[cnt] = j;
+				cnt++;
+			}
+		}
+	}
+
+	int8_t t = rnd[GenerateRnd(cnt)];
+
+	CopyUtf8(item._iName, _(OilNames[t]), sizeof(item._iName));
+	CopyUtf8(item._iIName, _(OilNames[t]), sizeof(item._iIName));
+	item._iMiscId = OilMagic[t];
+	item._ivalue = OilValues[t];
+	item._iIvalue = OilValues[t];
+}
+
+void GetItemBonus(const Player &player, Item &item, int minlvl, int maxlvl, bool onlygood, bool allowspells)
+{
+	if (minlvl > 25)
+		minlvl = 25;
+
+	switch (item._itype) {
+	case ItemType::Sword:
+	case ItemType::Axe:
+	case ItemType::Mace:
+		GetItemPower(player, item, minlvl, maxlvl, AffixItemType::Weapon, onlygood);
+		break;
+	case ItemType::Bow:
+		GetItemPower(player, item, minlvl, maxlvl, AffixItemType::Bow, onlygood);
+		break;
+	case ItemType::Shield:
+		GetItemPower(player, item, minlvl, maxlvl, AffixItemType::Shield, onlygood);
+		break;
+	case ItemType::LightArmor:
+	case ItemType::Helm:
+	case ItemType::MediumArmor:
+	case ItemType::HeavyArmor:
+		GetItemPower(player, item, minlvl, maxlvl, AffixItemType::Armor, onlygood);
+		break;
+	case ItemType::Staff:
+		if (allowspells)
+			GetStaffSpell(player, item, maxlvl, onlygood);
+		else
+			GetItemPower(player, item, minlvl, maxlvl, AffixItemType::Staff, onlygood);
+		break;
+	case ItemType::Ring:
+	case ItemType::Amulet:
+		GetItemPower(player, item, minlvl, maxlvl, AffixItemType::Misc, onlygood);
+		break;
+	case ItemType::None:
+	case ItemType::Misc:
+	case ItemType::Gold:
+		break;
+	}
+}
+
+int RndUItem(Monster *monster)
+{
+	if (monster != nullptr && (monster->data().treasure & T_UNIQ) != 0 && !gbIsMultiplayer)
+		return -((monster->data().treasure & T_MASK) + 1);
+
+	int ril[512];
+
+	int curlv = ItemsGetCurrlevel();
+	int ri = 0;
+	for (int i = 0; AllItemsList[i].iLoc != ILOC_INVALID; i++) {
+		if (!IsItemAvailable(i))
+			continue;
+
+		bool okflag = true;
+		if (AllItemsList[i].iRnd == IDROP_NEVER)
+			okflag = false;
+		if (monster != nullptr) {
+			if (monster->level < AllItemsList[i].iMinMLvl)
+				okflag = false;
+		} else {
+			if (2 * curlv < AllItemsList[i].iMinMLvl)
+				okflag = false;
+		}
+		if (AllItemsList[i].itype == ItemType::Misc)
+			okflag = false;
+		if (AllItemsList[i].itype == ItemType::Gold)
+			okflag = false;
+		if (AllItemsList[i].iMiscId == IMISC_BOOK)
+			okflag = true;
+		if (AllItemsList[i].iSpell == SPL_RESURRECT && !gbIsMultiplayer)
+			okflag = false;
+		if (AllItemsList[i].iSpell == SPL_HEALOTHER && !gbIsMultiplayer)
+			okflag = false;
+		if (okflag && ri < 512) {
+			ril[ri] = i;
+			ri++;
+		}
+	}
+
+	return ril[GenerateRnd(ri)];
+}
+
+int RndAllItems()
+{
+	if (GenerateRnd(100) > 25)
+		return 0;
+
+	int ril[512];
+
+	int curlv = ItemsGetCurrlevel();
+	int ri = 0;
+	for (int i = 0; AllItemsList[i].iLoc != ILOC_INVALID; i++) {
+		if (!IsItemAvailable(i))
+			continue;
+
+		if (AllItemsList[i].iRnd != IDROP_NEVER && 2 * curlv >= AllItemsList[i].iMinMLvl && ri < 512) {
+			ril[ri] = i;
+			ri++;
+		}
+		if (AllItemsList[i].iSpell == SPL_RESURRECT && !gbIsMultiplayer)
+			ri--;
+		if (AllItemsList[i].iSpell == SPL_HEALOTHER && !gbIsMultiplayer)
+			ri--;
+	}
+
+	return ril[GenerateRnd(ri)];
+}
+
+int RndTypeItems(ItemType itemType, int imid, int lvl)
+{
+	int ril[512];
+
+	int ri = 0;
+	for (int i = 0; AllItemsList[i].iLoc != ILOC_INVALID; i++) {
+		if (!IsItemAvailable(i))
+			continue;
+
+		bool okflag = true;
+		if (AllItemsList[i].iRnd == IDROP_NEVER)
+			okflag = false;
+		if (lvl * 2 < AllItemsList[i].iMinMLvl)
+			okflag = false;
+		if (AllItemsList[i].itype != itemType)
+			okflag = false;
+		if (imid != -1 && AllItemsList[i].iMiscId != imid)
+			okflag = false;
+		if (okflag && ri < 512) {
+			ril[ri] = i;
+			ri++;
+		}
+	}
+
+	return ril[GenerateRnd(ri)];
+}
+
+_unique_items CheckUnique(Item &item, int lvl, int uper, bool recreate)
+{
+	std::bitset<128> uok = {};
+
+	if (GenerateRnd(100) > uper)
+		return UITEM_INVALID;
+
+	int numu = 0;
+	for (int j = 0; UniqueItems[j].UIItemId != UITYPE_INVALID; j++) {
+		if (!IsUniqueAvailable(j))
+			break;
+		if (UniqueItems[j].UIItemId == AllItemsList[item.IDidx].iItemId
+		    && lvl >= UniqueItems[j].UIMinLvl
+		    && (recreate || !UniqueItemFlags[j] || gbIsMultiplayer)) {
+			uok[j] = true;
+			numu++;
+		}
+	}
+
+	if (numu == 0)
+		return UITEM_INVALID;
+
+	AdvanceRndSeed();
+	uint8_t itemData = 0;
+	while (numu > 0) {
+		if (uok[itemData])
+			numu--;
+		if (numu > 0)
+			itemData = (itemData + 1) % 128;
+	}
+
+	return (_unique_items)itemData;
+}
+
+void GetUniqueItem(const Player &player, Item &item, _unique_items uid)
+{
+	UniqueItemFlags[uid] = true;
+
+	for (auto power : UniqueItems[uid].powers) {
+		if (power.type == IPL_INVALID)
+			break;
+		SaveItemPower(player, item, power);
+	}
+
+	CopyUtf8(item._iIName, _(UniqueItems[uid].UIName), sizeof(item._iIName));
+	item._iIvalue = UniqueItems[uid].UIValue;
+
+	if (item._iMiscId == IMISC_UNIQUE)
+		item._iSeed = uid;
+
+	item._iUid = uid;
+	item._iMagical = ITEM_QUALITY_UNIQUE;
+	item._iCreateInfo |= CF_UNIQUE;
+}
+
+void ItemRndDur(Item &item)
+{
+	if (item._iDurability > 0 && item._iDurability != DUR_INDESTRUCTIBLE)
+		item._iDurability = GenerateRnd(item._iMaxDur / 2) + (item._iMaxDur / 4) + 1;
+}
+
+void SetupAllItems(const Player &player, Item &item, int idx, int iseed, int lvl, int uper, bool onlygood, bool recreate, bool pregen)
+{
+	item._iSeed = iseed;
+	SetRndSeed(iseed);
+	GetItemAttrs(item, idx, lvl / 2);
+	item._iCreateInfo = lvl;
+
+	if (pregen)
+		item._iCreateInfo |= CF_PREGEN;
+	if (onlygood)
+		item._iCreateInfo |= CF_ONLYGOOD;
+
+	if (uper == 15)
+		item._iCreateInfo |= CF_UPER15;
+	else if (uper == 1)
+		item._iCreateInfo |= CF_UPER1;
+
+	if (item._iMiscId != IMISC_UNIQUE) {
+		int iblvl = -1;
+		if (GenerateRnd(100) <= 10 || GenerateRnd(100) <= lvl) {
+			iblvl = lvl;
+		}
+		if (iblvl == -1 && item._iMiscId == IMISC_STAFF) {
+			iblvl = lvl;
+		}
+		if (iblvl == -1 && item._iMiscId == IMISC_RING) {
+			iblvl = lvl;
+		}
+		if (iblvl == -1 && item._iMiscId == IMISC_AMULET) {
+			iblvl = lvl;
+		}
+		if (onlygood)
+			iblvl = lvl;
+		if (uper == 15)
+			iblvl = lvl + 4;
+		if (iblvl != -1) {
+			_unique_items uid = CheckUnique(item, iblvl, uper, recreate);
+			if (uid == UITEM_INVALID) {
+				GetItemBonus(player, item, iblvl / 2, iblvl, onlygood, true);
+			} else {
+				GetUniqueItem(player, item, uid);
+			}
+		}
+		if (item._iMagical != ITEM_QUALITY_UNIQUE)
+			ItemRndDur(item);
+	} else {
+		if (item._iLoc != ILOC_UNEQUIPABLE) {
+			GetUniqueItem(player, item, (_unique_items)iseed); // uid is stored in iseed for uniques
+		}
+	}
+	SetupItem(item);
+}
+
+void SetupBaseItem(Point position, int idx, bool onlygood, bool sendmsg, bool delta)
+{
+	if (ActiveItemCount >= MAXITEMS)
+		return;
+
+	int ii = AllocateItem();
+	auto &item = Items[ii];
+	GetSuperItemSpace(position, ii);
+	int curlv = ItemsGetCurrlevel();
+
+	SetupAllItems(*MyPlayer, item, idx, AdvanceRndSeed(), 2 * curlv, 1, onlygood, false, delta);
+
+	if (sendmsg)
+		NetSendCmdPItem(false, CMD_DROPITEM, item.position, item);
+	if (delta)
+		DeltaAddItem(ii);
+}
+
+void SetupAllUseful(Item &item, int iseed, int lvl)
+{
+	int idx;
+
+	item._iSeed = iseed;
+	SetRndSeed(iseed);
+
+	if (gbIsHellfire) {
+		idx = GenerateRnd(7);
+		switch (idx) {
+		case 0:
+			idx = IDI_PORTAL;
+			if ((lvl <= 1))
+				idx = IDI_HEAL;
+			break;
+		case 1:
+		case 2:
+			idx = IDI_HEAL;
+			break;
+		case 3:
+			idx = IDI_PORTAL;
+			if ((lvl <= 1))
+				idx = IDI_MANA;
+			break;
+		case 4:
+		case 5:
+			idx = IDI_MANA;
+			break;
+		default:
+			idx = IDI_OIL;
+			break;
+		}
+	} else {
+		idx = PickRandomlyAmong({ IDI_MANA, IDI_HEAL });
+
+		if (lvl > 1 && FlipCoin(3))
+			idx = IDI_PORTAL;
+	}
+
+	GetItemAttrs(item, idx, lvl);
+	item._iCreateInfo = lvl | CF_USEFUL;
+	SetupItem(item);
+}
+
+uint8_t Char2int(uint8_t input)
+{
+	if (input >= '0' && input <= '9')
+		return input - '0';
+	if (input >= 'A' && input <= 'F')
+		return input - 'A' + 10;
+	return 0;
+}
+
+void Hex2bin(const char *src, int bytes, uint8_t *target)
+{
+	for (int i = 0; i < bytes; i++, src += 2) {
+		target[i] = (Char2int(src[0]) << 4) | Char2int(src[1]);
+	}
+}
+
+void SpawnRock()
+{
+	if (ActiveItemCount >= MAXITEMS)
+		return;
+
+	const Object *stand = nullptr;
+	for (int i = 0; i < ActiveObjectCount; i++) {
+		const Object &object = Objects[ActiveObjects[i]];
+		if (object._otype == OBJ_STAND) {
+			stand = &object;
+			break;
+		}
+	}
+
+	if (stand == nullptr)
+		return;
+
+	int ii = AllocateItem();
+	Item &item = Items[ii];
+
+	item.position = stand->position;
+	dItem[item.position.x][item.position.y] = ii + 1;
+	int curlv = ItemsGetCurrlevel();
+	GetItemAttrs(item, IDI_ROCK, curlv);
+	SetupItem(item);
+	item._iSelFlag = 2;
+	item._iPostDraw = true;
+	item.AnimInfo.currentFrame = 10;
+}
+
+void ItemDoppel()
+{
+	if (!gbIsMultiplayer)
+		return;
+
+	static int idoppely = 16;
+
+	for (int idoppelx = 16; idoppelx < 96; idoppelx++) {
+		if (dItem[idoppelx][idoppely] != 0) {
+			Item *i = &Items[dItem[idoppelx][idoppely] - 1];
+			if (i->position.x != idoppelx || i->position.y != idoppely)
+				dItem[idoppelx][idoppely] = 0;
+		}
+	}
+
+	idoppely++;
+	if (idoppely == 96)
+		idoppely = 16;
+}
+
+void PrintItemOil(char iDidx)
+{
+	switch (iDidx) {
+	case IMISC_OILACC:
+		AddPanelString(_("increases a weapon's"));
+		AddPanelString(_("chance to hit"));
+		break;
+	case IMISC_OILMAST:
+		AddPanelString(_("greatly increases a"));
+		AddPanelString(_("weapon's chance to hit"));
+		break;
+	case IMISC_OILSHARP:
+		AddPanelString(_("increases a weapon's"));
+		AddPanelString(_("damage potential"));
+		break;
+	case IMISC_OILDEATH:
+		AddPanelString(_("greatly increases a weapon's"));
+		AddPanelString(_("damage potential - not bows"));
+		break;
+	case IMISC_OILSKILL:
+		AddPanelString(_("reduces attributes needed"));
+		AddPanelString(_("to use armor or weapons"));
+		break;
+	case IMISC_OILBSMTH:
+		AddPanelString(/*xgettext:no-c-format*/ _("restores 20% of an"));
+		AddPanelString(_("item's durability"));
+		break;
+	case IMISC_OILFORT:
+		AddPanelString(_("increases an item's"));
+		AddPanelString(_("current and max durability"));
+		break;
+	case IMISC_OILPERM:
+		AddPanelString(_("makes an item indestructible"));
+		break;
+	case IMISC_OILHARD:
+		AddPanelString(_("increases the armor class"));
+		AddPanelString(_("of armor and shields"));
+		break;
+	case IMISC_OILIMP:
+		AddPanelString(_("greatly increases the armor"));
+		AddPanelString(_("class of armor and shields"));
+		break;
+	case IMISC_RUNEF:
+		AddPanelString(_("sets fire trap"));
+		break;
+	case IMISC_RUNEL:
+	case IMISC_GR_RUNEL:
+		AddPanelString(_("sets lightning trap"));
+		break;
+	case IMISC_GR_RUNEF:
+		AddPanelString(_("sets fire trap"));
+		break;
+	case IMISC_RUNES:
+		AddPanelString(_("sets petrification trap"));
+		break;
+	case IMISC_FULLHEAL:
+		AddPanelString(_("restore all life"));
+		break;
+	case IMISC_HEAL:
+		AddPanelString(_("restore some life"));
+		break;
+	case IMISC_MANA:
+		AddPanelString(_("restore some mana"));
+		break;
+	case IMISC_FULLMANA:
+		AddPanelString(_("restore all mana"));
+		break;
+	case IMISC_ELIXSTR:
+		AddPanelString(_("increase strength"));
+		break;
+	case IMISC_ELIXMAG:
+		AddPanelString(_("increase magic"));
+		break;
+	case IMISC_ELIXDEX:
+		AddPanelString(_("increase dexterity"));
+		break;
+	case IMISC_ELIXVIT:
+		AddPanelString(_("increase vitality"));
+		break;
+	case IMISC_REJUV:
+		AddPanelString(_("restore some life and mana"));
+		break;
+	case IMISC_FULLREJUV:
+		AddPanelString(_("restore all life and mana"));
+		break;
+	}
+}
+
+void DrawUniqueInfoWindow(const Surface &out)
+{
+	ClxDraw(out, GetPanelPosition(UiPanels::Inventory, { 24 - SidePanelSize.width, 327 }), (*pSTextBoxCels)[0]);
+	DrawHalfTransparentRectTo(out, GetRightPanel().position.x - SidePanelSize.width + 27, GetRightPanel().position.y + 28, 265, 297);
+}
+
+void printItemMiscKBM(const Item &item, const bool isOil, const bool isCastOnTarget)
+{
+	if (item._iMiscId == IMISC_MAPOFDOOM) {
+		AddPanelString(_("Right-click to view"));
+	} else if (isOil) {
+		PrintItemOil(item._iMiscId);
+		AddPanelString(_("Right-click to use"));
+	} else if (isCastOnTarget) {
+		AddPanelString(_("Right-click to read, then"));
+		AddPanelString(_("left-click to target"));
+	} else if (IsAnyOf(item._iMiscId, IMISC_BOOK, IMISC_NOTE, IMISC_SCROLL, IMISC_SCROLLT)) {
+		AddPanelString(_("Right-click to read"));
+	}
+}
+
+void printItemMiscVirtualGamepad(const Item &item, const bool isOil, bool isCastOnTarget)
+{
+	if (item._iMiscId == IMISC_MAPOFDOOM) {
+		AddPanelString(_("Activate to view"));
+	} else if (isOil) {
+		PrintItemOil(item._iMiscId);
+		if (!invflag) {
+			AddPanelString(_("Open inventory to use"));
+		} else {
+			AddPanelString(_("Activate to use"));
+		}
+	} else if (isCastOnTarget) {
+		AddPanelString(_("Select from spell book, then"));
+		AddPanelString(_("cast to read"));
+	} else {
+		AddPanelString(_("Activate to read"));
+	}
+}
+
+void printItemMiscGamepad(const Item &item, bool isOil, bool isCastOnTarget)
+{
+	std::string activateButton = "Activate";
+	std::string castButton = "Cast";
+
+	if (GamepadType == GamepadLayout::Xbox) {
+		activateButton = "Y";
+		castButton = "X";
+	} else if (GamepadType == GamepadLayout::PlayStation) {
+		activateButton = "Triangle";
+		castButton = "Square";
+	} else if (GamepadType == GamepadLayout::Nintendo) {
+		activateButton = "Y";
+		castButton = "X";
+	}
+
+	if (item._iMiscId == IMISC_MAPOFDOOM) {
+		AddPanelString(fmt::format(fmt::runtime(_("{} to view")), activateButton));
+	} else if (isOil) {
+		PrintItemOil(item._iMiscId);
+		if (!invflag) {
+			AddPanelString(_("Open inventory to use"));
+		} else {
+			AddPanelString(fmt::format(fmt::runtime(_("{} to use")), activateButton));
+		}
+	} else if (isCastOnTarget) {
+		AddPanelString(fmt::format(fmt::runtime(_("Select from spell book, then {} to read")), castButton));
+	} else if (IsAnyOf(item._iMiscId, IMISC_BOOK, IMISC_NOTE, IMISC_SCROLL, IMISC_SCROLLT)) {
+		AddPanelString(fmt::format(fmt::runtime(_("{} to read")), activateButton));
+	}
+}
+
+void PrintItemMisc(const Item &item)
+{
+	if (item._iMiscId == IMISC_EAR) {
+		AddPanelString(fmt::format(fmt::runtime(pgettext("player", "Level: {:d}")), item._ivalue));
+		return;
+	}
+	if (item._iMiscId == IMISC_AURIC) {
+		AddPanelString(_("Doubles gold capacity"));
+		return;
+	}
+	const bool isOil = (item._iMiscId >= IMISC_USEFIRST && item._iMiscId <= IMISC_USELAST)
+	    || (item._iMiscId > IMISC_OILFIRST && item._iMiscId < IMISC_OILLAST)
+	    || (item._iMiscId > IMISC_RUNEFIRST && item._iMiscId < IMISC_RUNELAST);
+	const bool isCastOnTarget = (item._iMiscId == IMISC_SCROLLT && item._iSpell != SPL_FLASH)
+	    || (item._iMiscId == IMISC_SCROLL && IsAnyOf(item._iSpell, SPL_TOWN, SPL_IDENTIFY));
+
+	if (ControlMode == ControlTypes::KeyboardAndMouse) {
+		printItemMiscKBM(item, isOil, isCastOnTarget);
+	} else if (ControlMode == ControlTypes::VirtualGamepad) {
+		printItemMiscVirtualGamepad(item, isOil, isCastOnTarget);
+	} else {
+		printItemMiscGamepad(item, isOil, isCastOnTarget);
+	}
+}
+
+void PrintItemInfo(const Item &item)
+{
+	PrintItemMisc(item);
+	uint8_t str = item._iMinStr;
+	uint8_t dex = item._iMinDex;
+	uint8_t mag = item._iMinMag;
+	if (str != 0 || mag != 0 || dex != 0) {
+		std::string text = std::string(_("Required:"));
+		if (str != 0)
+			text.append(fmt::format(fmt::runtime(_(" {:d} Str")), str));
+		if (mag != 0)
+			text.append(fmt::format(fmt::runtime(_(" {:d} Mag")), mag));
+		if (dex != 0)
+			text.append(fmt::format(fmt::runtime(_(" {:d} Dex")), dex));
+		AddPanelString(text);
+	}
+}
+
+bool SmithItemOk(const Player &player, int i)
+{
+	if (AllItemsList[i].itype == ItemType::Misc)
+		return false;
+	if (AllItemsList[i].itype == ItemType::Gold)
+		return false;
+	if (AllItemsList[i].itype == ItemType::Staff && (!gbIsHellfire || IsValidSpell(AllItemsList[i].iSpell)))
+		return false;
+	if (AllItemsList[i].itype == ItemType::Ring)
+		return false;
+	if (AllItemsList[i].itype == ItemType::Amulet)
+		return false;
+
+	return true;
+}
+
+template <bool (*Ok)(const Player &, int), bool ConsiderDropRate = false>
+int RndVendorItem(const Player &player, int minlvl, int maxlvl)
+{
+	int ril[512];
+
+	int ri = 0;
+	for (int i = 1; AllItemsList[i].iLoc != ILOC_INVALID; i++) {
+		if (!IsItemAvailable(i))
+			continue;
+		if (AllItemsList[i].iRnd == IDROP_NEVER)
+			continue;
+		if (!Ok(player, i))
+			continue;
+		if (AllItemsList[i].iMinMLvl < minlvl || AllItemsList[i].iMinMLvl > maxlvl)
+			continue;
+
+		ril[ri] = i;
+		ri++;
+		if (ri == 512)
+			break;
+
+		if (!ConsiderDropRate || AllItemsList[i].iRnd != IDROP_DOUBLE)
+			continue;
+
+		ril[ri] = i;
+		ri++;
+		if (ri == 512)
+			break;
+	}
+
+	return ril[GenerateRnd(ri)] + 1;
+}
+
+int RndSmithItem(const Player &player, int lvl)
+{
+	return RndVendorItem<SmithItemOk, true>(player, 0, lvl);
+}
+
+void SortVendor(Item *itemList)
+{
+	int count = 1;
+	while (!itemList[count].isEmpty())
+		count++;
+
+	auto cmp = [](const Item &a, const Item &b) {
+		return a.IDidx < b.IDidx;
+	};
+
+	std::sort(itemList, itemList + count, cmp);
+}
+
+bool PremiumItemOk(const Player &player, int i)
+{
+	if (AllItemsList[i].itype == ItemType::Misc)
+		return false;
+	if (AllItemsList[i].itype == ItemType::Gold)
+		return false;
+	if (!gbIsHellfire && AllItemsList[i].itype == ItemType::Staff)
+		return false;
+
+	if (gbIsMultiplayer) {
+		if (AllItemsList[i].iMiscId == IMISC_OILOF)
+			return false;
+		if (AllItemsList[i].itype == ItemType::Ring)
+			return false;
+		if (AllItemsList[i].itype == ItemType::Amulet)
+			return false;
+	}
+
+	return true;
+}
+
+int RndPremiumItem(const Player &player, int minlvl, int maxlvl)
+{
+	return RndVendorItem<PremiumItemOk>(player, minlvl, maxlvl);
+}
+
+void SpawnOnePremium(Item &premiumItem, int plvl, const Player &player)
+{
+	int itemValue = 0;
+	bool keepGoing = false;
+
+	int strength = std::max(player.GetMaximumAttributeValue(CharacterAttribute::Strength), player._pStrength);
+	int dexterity = std::max(player.GetMaximumAttributeValue(CharacterAttribute::Dexterity), player._pDexterity);
+	int magic = std::max(player.GetMaximumAttributeValue(CharacterAttribute::Magic), player._pMagic);
+	strength += strength / 5;
+	dexterity += dexterity / 5;
+	magic += magic / 5;
+
+	plvl = clamp(plvl, 1, 30);
+
+	int count = 0;
+
+	do {
+		keepGoing = false;
+		premiumItem = {};
+		premiumItem._iSeed = AdvanceRndSeed();
+		SetRndSeed(premiumItem._iSeed);
+		int itemType = RndPremiumItem(player, plvl / 4, plvl) - 1;
+		GetItemAttrs(premiumItem, itemType, plvl);
+		GetItemBonus(player, premiumItem, plvl / 2, plvl, true, !gbIsHellfire);
+
+		if (!gbIsHellfire) {
+			if (premiumItem._iIvalue > 140000) {
+				keepGoing = true; // prevent breaking the do/while loop too early by failing hellfire's condition in while
+				continue;
+			}
+			break;
+		}
+
+		switch (premiumItem._itype) {
+		case ItemType::LightArmor:
+		case ItemType::MediumArmor:
+		case ItemType::HeavyArmor: {
+			const auto *const mostValuablePlayerArmor = player.GetMostValuableItem(
+			    [](const Item &item) {
+				    return IsAnyOf(item._itype, ItemType::LightArmor, ItemType::MediumArmor, ItemType::HeavyArmor);
+			    });
+
+			itemValue = mostValuablePlayerArmor == nullptr ? 0 : mostValuablePlayerArmor->_iIvalue;
+			break;
+		}
+		case ItemType::Shield:
+		case ItemType::Axe:
+		case ItemType::Bow:
+		case ItemType::Mace:
+		case ItemType::Sword:
+		case ItemType::Helm:
+		case ItemType::Staff:
+		case ItemType::Ring:
+		case ItemType::Amulet: {
+			const auto *const mostValuablePlayerItem = player.GetMostValuableItem(
+			    [filterType = premiumItem._itype](const Item &item) { return item._itype == filterType; });
+
+			itemValue = mostValuablePlayerItem == nullptr ? 0 : mostValuablePlayerItem->_iIvalue;
+			break;
+		}
+		default:
+			itemValue = 0;
+			break;
+		}
+		itemValue = itemValue * 4 / 5; // avoids forced int > float > int conversion
+
+		count++;
+	} while (keepGoing
+	    || ((
+	            premiumItem._iIvalue > 200000
+	            || premiumItem._iMinStr > strength
+	            || premiumItem._iMinMag > magic
+	            || premiumItem._iMinDex > dexterity
+	            || premiumItem._iIvalue < itemValue)
+	        && count < 150));
+	premiumItem._iCreateInfo = plvl | CF_SMITHPREMIUM;
+	premiumItem._iIdentified = true;
+	premiumItem._iStatFlag = player.CanUseItem(premiumItem);
+}
+
+bool WitchItemOk(const Player &player, int i)
+{
+	if (IsNoneOf(AllItemsList[i].itype, ItemType::Misc, ItemType::Staff))
+		return false;
+	if (AllItemsList[i].iMiscId == IMISC_MANA)
+		return false;
+	if (AllItemsList[i].iMiscId == IMISC_FULLMANA)
+		return false;
+	if (AllItemsList[i].iSpell == SPL_TOWN)
+		return false;
+	if (AllItemsList[i].iMiscId == IMISC_FULLHEAL)
+		return false;
+	if (AllItemsList[i].iMiscId == IMISC_HEAL)
+		return false;
+	if (AllItemsList[i].iMiscId > IMISC_OILFIRST && AllItemsList[i].iMiscId < IMISC_OILLAST)
+		return false;
+	if (AllItemsList[i].iSpell == SPL_RESURRECT && !gbIsMultiplayer)
+		return false;
+	if (AllItemsList[i].iSpell == SPL_HEALOTHER && !gbIsMultiplayer)
+		return false;
+
+	return true;
+}
+
+int RndWitchItem(const Player &player, int lvl)
+{
+	return RndVendorItem<WitchItemOk>(player, 0, lvl);
+}
+
+int RndBoyItem(const Player &player, int lvl)
+{
+	return RndVendorItem<PremiumItemOk>(player, 0, lvl);
+}
+
+bool HealerItemOk(const Player &player, int i)
+{
+	if (AllItemsList[i].itype != ItemType::Misc)
+		return false;
+
+	if (AllItemsList[i].iMiscId == IMISC_SCROLL)
+		return AllItemsList[i].iSpell == SPL_HEAL;
+	if (AllItemsList[i].iMiscId == IMISC_SCROLLT)
+		return AllItemsList[i].iSpell == SPL_HEALOTHER && gbIsMultiplayer;
+
+	if (!gbIsMultiplayer) {
+		if (AllItemsList[i].iMiscId == IMISC_ELIXSTR)
+			return !gbIsHellfire || player._pBaseStr < player.GetMaximumAttributeValue(CharacterAttribute::Strength);
+		if (AllItemsList[i].iMiscId == IMISC_ELIXMAG)
+			return !gbIsHellfire || player._pBaseMag < player.GetMaximumAttributeValue(CharacterAttribute::Magic);
+		if (AllItemsList[i].iMiscId == IMISC_ELIXDEX)
+			return !gbIsHellfire || player._pBaseDex < player.GetMaximumAttributeValue(CharacterAttribute::Dexterity);
+		if (AllItemsList[i].iMiscId == IMISC_ELIXVIT)
+			return !gbIsHellfire || player._pBaseVit < player.GetMaximumAttributeValue(CharacterAttribute::Vitality);
+	}
+
+	if (AllItemsList[i].iMiscId == IMISC_REJUV)
+		return true;
+	if (AllItemsList[i].iMiscId == IMISC_FULLREJUV)
+		return true;
+
+	return false;
+}
+
+int RndHealerItem(const Player &player, int lvl)
+{
+	return RndVendorItem<HealerItemOk>(player, 0, lvl);
+}
+
+void RecreateSmithItem(const Player &player, Item &item, int lvl, int iseed)
+{
+	SetRndSeed(iseed);
+	int itype = RndSmithItem(player, lvl) - 1;
+	GetItemAttrs(item, itype, lvl);
+
+	item._iSeed = iseed;
+	item._iCreateInfo = lvl | CF_SMITH;
+	item._iIdentified = true;
+}
+
+void RecreatePremiumItem(const Player &player, Item &item, int plvl, int iseed)
+{
+	SetRndSeed(iseed);
+	int itype = RndPremiumItem(player, plvl / 4, plvl) - 1;
+	GetItemAttrs(item, itype, plvl);
+	GetItemBonus(player, item, plvl / 2, plvl, true, !gbIsHellfire);
+
+	item._iSeed = iseed;
+	item._iCreateInfo = plvl | CF_SMITHPREMIUM;
+	item._iIdentified = true;
+}
+
+void RecreateBoyItem(const Player &player, Item &item, int lvl, int iseed)
+{
+	SetRndSeed(iseed);
+	int itype = RndBoyItem(player, lvl) - 1;
+	GetItemAttrs(item, itype, lvl);
+	GetItemBonus(player, item, lvl, 2 * lvl, true, true);
+
+	item._iSeed = iseed;
+	item._iCreateInfo = lvl | CF_BOY;
+	item._iIdentified = true;
+}
+
+void RecreateWitchItem(const Player &player, Item &item, int idx, int lvl, int iseed)
+{
+	if (IsAnyOf(idx, IDI_MANA, IDI_FULLMANA, IDI_PORTAL)) {
+		GetItemAttrs(item, idx, lvl);
+	} else if (gbIsHellfire && idx >= 114 && idx <= 117) {
+		SetRndSeed(iseed);
+		AdvanceRndSeed();
+		GetItemAttrs(item, idx, lvl);
+	} else {
+		SetRndSeed(iseed);
+		int itype = RndWitchItem(player, lvl) - 1;
+		GetItemAttrs(item, itype, lvl);
+		int iblvl = -1;
+		if (GenerateRnd(100) <= 5)
+			iblvl = 2 * lvl;
+		if (iblvl == -1 && item._iMiscId == IMISC_STAFF)
+			iblvl = 2 * lvl;
+		if (iblvl != -1)
+			GetItemBonus(player, item, iblvl / 2, iblvl, true, true);
+	}
+
+	item._iSeed = iseed;
+	item._iCreateInfo = lvl | CF_WITCH;
+	item._iIdentified = true;
+}
+
+void RecreateHealerItem(const Player &player, Item &item, int idx, int lvl, int iseed)
+{
+	if (IsAnyOf(idx, IDI_HEAL, IDI_FULLHEAL, IDI_RESURRECT)) {
+		GetItemAttrs(item, idx, lvl);
+	} else {
+		SetRndSeed(iseed);
+		int itype = RndHealerItem(player, lvl) - 1;
+		GetItemAttrs(item, itype, lvl);
+	}
+
+	item._iSeed = iseed;
+	item._iCreateInfo = lvl | CF_HEALER;
+	item._iIdentified = true;
+}
+
+void RecreateTownItem(const Player &player, Item &item, int idx, uint16_t icreateinfo, int iseed)
+{
+	if ((icreateinfo & CF_SMITH) != 0)
+		RecreateSmithItem(player, item, icreateinfo & CF_LEVEL, iseed);
+	else if ((icreateinfo & CF_SMITHPREMIUM) != 0)
+		RecreatePremiumItem(player, item, icreateinfo & CF_LEVEL, iseed);
+	else if ((icreateinfo & CF_BOY) != 0)
+		RecreateBoyItem(player, item, icreateinfo & CF_LEVEL, iseed);
+	else if ((icreateinfo & CF_WITCH) != 0)
+		RecreateWitchItem(player, item, idx, icreateinfo & CF_LEVEL, iseed);
+	else if ((icreateinfo & CF_HEALER) != 0)
+		RecreateHealerItem(player, item, idx, icreateinfo & CF_LEVEL, iseed);
+}
+
+void CreateMagicItem(Point position, int lvl, ItemType itemType, int imid, int icurs, bool sendmsg, bool delta)
+{
+	if (ActiveItemCount >= MAXITEMS)
+		return;
+
+	int ii = AllocateItem();
+	auto &item = Items[ii];
+	int idx = RndTypeItems(itemType, imid, lvl);
+
+	while (true) {
+		item = {};
+		SetupAllItems(*MyPlayer, item, idx, AdvanceRndSeed(), 2 * lvl, 1, true, false, delta);
+		if (item._iCurs == icurs)
+			break;
+
+		idx = RndTypeItems(itemType, imid, lvl);
+	}
+	GetSuperItemSpace(position, ii);
+
+	if (sendmsg)
+		NetSendCmdPItem(false, CMD_DROPITEM, item.position, item);
+	if (delta)
+		DeltaAddItem(ii);
+}
+
+void NextItemRecord(int i)
+{
+	gnNumGetRecords--;
+
+	if (gnNumGetRecords == 0) {
+		return;
+	}
+
+	itemrecord[i].dwTimestamp = itemrecord[gnNumGetRecords].dwTimestamp;
+	itemrecord[i].nSeed = itemrecord[gnNumGetRecords].nSeed;
+	itemrecord[i].wCI = itemrecord[gnNumGetRecords].wCI;
+	itemrecord[i].nIndex = itemrecord[gnNumGetRecords].nIndex;
+}
+
+int RndItemForMonsterLevel(int8_t monsterLevel)
+{
+	if (GenerateRnd(100) > 40)
+		return 0;
+
+	if (GenerateRnd(100) > 25)
+		return IDI_GOLD + 1;
+
+	int ril[512];
+
+	int ri = 0;
+	for (int i = 0; AllItemsList[i].iLoc != ILOC_INVALID; i++) {
+		if (!IsItemAvailable(i))
+			continue;
+
+		if (AllItemsList[i].iRnd == IDROP_DOUBLE && monsterLevel >= AllItemsList[i].iMinMLvl
+		    && ri < 512) {
+			ril[ri] = i;
+			ri++;
+		}
+		if (AllItemsList[i].iRnd != IDROP_NEVER && monsterLevel >= AllItemsList[i].iMinMLvl
+		    && ri < 512) {
+			ril[ri] = i;
+			ri++;
+		}
+		if (AllItemsList[i].iSpell == SPL_RESURRECT && !gbIsMultiplayer)
+			ri--;
+		if (AllItemsList[i].iSpell == SPL_HEALOTHER && !gbIsMultiplayer)
+			ri--;
+	}
+
+	int r = GenerateRnd(ri);
+	return ril[r] + 1;
+}
+
+} // namespace
+
+bool IsItemAvailable(int i)
+{
+	if (i < 0 || i > IDI_LAST)
+		return false;
+
+	if (gbIsSpawn) {
+		if (i >= 62 && i <= 71)
+			return false; // Medium and heavy armors
+		if (IsAnyOf(i, 105, 107, 108, 110, 111, 113))
+			return false; // Unavailable scrolls
+	}
+
+	if (gbIsHellfire)
+		return true;
+
+	return (
+	           i != IDI_MAPOFDOOM                   // Cathedral Map
+	           && i != IDI_LGTFORGE                 // Bovine Plate
+	           && (i < IDI_OIL || i > IDI_GREYSUIT) // Hellfire exclusive items
+	           && (i < 83 || i > 86)                // Oils
+	           && i != 92                           // Scroll of Search
+	           && (i < 161 || i > 165)              // Runes
+	           && i != IDI_SORCERER                 // Short Staff of Mana
+	           )
+	    || (
+	        // Bard items are technically Hellfire-exclusive
+	        // but are just normal items with adjusted stats.
+	        *sgOptions.Gameplay.testBard && IsAnyOf(i, IDI_BARDSWORD, IDI_BARDDAGGER));
+}
+
+uint8_t GetOutlineColor(const Item &item, bool checkReq)
+{
+	if (checkReq && !item._iStatFlag)
+		return ICOL_RED;
+	if (item._itype == ItemType::Gold)
+		return ICOL_YELLOW;
+	if (item._iMagical == ITEM_QUALITY_MAGIC)
+		return ICOL_BLUE;
+	if (item._iMagical == ITEM_QUALITY_UNIQUE)
+		return ICOL_YELLOW;
+
+	return ICOL_WHITE;
+}
+
+bool IsUniqueAvailable(int i)
+{
+	return gbIsHellfire || i <= 89;
+}
+
+void InitItemGFX()
+{
+	char arglist[64];
+
+	int itemTypes = gbIsHellfire ? ITEMTYPES : 35;
+	for (int i = 0; i < itemTypes; i++) {
+		*BufCopy(arglist, "items\\", ItemDropNames[i], ".cel") = '\0';
+		itemanims[i] = LoadCel(arglist, ItemAnimWidth);
+	}
+	memset(UniqueItemFlags, 0, sizeof(UniqueItemFlags));
+}
+
+void InitItems()
+{
+	ActiveItemCount = 0;
+	memset(dItem, 0, sizeof(dItem));
+
+	for (auto &item : Items) {
+		item.clear();
+		item.position = { 0, 0 };
+		item._iAnimFlag = false;
+		item._iSelFlag = 0;
+		item._iIdentified = false;
+		item._iPostDraw = false;
+	}
+
+	for (uint8_t i = 0; i < MAXITEMS; i++) {
+		ActiveItems[i] = i;
+	}
+
+	if (!setlevel) {
+		AdvanceRndSeed(); /* unused */
+		if (Quests[Q_ROCK].IsAvailable())
+			SpawnRock();
+		if (Quests[Q_ANVIL].IsAvailable())
+			SpawnQuestItem(IDI_ANVIL, SetPiece.position.megaToWorld() + Displacement { 11, 11 }, 0, 1);
+		if (sgGameInitInfo.bCowQuest != 0 && currlevel == 20)
+			SpawnQuestItem(IDI_BROWNSUIT, { 25, 25 }, 3, 1);
+		if (sgGameInitInfo.bCowQuest != 0 && currlevel == 19)
+			SpawnQuestItem(IDI_GREYSUIT, { 25, 25 }, 3, 1);
+		if (currlevel > 0 && currlevel < 16)
+			AddInitItems();
+		if (currlevel >= 21 && currlevel <= 23)
+			SpawnNote();
+	}
+
+	ShowUniqueItemInfoBox = false;
+
+	initItemGetRecords();
+}
+
+void CalcPlrItemVals(Player &player, bool loadgfx)
+{
+	int mind = 0; // min damage
+	int maxd = 0; // max damage
+	int tac = 0;  // accuracy
+
+	int bdam = 0;   // bonus damage
+	int btohit = 0; // bonus chance to hit
+	int bac = 0;    // bonus accuracy
+
+	ItemSpecialEffect iflgs = ItemSpecialEffect::None; // item_special_effect flags
+
+	ItemSpecialEffectHf pDamAcFlags = ItemSpecialEffectHf::None;
+
+	int sadd = 0; // added strength
+	int madd = 0; // added magic
+	int dadd = 0; // added dexterity
+	int vadd = 0; // added vitality
+
+	uint64_t spl = 0; // bitarray for all enabled/active spells
+
+	int fr = 0; // fire resistance
+	int lr = 0; // lightning resistance
+	int mr = 0; // magic resistance
+
+	int dmod = 0; // bonus damage mod?
+	int ghit = 0; // increased damage from enemies
+
+	int lrad = 10; // light radius
+
+	int ihp = 0;   // increased HP
+	int imana = 0; // increased mana
+
+	int spllvladd = 0; // increased spell level
+	int enac = 0;      // enhanced accuracy
+
+	int fmin = 0; // minimum fire damage
+	int fmax = 0; // maximum fire damage
+	int lmin = 0; // minimum lightning damage
+	int lmax = 0; // maximum lightning damage
+
+	for (auto &item : player.InvBody) {
+		if (!item.isEmpty() && item._iStatFlag) {
+
+			mind += item._iMinDam;
+			maxd += item._iMaxDam;
+			tac += item._iAC;
+
+			if (IsValidSpell(item._iSpell)) {
+				spl |= GetSpellBitmask(item._iSpell);
+			}
+
+			if (item._iMagical == ITEM_QUALITY_NORMAL || item._iIdentified) {
+				bdam += item._iPLDam;
+				btohit += item._iPLToHit;
+				if (item._iPLAC != 0) {
+					int tmpac = item._iAC;
+					tmpac *= item._iPLAC;
+					tmpac /= 100;
+					if (tmpac == 0)
+						tmpac = math::Sign(item._iPLAC);
+					bac += tmpac;
+				}
+				iflgs |= item._iFlags;
+				pDamAcFlags |= item._iDamAcFlags;
+				sadd += item._iPLStr;
+				madd += item._iPLMag;
+				dadd += item._iPLDex;
+				vadd += item._iPLVit;
+				fr += item._iPLFR;
+				lr += item._iPLLR;
+				mr += item._iPLMR;
+				dmod += item._iPLDamMod;
+				ghit += item._iPLGetHit;
+				lrad += item._iPLLight;
+				ihp += item._iPLHP;
+				imana += item._iPLMana;
+				spllvladd += item._iSplLvlAdd;
+				enac += item._iPLEnAc;
+				fmin += item._iFMinDam;
+				fmax += item._iFMaxDam;
+				lmin += item._iLMinDam;
+				lmax += item._iLMaxDam;
+			}
+		}
+	}
+
+	if (mind == 0 && maxd == 0) {
+		mind = 1;
+		maxd = 1;
+
+		if (player.InvBody[INVLOC_HAND_LEFT]._itype == ItemType::Shield && player.InvBody[INVLOC_HAND_LEFT]._iStatFlag) {
+			maxd = 3;
+		}
+
+		if (player.InvBody[INVLOC_HAND_RIGHT]._itype == ItemType::Shield && player.InvBody[INVLOC_HAND_RIGHT]._iStatFlag) {
+			maxd = 3;
+		}
+
+		if (player._pClass == HeroClass::Monk) {
+			mind = std::max(mind, player._pLevel / 2);
+			maxd = std::max(maxd, (int)player._pLevel);
+		}
+	}
+
+	if (HasAnyOf(player._pSpellFlags, SpellFlag::RageActive)) {
+		sadd += 2 * player._pLevel;
+		dadd += player._pLevel + player._pLevel / 2;
+		vadd += 2 * player._pLevel;
+	}
+	if (HasAnyOf(player._pSpellFlags, SpellFlag::RageCooldown)) {
+		sadd -= 2 * player._pLevel;
+		dadd -= player._pLevel + player._pLevel / 2;
+		vadd -= 2 * player._pLevel;
+	}
+
+	player._pIMinDam = mind;
+	player._pIMaxDam = maxd;
+	player._pIAC = tac;
+	player._pIBonusDam = bdam;
+	player._pIBonusToHit = btohit;
+	player._pIBonusAC = bac;
+	player._pIFlags = iflgs;
+	player.pDamAcFlags = pDamAcFlags;
+	player._pIBonusDamMod = dmod;
+	player._pIGetHit = ghit;
+
+	lrad = clamp(lrad, 2, 15);
+
+	if (player._pLightRad != lrad) {
+		ChangeLightRadius(player._plid, lrad);
+		ChangeVisionRadius(player._pvid, lrad);
+		player._pLightRad = lrad;
+	}
+
+	player._pStrength = std::max(0, sadd + player._pBaseStr);
+	player._pMagic = std::max(0, madd + player._pBaseMag);
+	player._pDexterity = std::max(0, dadd + player._pBaseDex);
+	player._pVitality = std::max(0, vadd + player._pBaseVit);
+
+	if (player._pClass == HeroClass::Rogue) {
+		player._pDamageMod = player._pLevel * (player._pStrength + player._pDexterity) / 200;
+	} else if (player._pClass == HeroClass::Monk) {
+		if (player.InvBody[INVLOC_HAND_LEFT]._itype != ItemType::Staff) {
+			if (player.InvBody[INVLOC_HAND_RIGHT]._itype != ItemType::Staff && (!player.InvBody[INVLOC_HAND_LEFT].isEmpty() || !player.InvBody[INVLOC_HAND_RIGHT].isEmpty())) {
+				player._pDamageMod = player._pLevel * (player._pStrength + player._pDexterity) / 300;
+			} else {
+				player._pDamageMod = player._pLevel * (player._pStrength + player._pDexterity) / 150;
+			}
+		} else {
+			player._pDamageMod = player._pLevel * (player._pStrength + player._pDexterity) / 150;
+		}
+	} else if (player._pClass == HeroClass::Bard) {
+		if (player.InvBody[INVLOC_HAND_LEFT]._itype == ItemType::Sword || player.InvBody[INVLOC_HAND_RIGHT]._itype == ItemType::Sword)
+			player._pDamageMod = player._pLevel * (player._pStrength + player._pDexterity) / 150;
+		else if (player.InvBody[INVLOC_HAND_LEFT]._itype == ItemType::Bow || player.InvBody[INVLOC_HAND_RIGHT]._itype == ItemType::Bow) {
+			player._pDamageMod = player._pLevel * (player._pStrength + player._pDexterity) / 250;
+		} else {
+			player._pDamageMod = player._pLevel * player._pStrength / 100;
+		}
+	} else if (player._pClass == HeroClass::Barbarian) {
+
+		if (player.InvBody[INVLOC_HAND_LEFT]._itype == ItemType::Axe || player.InvBody[INVLOC_HAND_RIGHT]._itype == ItemType::Axe) {
+			player._pDamageMod = player._pLevel * player._pStrength / 75;
+		} else if (player.InvBody[INVLOC_HAND_LEFT]._itype == ItemType::Mace || player.InvBody[INVLOC_HAND_RIGHT]._itype == ItemType::Mace) {
+			player._pDamageMod = player._pLevel * player._pStrength / 75;
+		} else if (player.InvBody[INVLOC_HAND_LEFT]._itype == ItemType::Bow || player.InvBody[INVLOC_HAND_RIGHT]._itype == ItemType::Bow) {
+			player._pDamageMod = player._pLevel * player._pStrength / 300;
+		} else {
+			player._pDamageMod = player._pLevel * player._pStrength / 100;
+		}
+
+		if (player.InvBody[INVLOC_HAND_LEFT]._itype == ItemType::Shield || player.InvBody[INVLOC_HAND_RIGHT]._itype == ItemType::Shield) {
+			if (player.InvBody[INVLOC_HAND_LEFT]._itype == ItemType::Shield)
+				player._pIAC -= player.InvBody[INVLOC_HAND_LEFT]._iAC / 2;
+			else if (player.InvBody[INVLOC_HAND_RIGHT]._itype == ItemType::Shield)
+				player._pIAC -= player.InvBody[INVLOC_HAND_RIGHT]._iAC / 2;
+		} else if (IsNoneOf(player.InvBody[INVLOC_HAND_LEFT]._itype, ItemType::Staff, ItemType::Bow) && IsNoneOf(player.InvBody[INVLOC_HAND_RIGHT]._itype, ItemType::Staff, ItemType::Bow)) {
+			player._pDamageMod += player._pLevel * player._pVitality / 100;
+		}
+		player._pIAC += player._pLevel / 4;
+	} else {
+		player._pDamageMod = player._pLevel * player._pStrength / 100;
+	}
+
+	player._pISpells = spl;
+
+	EnsureValidReadiedSpell(player);
+
+	player._pISplLvlAdd = spllvladd;
+	player._pIEnAc = enac;
+
+	if (player._pClass == HeroClass::Barbarian) {
+		mr += player._pLevel;
+		fr += player._pLevel;
+		lr += player._pLevel;
+	}
+
+	if (HasAnyOf(player._pSpellFlags, SpellFlag::RageCooldown)) {
+		mr -= player._pLevel;
+		fr -= player._pLevel;
+		lr -= player._pLevel;
+	}
+
+	if (HasAnyOf(iflgs, ItemSpecialEffect::ZeroResistance)) {
+		// reset resistances to zero if the respective special effect is active
+		mr = 0;
+		fr = 0;
+		lr = 0;
+	}
+
+	player._pMagResist = clamp(mr, 0, MaxResistance);
+	player._pFireResist = clamp(fr, 0, MaxResistance);
+	player._pLghtResist = clamp(lr, 0, MaxResistance);
+
+	if (player._pClass == HeroClass::Warrior) {
+		vadd *= 2;
+	} else if (player._pClass == HeroClass::Barbarian) {
+		vadd += vadd;
+		vadd += (vadd / 4);
+	} else if (IsAnyOf(player._pClass, HeroClass::Rogue, HeroClass::Monk, HeroClass::Bard)) {
+		vadd += vadd / 2;
+	}
+	ihp += (vadd << 6); // BUGFIX: blood boil can cause negative shifts here (see line 757)
+
+	if (player._pClass == HeroClass::Sorcerer) {
+		madd *= 2;
+	}
+	if (IsAnyOf(player._pClass, HeroClass::Rogue, HeroClass::Monk)) {
+		madd += madd / 2;
+	} else if (player._pClass == HeroClass::Bard) {
+		madd += (madd / 4) + (madd / 2);
+	}
+	imana += (madd << 6);
+
+	player._pMaxHP = ihp + player._pMaxHPBase;
+	player._pHitPoints = std::min(ihp + player._pHPBase, player._pMaxHP);
+
+	if (&player == MyPlayer && (player._pHitPoints >> 6) <= 0) {
+		SetPlayerHitPoints(player, 0);
+	}
+
+	player._pMaxMana = imana + player._pMaxManaBase;
+	player._pMana = std::min(imana + player._pManaBase, player._pMaxMana);
+
+	player._pIFMinDam = fmin;
+	player._pIFMaxDam = fmax;
+	player._pILMinDam = lmin;
+	player._pILMaxDam = lmax;
+
+	player._pBlockFlag = false;
+	if (player._pClass == HeroClass::Monk) {
+		if (player.InvBody[INVLOC_HAND_LEFT]._itype == ItemType::Staff && player.InvBody[INVLOC_HAND_LEFT]._iStatFlag) {
+			player._pBlockFlag = true;
+			player._pIFlags |= ItemSpecialEffect::FastBlock;
+		}
+		if (player.InvBody[INVLOC_HAND_RIGHT]._itype == ItemType::Staff && player.InvBody[INVLOC_HAND_RIGHT]._iStatFlag) {
+			player._pBlockFlag = true;
+			player._pIFlags |= ItemSpecialEffect::FastBlock;
+		}
+		if (player.InvBody[INVLOC_HAND_LEFT].isEmpty() && player.InvBody[INVLOC_HAND_RIGHT].isEmpty())
+			player._pBlockFlag = true;
+		if (player.InvBody[INVLOC_HAND_LEFT]._iClass == ICLASS_WEAPON && player.GetItemLocation(player.InvBody[INVLOC_HAND_LEFT]) != ILOC_TWOHAND && player.InvBody[INVLOC_HAND_RIGHT].isEmpty())
+			player._pBlockFlag = true;
+		if (player.InvBody[INVLOC_HAND_RIGHT]._iClass == ICLASS_WEAPON && player.GetItemLocation(player.InvBody[INVLOC_HAND_RIGHT]) != ILOC_TWOHAND && player.InvBody[INVLOC_HAND_LEFT].isEmpty())
+			player._pBlockFlag = true;
+	}
+
+	ItemType weaponItemType = ItemType::None;
+	bool holdsShield = false;
+	if (!player.InvBody[INVLOC_HAND_LEFT].isEmpty()
+	    && player.InvBody[INVLOC_HAND_LEFT]._iClass == ICLASS_WEAPON
+	    && player.InvBody[INVLOC_HAND_LEFT]._iStatFlag) {
+		weaponItemType = player.InvBody[INVLOC_HAND_LEFT]._itype;
+	}
+
+	if (!player.InvBody[INVLOC_HAND_RIGHT].isEmpty()
+	    && player.InvBody[INVLOC_HAND_RIGHT]._iClass == ICLASS_WEAPON
+	    && player.InvBody[INVLOC_HAND_RIGHT]._iStatFlag) {
+		weaponItemType = player.InvBody[INVLOC_HAND_RIGHT]._itype;
+	}
+
+	if (player.InvBody[INVLOC_HAND_LEFT]._itype == ItemType::Shield && player.InvBody[INVLOC_HAND_LEFT]._iStatFlag) {
+		player._pBlockFlag = true;
+		holdsShield = true;
+	}
+	if (player.InvBody[INVLOC_HAND_RIGHT]._itype == ItemType::Shield && player.InvBody[INVLOC_HAND_RIGHT]._iStatFlag) {
+		player._pBlockFlag = true;
+		holdsShield = true;
+	}
+
+	PlayerWeaponGraphic animWeaponId = holdsShield ? PlayerWeaponGraphic::UnarmedShield : PlayerWeaponGraphic::Unarmed;
+	switch (weaponItemType) {
+	case ItemType::Sword:
+		animWeaponId = holdsShield ? PlayerWeaponGraphic::SwordShield : PlayerWeaponGraphic::Sword;
+		break;
+	case ItemType::Axe:
+		animWeaponId = PlayerWeaponGraphic::Axe;
+		break;
+	case ItemType::Bow:
+		animWeaponId = PlayerWeaponGraphic::Bow;
+		break;
+	case ItemType::Mace:
+		animWeaponId = holdsShield ? PlayerWeaponGraphic::MaceShield : PlayerWeaponGraphic::Mace;
+		break;
+	case ItemType::Staff:
+		animWeaponId = PlayerWeaponGraphic::Staff;
+		break;
+	default:
+		break;
+	}
+
+	PlayerArmorGraphic animArmorId = PlayerArmorGraphic::Light;
+	if (player.InvBody[INVLOC_CHEST]._itype == ItemType::HeavyArmor && player.InvBody[INVLOC_CHEST]._iStatFlag) {
+		if (player._pClass == HeroClass::Monk && player.InvBody[INVLOC_CHEST]._iMagical == ITEM_QUALITY_UNIQUE)
+			player._pIAC += player._pLevel / 2;
+		animArmorId = PlayerArmorGraphic::Heavy;
+	} else if (player.InvBody[INVLOC_CHEST]._itype == ItemType::MediumArmor && player.InvBody[INVLOC_CHEST]._iStatFlag) {
+		if (player._pClass == HeroClass::Monk) {
+			if (player.InvBody[INVLOC_CHEST]._iMagical == ITEM_QUALITY_UNIQUE)
+				player._pIAC += player._pLevel * 2;
+			else
+				player._pIAC += player._pLevel / 2;
+		}
+		animArmorId = PlayerArmorGraphic::Medium;
+	} else if (player._pClass == HeroClass::Monk) {
+		player._pIAC += player._pLevel * 2;
+	}
+
+	int gfxNum = static_cast<int>(animWeaponId) | static_cast<int>(animArmorId);
+	if (player._pgfxnum != gfxNum && loadgfx) {
+		player._pgfxnum = gfxNum;
+		ResetPlayerGFX(player);
+		SetPlrAnims(player);
+		player.previewCelSprite = std::nullopt;
+		if (player._pmode == PM_STAND) {
+			LoadPlrGFX(player, player_graphic::Stand);
+			player.AnimInfo.changeAnimationData(player.AnimationData[static_cast<size_t>(player_graphic::Stand)].spritesForDirection(player._pdir), player._pNFrames, 4);
+		} else {
+			LoadPlrGFX(player, player_graphic::Walk);
+			player.AnimInfo.changeAnimationData(player.AnimationData[static_cast<size_t>(player_graphic::Walk)].spritesForDirection(player._pdir), player._pWFrames, 1);
+		}
+	} else {
+		player._pgfxnum = gfxNum;
+	}
+
+	if (&player == MyPlayer) {
+		if (player.InvBody[INVLOC_AMULET].isEmpty() || player.InvBody[INVLOC_AMULET].IDidx != IDI_AURIC) {
+			int half = MaxGold;
+			MaxGold = GOLD_MAX_LIMIT;
+
+			if (half != MaxGold)
+				StripTopGold(player);
+		} else {
+			MaxGold = GOLD_MAX_LIMIT * 2;
+		}
+	}
+
+	drawmanaflag = true;
+	drawhpflag = true;
+}
+
+void CalcPlrInv(Player &player, bool loadgfx)
+{
+	// Determine the players current stats, this updates the statFlag on all equipped items that became unusable after
+	//  a change in equipment.
+	CalcSelfItems(player);
+
+	// Determine the current item bonuses gained from usable equipped items
+	CalcPlrItemVals(player, loadgfx);
+
+	if (&player == MyPlayer) {
+		// Now that stat gains from equipped items have been calculated, mark unusable scrolls etc
+		for (Item &item : InventoryAndBeltPlayerItemsRange { player }) {
+			item.updateRequiredStatsCacheForPlayer(player);
+		}
+		player.CalcScrolls();
+		CalcPlrStaff(player);
+		if (IsStashOpen) {
+			// If stash is open, ensure the items are displayed correctly
+			Stash.RefreshItemStatFlags();
+		}
+	}
+}
+
+void InitializeItem(Item &item, int itemData)
+{
+	auto &pAllItem = AllItemsList[itemData];
+
+	// zero-initialize struct
+	item = {};
+
+	item._itype = pAllItem.itype;
+	item._iCurs = pAllItem.iCurs;
+	CopyUtf8(item._iName, _(pAllItem.iName), sizeof(item._iName));
+	CopyUtf8(item._iIName, _(pAllItem.iName), sizeof(item._iIName));
+	item._iLoc = pAllItem.iLoc;
+	item._iClass = pAllItem.iClass;
+	item._iMinDam = pAllItem.iMinDam;
+	item._iMaxDam = pAllItem.iMaxDam;
+	item._iAC = pAllItem.iMinAC;
+	item._iMiscId = pAllItem.iMiscId;
+	item._iSpell = pAllItem.iSpell;
+
+	if (pAllItem.iMiscId == IMISC_STAFF) {
+		item._iCharges = gbIsHellfire ? 18 : 40;
+	}
+
+	item._iMaxCharges = item._iCharges;
+	item._iDurability = pAllItem.iDurability;
+	item._iMaxDur = pAllItem.iDurability;
+	item._iMinStr = pAllItem.iMinStr;
+	item._iMinMag = pAllItem.iMinMag;
+	item._iMinDex = pAllItem.iMinDex;
+	item._ivalue = pAllItem.iValue;
+	item._iIvalue = pAllItem.iValue;
+	item._iPrePower = IPL_INVALID;
+	item._iSufPower = IPL_INVALID;
+	item._iMagical = ITEM_QUALITY_NORMAL;
+	item.IDidx = static_cast<_item_indexes>(itemData);
+	if (gbIsHellfire)
+		item.dwBuff |= CF_HELLFIRE;
+}
+
+void GenerateNewSeed(Item &item)
+{
+	item._iSeed = AdvanceRndSeed();
+}
+
+int GetGoldCursor(int value)
+{
+	if (value >= GOLD_MEDIUM_LIMIT)
+		return ICURS_GOLD_LARGE;
+
+	if (value <= GOLD_SMALL_LIMIT)
+		return ICURS_GOLD_SMALL;
+
+	return ICURS_GOLD_MEDIUM;
+}
+
+void SetPlrHandGoldCurs(Item &gold)
+{
+	gold._iCurs = GetGoldCursor(gold._ivalue);
+}
+
+void CreatePlrItems(Player &player)
+{
+	for (auto &item : player.InvBody) {
+		item.clear();
+	}
+
+	// converting this to a for loop creates a `rep stosd` instruction,
+	// so this probably actually was a memset
+	memset(&player.InvGrid, 0, sizeof(player.InvGrid));
+
+	for (auto &item : player.InvList) {
+		item.clear();
+	}
+
+	player._pNumInv = 0;
+
+	for (auto &item : player.SpdList) {
+		item.clear();
+	}
+
+	switch (player._pClass) {
+	case HeroClass::Warrior:
+		InitializeItem(player.InvBody[INVLOC_HAND_LEFT], IDI_WARRIOR);
+		GenerateNewSeed(player.InvBody[INVLOC_HAND_LEFT]);
+
+		InitializeItem(player.InvBody[INVLOC_HAND_RIGHT], IDI_WARRSHLD);
+		GenerateNewSeed(player.InvBody[INVLOC_HAND_RIGHT]);
+
+		{
+			Item club;
+			InitializeItem(club, IDI_WARRCLUB);
+			GenerateNewSeed(club);
+			AutoPlaceItemInInventorySlot(player, 0, club, true);
+		}
+
+		InitializeItem(player.SpdList[0], IDI_HEAL);
+		GenerateNewSeed(player.SpdList[0]);
+
+		InitializeItem(player.SpdList[1], IDI_HEAL);
+		GenerateNewSeed(player.SpdList[1]);
+		break;
+	case HeroClass::Rogue:
+		InitializeItem(player.InvBody[INVLOC_HAND_LEFT], IDI_ROGUE);
+		GenerateNewSeed(player.InvBody[INVLOC_HAND_LEFT]);
+
+		InitializeItem(player.SpdList[0], IDI_HEAL);
+		GenerateNewSeed(player.SpdList[0]);
+
+		InitializeItem(player.SpdList[1], IDI_HEAL);
+		GenerateNewSeed(player.SpdList[1]);
+		break;
+	case HeroClass::Sorcerer:
+		InitializeItem(player.InvBody[INVLOC_HAND_LEFT], gbIsHellfire ? IDI_SORCERER : 166);
+		GenerateNewSeed(player.InvBody[INVLOC_HAND_LEFT]);
+
+		InitializeItem(player.SpdList[0], gbIsHellfire ? IDI_HEAL : IDI_MANA);
+		GenerateNewSeed(player.SpdList[0]);
+
+		InitializeItem(player.SpdList[1], gbIsHellfire ? IDI_HEAL : IDI_MANA);
+		GenerateNewSeed(player.SpdList[1]);
+		break;
+
+	case HeroClass::Monk:
+		InitializeItem(player.InvBody[INVLOC_HAND_LEFT], IDI_SHORTSTAFF);
+		GenerateNewSeed(player.InvBody[INVLOC_HAND_LEFT]);
+		InitializeItem(player.SpdList[0], IDI_HEAL);
+		GenerateNewSeed(player.SpdList[0]);
+
+		InitializeItem(player.SpdList[1], IDI_HEAL);
+		GenerateNewSeed(player.SpdList[1]);
+		break;
+	case HeroClass::Bard:
+		InitializeItem(player.InvBody[INVLOC_HAND_LEFT], IDI_BARDSWORD);
+		GenerateNewSeed(player.InvBody[INVLOC_HAND_LEFT]);
+
+		InitializeItem(player.InvBody[INVLOC_HAND_RIGHT], IDI_BARDDAGGER);
+		GenerateNewSeed(player.InvBody[INVLOC_HAND_RIGHT]);
+		InitializeItem(player.SpdList[0], IDI_HEAL);
+		GenerateNewSeed(player.SpdList[0]);
+
+		InitializeItem(player.SpdList[1], IDI_HEAL);
+		GenerateNewSeed(player.SpdList[1]);
+		break;
+	case HeroClass::Barbarian:
+		InitializeItem(player.InvBody[INVLOC_HAND_LEFT], 139); // TODO: add more enums to items
+		GenerateNewSeed(player.InvBody[INVLOC_HAND_LEFT]);
+
+		InitializeItem(player.InvBody[INVLOC_HAND_RIGHT], IDI_WARRSHLD);
+		GenerateNewSeed(player.InvBody[INVLOC_HAND_RIGHT]);
+		InitializeItem(player.SpdList[0], IDI_HEAL);
+		GenerateNewSeed(player.SpdList[0]);
+
+		InitializeItem(player.SpdList[1], IDI_HEAL);
+		GenerateNewSeed(player.SpdList[1]);
+		break;
+	}
+
+	Item &goldItem = player.InvList[player._pNumInv];
+	MakeGoldStack(goldItem, 100);
+
+	player._pNumInv++;
+	player.InvGrid[30] = player._pNumInv;
+
+	player._pGold = goldItem._ivalue;
+
+	CalcPlrItemVals(player, false);
+}
+
+bool ItemSpaceOk(Point position)
+{
+	if (!InDungeonBounds(position)) {
+		return false;
+	}
+
+	if (IsTileSolid(position)) {
+		return false;
+	}
+
+	if (dItem[position.x][position.y] != 0) {
+		return false;
+	}
+
+	if (dMonster[position.x][position.y] != 0) {
+		return false;
+	}
+
+	if (dPlayer[position.x][position.y] != 0) {
+		return false;
+	}
+
+	if (IsItemBlockingObjectAtPosition(position)) {
+		return false;
+	}
+
+	return true;
+}
+
+int AllocateItem()
+{
+	assert(ActiveItemCount < MAXITEMS);
+
+	int inum = ActiveItems[ActiveItemCount];
+	ActiveItemCount++;
+
+	Items[inum] = {};
+
+	return inum;
+}
+
+Point GetSuperItemLoc(Point position)
+{
+	std::optional<Point> itemPosition = FindClosestValidPosition(ItemSpaceOk, position, 1, 50);
+
+	return itemPosition.value_or(Point { 0, 0 }); // TODO handle no space for dropping items
+}
+
+void GetItemAttrs(Item &item, int itemData, int lvl)
+{
+	item._itype = AllItemsList[itemData].itype;
+	item._iCurs = AllItemsList[itemData].iCurs;
+	CopyUtf8(item._iName, _(AllItemsList[itemData].iName), sizeof(item._iName));
+	CopyUtf8(item._iIName, _(AllItemsList[itemData].iName), sizeof(item._iIName));
+	item._iLoc = AllItemsList[itemData].iLoc;
+	item._iClass = AllItemsList[itemData].iClass;
+	item._iMinDam = AllItemsList[itemData].iMinDam;
+	item._iMaxDam = AllItemsList[itemData].iMaxDam;
+	item._iAC = AllItemsList[itemData].iMinAC + GenerateRnd(AllItemsList[itemData].iMaxAC - AllItemsList[itemData].iMinAC + 1);
+	item._iFlags = AllItemsList[itemData].iFlags;
+	item._iMiscId = AllItemsList[itemData].iMiscId;
+	item._iSpell = AllItemsList[itemData].iSpell;
+	item._iMagical = ITEM_QUALITY_NORMAL;
+	item._ivalue = AllItemsList[itemData].iValue;
+	item._iIvalue = AllItemsList[itemData].iValue;
+	item._iDurability = AllItemsList[itemData].iDurability;
+	item._iMaxDur = AllItemsList[itemData].iDurability;
+	item._iMinStr = AllItemsList[itemData].iMinStr;
+	item._iMinMag = AllItemsList[itemData].iMinMag;
+	item._iMinDex = AllItemsList[itemData].iMinDex;
+	item.IDidx = static_cast<_item_indexes>(itemData);
+	if (gbIsHellfire)
+		item.dwBuff |= CF_HELLFIRE;
+	item._iPrePower = IPL_INVALID;
+	item._iSufPower = IPL_INVALID;
+
+	if (item._iMiscId == IMISC_BOOK)
+		GetBookSpell(item, lvl);
+
+	if (gbIsHellfire && item._iMiscId == IMISC_OILOF)
+		GetOilType(item, lvl);
+
+	if (item._itype != ItemType::Gold)
+		return;
+
+	int rndv;
+	int itemlevel = ItemsGetCurrlevel();
+	switch (sgGameInitInfo.nDifficulty) {
+	case DIFF_NORMAL:
+		rndv = 5 * itemlevel + GenerateRnd(10 * itemlevel);
+		break;
+	case DIFF_NIGHTMARE:
+		rndv = 5 * (itemlevel + 16) + GenerateRnd(10 * (itemlevel + 16));
+		break;
+	case DIFF_HELL:
+		rndv = 5 * (itemlevel + 32) + GenerateRnd(10 * (itemlevel + 32));
+		break;
+	}
+	if (leveltype == DTYPE_HELL)
+		rndv += rndv / 8;
+
+	item._ivalue = std::min(rndv, GOLD_MAX_LIMIT);
+	SetPlrHandGoldCurs(item);
+}
+
+void SetupItem(Item &item)
+{
+	item.setNewAnimation(MyPlayer != nullptr && MyPlayer->pLvlLoad == 0);
+	item._iIdentified = false;
+}
+
+int RndItem(const Monster &monster)
+{
+	const uint16_t monsterTreasureFlags = monster.data().treasure;
+
+	if ((monsterTreasureFlags & T_UNIQ) != 0)
+		return -((monsterTreasureFlags & T_MASK) + 1);
+
+	if ((monsterTreasureFlags & T_NODROP) != 0)
+		return 0;
+
+	return RndItemForMonsterLevel(monster.level);
+}
+
+void SpawnUnique(_unique_items uid, Point position)
+{
+	if (ActiveItemCount >= MAXITEMS)
+		return;
+
+	int ii = AllocateItem();
+	auto &item = Items[ii];
+	GetSuperItemSpace(position, ii);
+	int curlv = ItemsGetCurrlevel();
+
+	int idx = 0;
+	while (AllItemsList[idx].iItemId != UniqueItems[uid].UIItemId)
+		idx++;
+
+	GetItemAttrs(item, idx, curlv);
+	GetUniqueItem(*MyPlayer, item, uid);
+	SetupItem(item);
+}
+
+void SpawnItem(Monster &monster, Point position, bool sendmsg)
+{
+	int idx;
+	bool onlygood = true;
+
+	if (monster.isUnique() || ((monster.data().treasure & T_UNIQ) != 0 && gbIsMultiplayer)) {
+		idx = RndUItem(&monster);
+		if (idx < 0) {
+			SpawnUnique((_unique_items) - (idx + 1), position);
+			return;
+		}
+		onlygood = true;
+	} else if (Quests[Q_MUSHROOM]._qactive != QUEST_ACTIVE || Quests[Q_MUSHROOM]._qvar1 != QS_MUSHGIVEN) {
+		idx = RndItem(monster);
+		if (idx == 0)
+			return;
+		if (idx > 0) {
+			idx--;
+			onlygood = false;
+		} else {
+			SpawnUnique((_unique_items) - (idx + 1), position);
+			return;
+		}
+	} else {
+		idx = IDI_BRAIN;
+		Quests[Q_MUSHROOM]._qvar1 = QS_BRAINSPAWNED;
+	}
+
+	if (ActiveItemCount >= MAXITEMS)
+		return;
+
+	int ii = AllocateItem();
+	auto &item = Items[ii];
+	GetSuperItemSpace(position, ii);
+	int uper = monster.isUnique() ? 15 : 1;
+
+	int8_t mLevel = monster.data().level;
+	if (!gbIsHellfire && monster.type().type == MT_DIABLO)
+		mLevel -= 15;
+
+	SetupAllItems(*MyPlayer, item, idx, AdvanceRndSeed(), mLevel, uper, onlygood, false, false);
+
+	if (sendmsg)
+		NetSendCmdPItem(false, CMD_DROPITEM, item.position, item);
+}
+
+void CreateRndItem(Point position, bool onlygood, bool sendmsg, bool delta)
+{
+	int idx = onlygood ? RndUItem(nullptr) : RndAllItems();
+
+	SetupBaseItem(position, idx, onlygood, sendmsg, delta);
+}
+
+void CreateRndUseful(Point position, bool sendmsg)
+{
+	if (ActiveItemCount >= MAXITEMS)
+		return;
+
+	int ii = AllocateItem();
+	auto &item = Items[ii];
+	GetSuperItemSpace(position, ii);
+	int curlv = ItemsGetCurrlevel();
+
+	SetupAllUseful(item, AdvanceRndSeed(), curlv);
+	if (sendmsg)
+		NetSendCmdPItem(false, CMD_DROPITEM, item.position, item);
+}
+
+void CreateTypeItem(Point position, bool onlygood, ItemType itemType, int imisc, bool sendmsg, bool delta)
+{
+	int idx;
+
+	int curlv = ItemsGetCurrlevel();
+	if (itemType != ItemType::Gold)
+		idx = RndTypeItems(itemType, imisc, curlv);
+	else
+		idx = IDI_GOLD;
+
+	SetupBaseItem(position, idx, onlygood, sendmsg, delta);
+}
+
+void RecreateItem(const Player &player, Item &item, int idx, uint16_t icreateinfo, int iseed, int ivalue, bool isHellfire)
+{
+	bool tmpIsHellfire = gbIsHellfire;
+	gbIsHellfire = isHellfire;
+
+	if (idx == IDI_GOLD) {
+		InitializeItem(item, IDI_GOLD);
+		item._iSeed = iseed;
+		item._iCreateInfo = icreateinfo;
+		item._ivalue = ivalue;
+		SetPlrHandGoldCurs(item);
+		gbIsHellfire = tmpIsHellfire;
+		return;
+	}
+
+	if (icreateinfo == 0) {
+		InitializeItem(item, idx);
+		item._iSeed = iseed;
+		gbIsHellfire = tmpIsHellfire;
+		return;
+	}
+
+	if ((icreateinfo & CF_UNIQUE) == 0) {
+		if ((icreateinfo & CF_TOWN) != 0) {
+			RecreateTownItem(player, item, idx, icreateinfo, iseed);
+			gbIsHellfire = tmpIsHellfire;
+			return;
+		}
+
+		if ((icreateinfo & CF_USEFUL) == CF_USEFUL) {
+			SetupAllUseful(item, iseed, icreateinfo & CF_LEVEL);
+			gbIsHellfire = tmpIsHellfire;
+			return;
+		}
+	}
+
+	int level = icreateinfo & CF_LEVEL;
+
+	int uper = 0;
+	if ((icreateinfo & CF_UPER1) != 0)
+		uper = 1;
+	if ((icreateinfo & CF_UPER15) != 0)
+		uper = 15;
+
+	bool onlygood = (icreateinfo & CF_ONLYGOOD) != 0;
+	bool recreate = (icreateinfo & CF_UNIQUE) != 0;
+	bool pregen = (icreateinfo & CF_PREGEN) != 0;
+
+	SetupAllItems(player, item, idx, iseed, level, uper, onlygood, recreate, pregen);
+	gbIsHellfire = tmpIsHellfire;
+}
+
+void RecreateEar(Item &item, uint16_t ic, int iseed, int id, int dur, int mdur, int ch, int mch, int ivalue, int ibuff)
+{
+	InitializeItem(item, IDI_EAR);
+
+	char heroName[17];
+	heroName[0] = static_cast<char>((ic >> 8) & 0x7F);
+	heroName[1] = static_cast<char>(ic & 0x7F);
+	heroName[2] = static_cast<char>((iseed >> 24) & 0x7F);
+	heroName[3] = static_cast<char>((iseed >> 16) & 0x7F);
+	heroName[4] = static_cast<char>((iseed >> 8) & 0x7F);
+	heroName[5] = static_cast<char>(iseed & 0x7F);
+	heroName[6] = static_cast<char>(id & 0x7F);
+	heroName[7] = static_cast<char>(dur & 0x7F);
+	heroName[8] = static_cast<char>(mdur & 0x7F);
+	heroName[9] = static_cast<char>(ch & 0x7F);
+	heroName[10] = static_cast<char>(mch & 0x7F);
+	heroName[11] = static_cast<char>((ivalue >> 8) & 0x7F);
+	heroName[12] = static_cast<char>((ibuff >> 24) & 0x7F);
+	heroName[13] = static_cast<char>((ibuff >> 16) & 0x7F);
+	heroName[14] = static_cast<char>((ibuff >> 8) & 0x7F);
+	heroName[15] = static_cast<char>(ibuff & 0x7F);
+	heroName[16] = '\0';
+
+	std::string itemName = fmt::format(fmt::runtime(_(/* TRANSLATORS: {:s} will be a Character Name */ "Ear of {:s}")), heroName);
+
+	CopyUtf8(item._iName, itemName, sizeof(item._iName));
+	CopyUtf8(item._iIName, heroName, sizeof(item._iIName));
+
+	item._iCurs = ((ivalue >> 6) & 3) + ICURS_EAR_SORCERER;
+	item._ivalue = ivalue & 0x3F;
+	item._iCreateInfo = ic;
+	item._iSeed = iseed;
+}
+
+void CornerstoneSave()
+{
+	if (!CornerStone.activated)
+		return;
+	if (!CornerStone.item.isEmpty()) {
+		ItemPack id;
+		PackItem(id, CornerStone.item, (CornerStone.item.dwBuff & CF_HELLFIRE) != 0);
+		const auto *buffer = reinterpret_cast<uint8_t *>(&id);
+		for (size_t i = 0; i < sizeof(ItemPack); i++) {
+			fmt::format_to(&sgOptions.Hellfire.szItem[i * 2], FMT_COMPILE("{:02X}"), buffer[i]);
+		}
+		sgOptions.Hellfire.szItem[sizeof(sgOptions.Hellfire.szItem) - 1] = '\0';
+	} else {
+		sgOptions.Hellfire.szItem[0] = '\0';
+	}
+}
+
+void CornerstoneLoad(Point position)
+{
+	ItemPack pkSItem;
+
+	if (CornerStone.activated || position.x == 0 || position.y == 0) {
+		return;
+	}
+
+	CornerStone.item.clear();
+	CornerStone.activated = true;
+	if (dItem[position.x][position.y] != 0) {
+		int ii = dItem[position.x][position.y] - 1;
+		for (int i = 0; i < ActiveItemCount; i++) {
+			if (ActiveItems[i] == ii) {
+				DeleteItem(i);
+				break;
+			}
+		}
+		dItem[position.x][position.y] = 0;
+	}
+
+	if (strlen(sgOptions.Hellfire.szItem) < sizeof(ItemPack) * 2)
+		return;
+
+	Hex2bin(sgOptions.Hellfire.szItem, sizeof(ItemPack), reinterpret_cast<uint8_t *>(&pkSItem));
+
+	int ii = AllocateItem();
+	auto &item = Items[ii];
+
+	dItem[position.x][position.y] = ii + 1;
+
+	UnPackItem(pkSItem, *MyPlayer, item, (pkSItem.dwBuff & CF_HELLFIRE) != 0);
+	item.position = position;
+	RespawnItem(item, false);
+	CornerStone.item = item;
+}
+
+void SpawnQuestItem(int itemid, Point position, int randarea, int selflag)
+{
+	if (randarea > 0) {
+		int tries = 0;
+		while (true) {
+			tries++;
+			if (tries > 1000 && randarea > 1)
+				randarea--;
+
+			position.x = GenerateRnd(MAXDUNX);
+			position.y = GenerateRnd(MAXDUNY);
+
+			bool failed = false;
+			for (int i = 0; i < randarea && !failed; i++) {
+				for (int j = 0; j < randarea && !failed; j++) {
+					failed = !ItemSpaceOk(position + Displacement { i, j });
+				}
+			}
+			if (!failed)
+				break;
+		}
+	}
+
+	if (ActiveItemCount >= MAXITEMS)
+		return;
+
+	int ii = AllocateItem();
+	auto &item = Items[ii];
+
+	item.position = position;
+
+	dItem[position.x][position.y] = ii + 1;
+
+	int curlv = ItemsGetCurrlevel();
+	GetItemAttrs(item, itemid, curlv);
+
+	SetupItem(item);
+	item._iSeed = AdvanceRndSeed();
+	SetRndSeed(item._iSeed);
+	item._iPostDraw = true;
+	if (selflag != 0) {
+		item._iSelFlag = selflag;
+		item.AnimInfo.currentFrame = item.AnimInfo.numberOfFrames - 1;
+		item._iAnimFlag = false;
+	}
+}
+
+void SpawnRewardItem(int itemid, Point position, bool sendmsg)
+{
+	if (ActiveItemCount >= MAXITEMS)
+		return;
+
+	int ii = AllocateItem();
+	auto &item = Items[ii];
+
+	item.position = position;
+	dItem[position.x][position.y] = ii + 1;
+	int curlv = ItemsGetCurrlevel();
+	GetItemAttrs(item, itemid, curlv);
+	item.setNewAnimation(true);
+	item._iSelFlag = 2;
+	item._iPostDraw = true;
+	item._iIdentified = true;
+	GenerateNewSeed(item);
+
+	if (sendmsg) {
+		NetSendCmdPItem(true, CMD_SPAWNITEM, item.position, item);
+	}
+}
+
+void SpawnMapOfDoom(Point position, bool sendmsg)
+{
+	SpawnRewardItem(IDI_MAPOFDOOM, position, sendmsg);
+}
+
+void SpawnRuneBomb(Point position, bool sendmsg)
+{
+	SpawnRewardItem(IDI_RUNEBOMB, position, sendmsg);
+}
+
+void SpawnTheodore(Point position, bool sendmsg)
+{
+	SpawnRewardItem(IDI_THEODORE, position, sendmsg);
+}
+
+void RespawnItem(Item &item, bool flipFlag)
+{
+	int it = ItemCAnimTbl[item._iCurs];
+	item.setNewAnimation(flipFlag);
+	item._iRequest = false;
+
+	if (IsAnyOf(item._iCurs, ICURS_MAGIC_ROCK, ICURS_TAVERN_SIGN, ICURS_ANVIL_OF_FURY))
+		item._iSelFlag = 1;
+	else if (IsAnyOf(item._iCurs, ICURS_MAP_OF_THE_STARS, ICURS_RUNE_BOMB, ICURS_THEODORE, ICURS_AURIC_AMULET))
+		item._iSelFlag = 2;
+
+	if (item._iCurs == ICURS_MAGIC_ROCK) {
+		PlaySfxLoc(ItemDropSnds[it], item.position);
+	}
+}
+
+void DeleteItem(int i)
+{
+	if (ActiveItemCount > 0)
+		ActiveItemCount--;
+
+	assert(i >= 0 && i < MAXITEMS && ActiveItemCount < MAXITEMS);
+
+	if (pcursitem == ActiveItems[i]) // Unselect item if player has it highlighted
+		pcursitem = -1;
+
+	if (i < ActiveItemCount) {
+		// If the deleted item was not already at the end of the active list, swap the indexes around to make the next item allocation simpler.
+		std::swap(ActiveItems[i], ActiveItems[ActiveItemCount]);
+	}
+}
+
+void ProcessItems()
+{
+	for (int i = 0; i < ActiveItemCount; i++) {
+		int ii = ActiveItems[i];
+		auto &item = Items[ii];
+		if (!item._iAnimFlag)
+			continue;
+		item.AnimInfo.processAnimation();
+		if (item._iCurs == ICURS_MAGIC_ROCK) {
+			if (item._iSelFlag == 1 && item.AnimInfo.currentFrame == 10)
+				item.AnimInfo.currentFrame = 0;
+			if (item._iSelFlag == 2 && item.AnimInfo.currentFrame == 20)
+				item.AnimInfo.currentFrame = 10;
+		} else {
+			if (item.AnimInfo.currentFrame == (item.AnimInfo.numberOfFrames - 1) / 2)
+				PlaySfxLoc(ItemDropSnds[ItemCAnimTbl[item._iCurs]], item.position);
+
+			if (item.AnimInfo.currentFrame >= item.AnimInfo.numberOfFrames - 1) {
+				item.AnimInfo.currentFrame = item.AnimInfo.numberOfFrames - 1;
+				item._iAnimFlag = false;
+				item._iSelFlag = 1;
+			}
+		}
+	}
+	ItemDoppel();
+}
+
+void FreeItemGFX()
+{
+	for (auto &itemanim : itemanims) {
+		itemanim = std::nullopt;
+	}
+}
+
+void GetItemFrm(Item &item)
+{
+	int it = ItemCAnimTbl[item._iCurs];
+	if (itemanims[it])
+		item.AnimInfo.sprites.emplace(*itemanims[it]);
+}
+
+void GetItemStr(Item &item)
+{
+	if (item._itype != ItemType::Gold) {
+		if (item._iIdentified)
+			InfoString = string_view(item._iIName);
+		else
+			InfoString = string_view(item._iName);
+
+		InfoColor = item.getTextColor();
+	} else {
+		int nGold = item._ivalue;
+		InfoString = fmt::format(fmt::runtime(ngettext("{:s} gold piece", "{:s} gold pieces", nGold)), FormatInteger(nGold));
+	}
+}
+
+void CheckIdentify(Player &player, int cii)
+{
+	Item *pi;
+
+	if (cii >= NUM_INVLOC)
+		pi = &player.InvList[cii - NUM_INVLOC];
+	else
+		pi = &player.InvBody[cii];
+
+	pi->_iIdentified = true;
+	CalcPlrInv(player, true);
+}
+
+void DoRepair(Player &player, int cii)
+{
+	Item *pi;
+
+	PlaySfxLoc(IS_REPAIR, player.position.tile);
+
+	if (cii >= NUM_INVLOC) {
+		pi = &player.InvList[cii - NUM_INVLOC];
+	} else {
+		pi = &player.InvBody[cii];
+	}
+
+	RepairItem(*pi, player._pLevel);
+	CalcPlrInv(player, true);
+}
+
+void DoRecharge(Player &player, int cii)
+{
+	Item *pi;
+
+	if (cii >= NUM_INVLOC) {
+		pi = &player.InvList[cii - NUM_INVLOC];
+	} else {
+		pi = &player.InvBody[cii];
+	}
+
+	RechargeItem(*pi, player);
+	CalcPlrInv(player, true);
+}
+
+bool DoOil(Player &player, int cii)
+{
+	Item *pi;
+	if (cii >= NUM_INVLOC) {
+		pi = &player.InvList[cii - NUM_INVLOC];
+	} else {
+		pi = &player.InvBody[cii];
+	}
+	if (!ApplyOilToItem(*pi, player))
+		return false;
+	CalcPlrInv(player, true);
+	return true;
+}
+
+[[nodiscard]] StringOrView PrintItemPower(char plidx, const Item &item)
+{
+	switch (plidx) {
+	case IPL_TOHIT:
+	case IPL_TOHIT_CURSE:
+		return fmt::format(fmt::runtime(_("chance to hit: {:+d}%")), item._iPLToHit);
+	case IPL_DAMP:
+	case IPL_DAMP_CURSE:
+		return fmt::format(fmt::runtime(_(/*xgettext:no-c-format*/ "{:+d}% damage")), item._iPLDam);
+	case IPL_TOHIT_DAMP:
+	case IPL_TOHIT_DAMP_CURSE:
+		return fmt::format(fmt::runtime(_("to hit: {:+d}%, {:+d}% damage")), item._iPLToHit, item._iPLDam);
+	case IPL_ACP:
+	case IPL_ACP_CURSE:
+		return fmt::format(fmt::runtime(_(/*xgettext:no-c-format*/ "{:+d}% armor")), item._iPLAC);
+	case IPL_SETAC:
+	case IPL_AC_CURSE:
+		return fmt::format(fmt::runtime(_("armor class: {:d}")), item._iAC);
+	case IPL_FIRERES:
+	case IPL_FIRERES_CURSE:
+		if (item._iPLFR < MaxResistance)
+			return fmt::format(fmt::runtime(_("Resist Fire: {:+d}%")), item._iPLFR);
+		else
+			return fmt::format(fmt::runtime(_("Resist Fire: {:+d}% MAX")), MaxResistance);
+	case IPL_LIGHTRES:
+	case IPL_LIGHTRES_CURSE:
+		if (item._iPLLR < MaxResistance)
+			return fmt::format(fmt::runtime(_("Resist Lightning: {:+d}%")), item._iPLLR);
+		else
+			return fmt::format(fmt::runtime(_("Resist Lightning: {:+d}% MAX")), MaxResistance);
+	case IPL_MAGICRES:
+	case IPL_MAGICRES_CURSE:
+		if (item._iPLMR < MaxResistance)
+			return fmt::format(fmt::runtime(_("Resist Magic: {:+d}%")), item._iPLMR);
+		else
+			return fmt::format(fmt::runtime(_("Resist Magic: {:+d}% MAX")), MaxResistance);
+	case IPL_ALLRES:
+		if (item._iPLFR < MaxResistance)
+			return fmt::format(fmt::runtime(_("Resist All: {:+d}%")), item._iPLFR);
+		else
+			return fmt::format(fmt::runtime(_("Resist All: {:+d}% MAX")), MaxResistance);
+	case IPL_SPLLVLADD:
+		if (item._iSplLvlAdd > 0)
+			return fmt::format(fmt::runtime(ngettext("spells are increased {:d} level", "spells are increased {:d} levels", item._iSplLvlAdd)), item._iSplLvlAdd);
+		else if (item._iSplLvlAdd < 0)
+			return fmt::format(fmt::runtime(ngettext("spells are decreased {:d} level", "spells are decreased {:d} levels", -item._iSplLvlAdd)), -item._iSplLvlAdd);
+		else
+			return _("spell levels unchanged (?)");
+	case IPL_CHARGES:
+		return _("Extra charges");
+	case IPL_SPELL:
+		return fmt::format(fmt::runtime(ngettext("{:d} {:s} charge", "{:d} {:s} charges", item._iMaxCharges)), item._iMaxCharges, pgettext("spell", spelldata[item._iSpell].sNameText));
+	case IPL_FIREDAM:
+		if (item._iFMinDam == item._iFMaxDam)
+			return fmt::format(fmt::runtime(_("Fire hit damage: {:d}")), item._iFMinDam);
+		else
+			return fmt::format(fmt::runtime(_("Fire hit damage: {:d}-{:d}")), item._iFMinDam, item._iFMaxDam);
+	case IPL_LIGHTDAM:
+		if (item._iLMinDam == item._iLMaxDam)
+			return fmt::format(fmt::runtime(_("Lightning hit damage: {:d}")), item._iLMinDam);
+		else
+			return fmt::format(fmt::runtime(_("Lightning hit damage: {:d}-{:d}")), item._iLMinDam, item._iLMaxDam);
+	case IPL_STR:
+	case IPL_STR_CURSE:
+		return fmt::format(fmt::runtime(_("{:+d} to strength")), item._iPLStr);
+	case IPL_MAG:
+	case IPL_MAG_CURSE:
+		return fmt::format(fmt::runtime(_("{:+d} to magic")), item._iPLMag);
+	case IPL_DEX:
+	case IPL_DEX_CURSE:
+		return fmt::format(fmt::runtime(_("{:+d} to dexterity")), item._iPLDex);
+	case IPL_VIT:
+	case IPL_VIT_CURSE:
+		return fmt::format(fmt::runtime(_("{:+d} to vitality")), item._iPLVit);
+	case IPL_ATTRIBS:
+	case IPL_ATTRIBS_CURSE:
+		return fmt::format(fmt::runtime(_("{:+d} to all attributes")), item._iPLStr);
+	case IPL_GETHIT_CURSE:
+	case IPL_GETHIT:
+		return fmt::format(fmt::runtime(_("{:+d} damage from enemies")), item._iPLGetHit);
+	case IPL_LIFE:
+	case IPL_LIFE_CURSE:
+		return fmt::format(fmt::runtime(_("Hit Points: {:+d}")), item._iPLHP >> 6);
+	case IPL_MANA:
+	case IPL_MANA_CURSE:
+		return fmt::format(fmt::runtime(_("Mana: {:+d}")), item._iPLMana >> 6);
+	case IPL_DUR:
+		return _("high durability");
+	case IPL_DUR_CURSE:
+		return _("decreased durability");
+	case IPL_INDESTRUCTIBLE:
+		return _("indestructible");
+	case IPL_LIGHT:
+		return fmt::format(fmt::runtime(_(/*xgettext:no-c-format*/ "+{:d}% light radius")), 10 * item._iPLLight);
+	case IPL_LIGHT_CURSE:
+		return fmt::format(fmt::runtime(_(/*xgettext:no-c-format*/ "-{:d}% light radius")), -10 * item._iPLLight);
+	case IPL_MULT_ARROWS:
+		return _("multiple arrows per shot");
+	case IPL_FIRE_ARROWS:
+		if (item._iFMinDam == item._iFMaxDam)
+			return fmt::format(fmt::runtime(_("fire arrows damage: {:d}")), item._iFMinDam);
+		else
+			return fmt::format(fmt::runtime(_("fire arrows damage: {:d}-{:d}")), item._iFMinDam, item._iFMaxDam);
+	case IPL_LIGHT_ARROWS:
+		if (item._iLMinDam == item._iLMaxDam)
+			return fmt::format(fmt::runtime(_("lightning arrows damage {:d}")), item._iLMinDam);
+		else
+			return fmt::format(fmt::runtime(_("lightning arrows damage {:d}-{:d}")), item._iLMinDam, item._iLMaxDam);
+	case IPL_FIREBALL:
+		if (item._iFMinDam == item._iFMaxDam)
+			return fmt::format(fmt::runtime(_("fireball damage: {:d}")), item._iFMinDam);
+		else
+			return fmt::format(fmt::runtime(_("fireball damage: {:d}-{:d}")), item._iFMinDam, item._iFMaxDam);
+	case IPL_THORNS:
+		return _("attacker takes 1-3 damage");
+	case IPL_NOMANA:
+		return _("user loses all mana");
+	case IPL_ABSHALFTRAP:
+		return _("absorbs half of trap damage");
+	case IPL_KNOCKBACK:
+		return _("knocks target back");
+	case IPL_3XDAMVDEM:
+		return _(/*xgettext:no-c-format*/ "+200% damage vs. demons");
+	case IPL_ALLRESZERO:
+		return _("All Resistance equals 0");
+	case IPL_STEALMANA:
+		if (HasAnyOf(item._iFlags, ItemSpecialEffect::StealMana3))
+			return _(/*xgettext:no-c-format*/ "hit steals 3% mana");
+		if (HasAnyOf(item._iFlags, ItemSpecialEffect::StealMana5))
+			return _(/*xgettext:no-c-format*/ "hit steals 5% mana");
+		return {};
+	case IPL_STEALLIFE:
+		if (HasAnyOf(item._iFlags, ItemSpecialEffect::StealLife3))
+			return _(/*xgettext:no-c-format*/ "hit steals 3% life");
+		if (HasAnyOf(item._iFlags, ItemSpecialEffect::StealLife5))
+			return _(/*xgettext:no-c-format*/ "hit steals 5% life");
+		return {};
+	case IPL_TARGAC:
+		return _("penetrates target's armor");
+	case IPL_FASTATTACK:
+		if (HasAnyOf(item._iFlags, ItemSpecialEffect::QuickAttack))
+			return _("quick attack");
+		if (HasAnyOf(item._iFlags, ItemSpecialEffect::FastAttack))
+			return _("fast attack");
+		if (HasAnyOf(item._iFlags, ItemSpecialEffect::FasterAttack))
+			return _("faster attack");
+		if (HasAnyOf(item._iFlags, ItemSpecialEffect::FastestAttack))
+			return _("fastest attack");
+		return _("Another ability (NW)");
+	case IPL_FASTRECOVER:
+		if (HasAnyOf(item._iFlags, ItemSpecialEffect::FastHitRecovery))
+			return _("fast hit recovery");
+		if (HasAnyOf(item._iFlags, ItemSpecialEffect::FasterHitRecovery))
+			return _("faster hit recovery");
+		if (HasAnyOf(item._iFlags, ItemSpecialEffect::FastestHitRecovery))
+			return _("fastest hit recovery");
+		return _("Another ability (NW)");
+	case IPL_FASTBLOCK:
+		return _("fast block");
+	case IPL_DAMMOD:
+		return fmt::format(fmt::runtime(ngettext("adds {:d} point to damage", "adds {:d} points to damage", item._iPLDamMod)), item._iPLDamMod);
+	case IPL_RNDARROWVEL:
+		return _("fires random speed arrows");
+	case IPL_SETDAM:
+		return _("unusual item damage");
+	case IPL_SETDUR:
+		return _("altered durability");
+	case IPL_ONEHAND:
+		return _("one handed sword");
+	case IPL_DRAINLIFE:
+		return _("constantly lose hit points");
+	case IPL_RNDSTEALLIFE:
+		return _("life stealing");
+	case IPL_NOMINSTR:
+		return _("no strength requirement");
+	case IPL_INVCURS:
+		return { string_view(" ") };
+	case IPL_ADDACLIFE:
+		if (item._iFMinDam == item._iFMaxDam)
+			return fmt::format(fmt::runtime(_("lightning damage: {:d}")), item._iFMinDam);
+		else
+			return fmt::format(fmt::runtime(_("lightning damage: {:d}-{:d}")), item._iFMinDam, item._iFMaxDam);
+	case IPL_ADDMANAAC:
+		return _("charged bolts on hits");
+	case IPL_DEVASTATION:
+		return _("occasional triple damage");
+	case IPL_DECAY:
+		return fmt::format(fmt::runtime(_(/*xgettext:no-c-format*/ "decaying {:+d}% damage")), item._iPLDam);
+	case IPL_PERIL:
+		return _("2x dmg to monst, 1x to you");
+	case IPL_JESTERS:
+		return std::string(_(/*xgettext:no-c-format*/ "Random 0 - 600% damage"));
+	case IPL_CRYSTALLINE:
+		return fmt::format(fmt::runtime(_(/*xgettext:no-c-format*/ "low dur, {:+d}% damage")), item._iPLDam);
+	case IPL_DOPPELGANGER:
+		return fmt::format(fmt::runtime(_("to hit: {:+d}%, {:+d}% damage")), item._iPLToHit, item._iPLDam);
+	case IPL_ACDEMON:
+		return _("extra AC vs demons");
+	case IPL_ACUNDEAD:
+		return _("extra AC vs undead");
+	case IPL_MANATOLIFE:
+		return _("50% Mana moved to Health");
+	case IPL_LIFETOMANA:
+		return _("40% Health moved to Mana");
+	default:
+		return _("Another ability (NW)");
+	}
+}
+
+void DrawUniqueInfo(const Surface &out)
+{
+	const Point position = GetRightPanel().position - Displacement { SidePanelSize.width, 0 };
+	if (IsLeftPanelOpen() && GetLeftPanel().contains(position)) {
+		return;
+	}
+
+	DrawUniqueInfoWindow(out);
+
+	Rectangle rect { position + Displacement { 32, 56 }, { 257, 0 } };
+	const UniqueItem &uitem = UniqueItems[curruitem._iUid];
+	DrawString(out, _(uitem.UIName), rect, UiFlags::AlignCenter);
+
+	const Rectangle dividerLineRect { position + Displacement { 26, 25 }, { 267, 3 } };
+	out.BlitFrom(out, MakeSdlRect(dividerLineRect), dividerLineRect.position + Displacement { 0, 5 * 12 + 13 });
+
+	rect.position.y += (10 - uitem.UINumPL) * 12;
+	assert(uitem.UINumPL <= sizeof(uitem.powers) / sizeof(*uitem.powers));
+	for (const auto &power : uitem.powers) {
+		if (power.type == IPL_INVALID)
+			break;
+		rect.position.y += 2 * 12;
+		DrawString(out, PrintItemPower(power.type, curruitem), rect, UiFlags::ColorWhite | UiFlags::AlignCenter);
+	}
+}
+
+void PrintItemDetails(const Item &item)
+{
+	if (HeadlessMode)
+		return;
+
+	if (item._iClass == ICLASS_WEAPON) {
+		if (item._iMinDam == item._iMaxDam) {
+			if (item._iMaxDur == DUR_INDESTRUCTIBLE)
+				AddPanelString(fmt::format(fmt::runtime(_("damage: {:d}  Indestructible")), item._iMinDam));
+			else
+				AddPanelString(fmt::format(fmt::runtime(_(/* TRANSLATORS: Dur: is durability */ "damage: {:d}  Dur: {:d}/{:d}")), item._iMinDam, item._iDurability, item._iMaxDur));
+		} else {
+			if (item._iMaxDur == DUR_INDESTRUCTIBLE)
+				AddPanelString(fmt::format(fmt::runtime(_("damage: {:d}-{:d}  Indestructible")), item._iMinDam, item._iMaxDam));
+			else
+				AddPanelString(fmt::format(fmt::runtime(_(/* TRANSLATORS: Dur: is durability */ "damage: {:d}-{:d}  Dur: {:d}/{:d}")), item._iMinDam, item._iMaxDam, item._iDurability, item._iMaxDur));
+		}
+	}
+	if (item._iClass == ICLASS_ARMOR) {
+		if (item._iMaxDur == DUR_INDESTRUCTIBLE)
+			AddPanelString(fmt::format(fmt::runtime(_("armor: {:d}  Indestructible")), item._iAC));
+		else
+			AddPanelString(fmt::format(fmt::runtime(_(/* TRANSLATORS: Dur: is durability */ "armor: {:d}  Dur: {:d}/{:d}")), item._iAC, item._iDurability, item._iMaxDur));
+	}
+	if (item._iMiscId == IMISC_STAFF && item._iMaxCharges != 0) {
+		AddPanelString(fmt::format(fmt::runtime(_("Charges: {:d}/{:d}")), item._iCharges, item._iMaxCharges));
+	}
+	if (item._iPrePower != -1) {
+		AddPanelString(PrintItemPower(item._iPrePower, item));
+	}
+	if (item._iSufPower != -1) {
+		AddPanelString(PrintItemPower(item._iSufPower, item));
+	}
+	if (item._iMagical == ITEM_QUALITY_UNIQUE) {
+		AddPanelString(_("unique item"));
+		ShowUniqueItemInfoBox = true;
+		curruitem = item;
+	}
+	PrintItemInfo(item);
+}
+
+void PrintItemDur(const Item &item)
+{
+	if (HeadlessMode)
+		return;
+
+	if (item._iClass == ICLASS_WEAPON) {
+		if (item._iMinDam == item._iMaxDam) {
+			if (item._iMaxDur == DUR_INDESTRUCTIBLE)
+				AddPanelString(fmt::format(fmt::runtime(_("damage: {:d}  Indestructible")), item._iMinDam));
+			else
+				AddPanelString(fmt::format(fmt::runtime(_("damage: {:d}  Dur: {:d}/{:d}")), item._iMinDam, item._iDurability, item._iMaxDur));
+		} else {
+			if (item._iMaxDur == DUR_INDESTRUCTIBLE)
+				AddPanelString(fmt::format(fmt::runtime(_("damage: {:d}-{:d}  Indestructible")), item._iMinDam, item._iMaxDam));
+			else
+				AddPanelString(fmt::format(fmt::runtime(_("damage: {:d}-{:d}  Dur: {:d}/{:d}")), item._iMinDam, item._iMaxDam, item._iDurability, item._iMaxDur));
+		}
+		if (item._iMiscId == IMISC_STAFF && item._iMaxCharges > 0) {
+			AddPanelString(fmt::format(fmt::runtime(_("Charges: {:d}/{:d}")), item._iCharges, item._iMaxCharges));
+		}
+		if (item._iMagical != ITEM_QUALITY_NORMAL)
+			AddPanelString(_("Not Identified"));
+	}
+	if (item._iClass == ICLASS_ARMOR) {
+		if (item._iMaxDur == DUR_INDESTRUCTIBLE)
+			AddPanelString(fmt::format(fmt::runtime(_("armor: {:d}  Indestructible")), item._iAC));
+		else
+			AddPanelString(fmt::format(fmt::runtime(_("armor: {:d}  Dur: {:d}/{:d}")), item._iAC, item._iDurability, item._iMaxDur));
+		if (item._iMagical != ITEM_QUALITY_NORMAL)
+			AddPanelString(_("Not Identified"));
+		if (item._iMiscId == IMISC_STAFF && item._iMaxCharges > 0) {
+			AddPanelString(fmt::format(fmt::runtime(_("Charges: {:d}/{:d}")), item._iCharges, item._iMaxCharges));
+		}
+	}
+	if (IsAnyOf(item._itype, ItemType::Ring, ItemType::Amulet))
+		AddPanelString(_("Not Identified"));
+	PrintItemInfo(item);
+}
+
+void UseItem(size_t pnum, item_misc_id mid, spell_id spl)
+{
+	Player &player = Players[pnum];
+
+	switch (mid) {
+	case IMISC_HEAL:
+		player.RestorePartialLife();
+		if (&player == MyPlayer) {
+			drawhpflag = true;
+		}
+		break;
+	case IMISC_FULLHEAL:
+		player.RestoreFullLife();
+		if (&player == MyPlayer) {
+			drawhpflag = true;
+		}
+		break;
+	case IMISC_MANA:
+		player.RestorePartialMana();
+		if (&player == MyPlayer) {
+			drawmanaflag = true;
+		}
+		break;
+	case IMISC_FULLMANA:
+		player.RestoreFullMana();
+		if (&player == MyPlayer) {
+			drawmanaflag = true;
+		}
+		break;
+	case IMISC_ELIXSTR:
+		ModifyPlrStr(player, 1);
+		break;
+	case IMISC_ELIXMAG:
+		ModifyPlrMag(player, 1);
+		if (gbIsHellfire) {
+			player.RestoreFullMana();
+			if (&player == MyPlayer) {
+				drawmanaflag = true;
+			}
+		}
+		break;
+	case IMISC_ELIXDEX:
+		ModifyPlrDex(player, 1);
+		break;
+	case IMISC_ELIXVIT:
+		ModifyPlrVit(player, 1);
+		if (gbIsHellfire) {
+			player.RestoreFullLife();
+			if (&player == MyPlayer) {
+				drawhpflag = true;
+			}
+		}
+		break;
+	case IMISC_REJUV: {
+		player.RestorePartialLife();
+		player.RestorePartialMana();
+		if (&player == MyPlayer) {
+			drawhpflag = true;
+			drawmanaflag = true;
+		}
+	} break;
+	case IMISC_FULLREJUV:
+		player.RestoreFullLife();
+		player.RestoreFullMana();
+		if (&player == MyPlayer) {
+			drawhpflag = true;
+			drawmanaflag = true;
+		}
+		break;
+	case IMISC_SCROLL:
+	case IMISC_SCROLLT:
+		if (ControlMode == ControlTypes::KeyboardAndMouse && spelldata[spl].sTargeted) {
+			player._pTSpell = spl;
+			if (&player == MyPlayer)
+				NewCursor(CURSOR_TELEPORT);
+		} else {
+			ClrPlrPath(player);
+			player.queuedSpell.spellId = spl;
+			player.queuedSpell.spellType = RSPLTYPE_SCROLL;
+			player.queuedSpell.spellFrom = 0;
+			player.destAction = ACTION_SPELL;
+			player.destParam1 = cursPosition.x;
+			player.destParam2 = cursPosition.y;
+			if (&player == MyPlayer && spl == SPL_NOVA)
+				NetSendCmdLoc(pnum, true, CMD_NOVA, cursPosition);
+		}
+		break;
+	case IMISC_BOOK:
+		player._pMemSpells |= GetSpellBitmask(spl);
+		if (player._pSplLvl[spl] < MaxSpellLevel)
+			player._pSplLvl[spl]++;
+		if (HasNoneOf(player._pIFlags, ItemSpecialEffect::NoMana)) {
+			player._pMana += spelldata[spl].sManaCost << 6;
+			player._pMana = std::min(player._pMana, player._pMaxMana);
+			player._pManaBase += spelldata[spl].sManaCost << 6;
+			player._pManaBase = std::min(player._pManaBase, player._pMaxManaBase);
+		}
+		if (&player == MyPlayer) {
+			for (Item &item : InventoryPlayerItemsRange { player }) {
+				item.updateRequiredStatsCacheForPlayer(player);
+			}
+			if (IsStashOpen) {
+				Stash.RefreshItemStatFlags();
+			}
+		}
+		drawmanaflag = true;
+		break;
+	case IMISC_MAPOFDOOM:
+		doom_init();
+		break;
+	case IMISC_OILACC:
+	case IMISC_OILMAST:
+	case IMISC_OILSHARP:
+	case IMISC_OILDEATH:
+	case IMISC_OILSKILL:
+	case IMISC_OILBSMTH:
+	case IMISC_OILFORT:
+	case IMISC_OILPERM:
+	case IMISC_OILHARD:
+	case IMISC_OILIMP:
+		player._pOilType = mid;
+		if (&player != MyPlayer) {
+			return;
+		}
+		if (sbookflag) {
+			sbookflag = false;
+		}
+		if (!invflag) {
+			invflag = true;
+		}
+		NewCursor(CURSOR_OIL);
+		break;
+	case IMISC_SPECELIX:
+		ModifyPlrStr(player, 3);
+		ModifyPlrMag(player, 3);
+		ModifyPlrDex(player, 3);
+		ModifyPlrVit(player, 3);
+		break;
+	case IMISC_RUNEF:
+		player._pTSpell = SPL_RUNEFIRE;
+		if (&player == MyPlayer)
+			NewCursor(CURSOR_TELEPORT);
+		break;
+	case IMISC_RUNEL:
+		player._pTSpell = SPL_RUNELIGHT;
+		if (&player == MyPlayer)
+			NewCursor(CURSOR_TELEPORT);
+		break;
+	case IMISC_GR_RUNEL:
+		player._pTSpell = SPL_RUNENOVA;
+		if (&player == MyPlayer)
+			NewCursor(CURSOR_TELEPORT);
+		break;
+	case IMISC_GR_RUNEF:
+		player._pTSpell = SPL_RUNEIMMOLAT;
+		if (&player == MyPlayer)
+			NewCursor(CURSOR_TELEPORT);
+		break;
+	case IMISC_RUNES:
+		player._pTSpell = SPL_RUNESTONE;
+		if (&player == MyPlayer)
+			NewCursor(CURSOR_TELEPORT);
+		break;
+	default:
+		break;
+	}
+}
+
+bool UseItemOpensHive(const Item &item, Point position)
+{
+	if (item.IDidx != IDI_RUNEBOMB)
+		return false;
+	for (auto dir : PathDirs) {
+		Point adjacentPosition = position + dir;
+		if (OpensHive(adjacentPosition))
+			return true;
+	}
+	return false;
+}
+
+bool UseItemOpensCrypt(const Item &item, Point position)
+{
+	if (item.IDidx != IDI_MAPOFDOOM)
+		return false;
+	for (auto dir : PathDirs) {
+		Point adjacentPosition = position + dir;
+		if (OpensGrave(adjacentPosition))
+			return true;
+	}
+	return false;
+}
+
+void SpawnSmith(int lvl)
+{
+	constexpr int PinnedItemCount = 0;
+
+	int maxValue = 140000;
+	int maxItems = 20;
+	if (gbIsHellfire) {
+		maxValue = 200000;
+		maxItems = 25;
+	}
+
+	int iCnt = GenerateRnd(maxItems - 10) + 10;
+	for (int i = 0; i < iCnt; i++) {
+		Item &newItem = smithitem[i];
+
+		do {
+			newItem = {};
+			newItem._iSeed = AdvanceRndSeed();
+			SetRndSeed(newItem._iSeed);
+			int itemData = RndSmithItem(*MyPlayer, lvl) - 1;
+			GetItemAttrs(newItem, itemData, lvl);
+		} while (newItem._iIvalue > maxValue);
+
+		newItem._iCreateInfo = lvl | CF_SMITH;
+		newItem._iIdentified = true;
+	}
+	for (int i = iCnt; i < SMITH_ITEMS; i++)
+		smithitem[i].clear();
+
+	SortVendor(smithitem + PinnedItemCount);
+}
+
+void SpawnPremium(const Player &player)
+{
+	int8_t lvl = player._pLevel;
+	int maxItems = gbIsHellfire ? SMITH_PREMIUM_ITEMS : 6;
+	if (numpremium < maxItems) {
+		for (int i = 0; i < maxItems; i++) {
+			if (premiumitems[i].isEmpty()) {
+				int plvl = premiumlevel + (gbIsHellfire ? premiumLvlAddHellfire[i] : premiumlvladd[i]);
+				SpawnOnePremium(premiumitems[i], plvl, player);
+			}
+		}
+		numpremium = maxItems;
+	}
+	while (premiumlevel < lvl) {
+		premiumlevel++;
+		if (gbIsHellfire) {
+			// Discard first 3 items and shift next 10
+			std::move(&premiumitems[3], &premiumitems[12] + 1, &premiumitems[0]);
+			SpawnOnePremium(premiumitems[10], premiumlevel + premiumLvlAddHellfire[10], player);
+			premiumitems[11] = premiumitems[13];
+			SpawnOnePremium(premiumitems[12], premiumlevel + premiumLvlAddHellfire[12], player);
+			premiumitems[13] = premiumitems[14];
+			SpawnOnePremium(premiumitems[14], premiumlevel + premiumLvlAddHellfire[14], player);
+		} else {
+			// Discard first 2 items and shift next 3
+			std::move(&premiumitems[2], &premiumitems[4] + 1, &premiumitems[0]);
+			SpawnOnePremium(premiumitems[3], premiumlevel + premiumlvladd[3], player);
+			premiumitems[4] = premiumitems[5];
+			SpawnOnePremium(premiumitems[5], premiumlevel + premiumlvladd[5], player);
+		}
+	}
+}
+
+void SpawnWitch(int lvl)
+{
+	constexpr int PinnedItemCount = 3;
+	constexpr std::array<int, PinnedItemCount> PinnedItemTypes = { IDI_MANA, IDI_FULLMANA, IDI_PORTAL };
+	constexpr int MaxPinnedBookCount = 4;
+	constexpr std::array<int, MaxPinnedBookCount> PinnedBookTypes = { 114, 115, 116, 117 };
+
+	int bookCount = 0;
+	const int pinnedBookCount = gbIsHellfire ? GenerateRnd(MaxPinnedBookCount) : 0;
+	const int reservedItems = gbIsHellfire ? 10 : 17;
+	const int itemCount = GenerateRnd(WITCH_ITEMS - reservedItems) + 10;
+	const int maxValue = gbIsHellfire ? 200000 : 140000;
+
+	for (int i = 0; i < WITCH_ITEMS; i++) {
+		Item &item = witchitem[i];
+		item = {};
+
+		if (i < PinnedItemCount) {
+			item._iSeed = AdvanceRndSeed();
+			GetItemAttrs(item, PinnedItemTypes[i], 1);
+			item._iCreateInfo = lvl;
+			item._iStatFlag = true;
+			continue;
+		}
+
+		if (gbIsHellfire) {
+			if (i < PinnedItemCount + MaxPinnedBookCount && bookCount < pinnedBookCount) {
+				int bookType = PinnedBookTypes[i - PinnedItemCount];
+				if (lvl >= AllItemsList[bookType].iMinMLvl) {
+					item._iSeed = AdvanceRndSeed();
+					SetRndSeed(item._iSeed);
+					GetItemAttrs(item, bookType, lvl);
+					item._iCreateInfo = lvl | CF_WITCH;
+					item._iIdentified = true;
+					bookCount++;
+					continue;
+				}
+			}
+		}
+
+		if (i >= itemCount) {
+			item.clear();
+			continue;
+		}
+
+		do {
+			item = {};
+			item._iSeed = AdvanceRndSeed();
+			SetRndSeed(item._iSeed);
+			int itemData = RndWitchItem(*MyPlayer, lvl) - 1;
+			GetItemAttrs(item, itemData, lvl);
+			int maxlvl = -1;
+			if (GenerateRnd(100) <= 5)
+				maxlvl = 2 * lvl;
+			if (maxlvl == -1 && item._iMiscId == IMISC_STAFF)
+				maxlvl = 2 * lvl;
+			if (maxlvl != -1)
+				GetItemBonus(*MyPlayer, item, maxlvl / 2, maxlvl, true, true);
+		} while (item._iIvalue > maxValue);
+
+		item._iCreateInfo = lvl | CF_WITCH;
+		item._iIdentified = true;
+	}
+
+	SortVendor(witchitem + PinnedItemCount);
+}
+
+void SpawnBoy(int lvl)
+{
+	int ivalue = 0;
+	bool keepgoing = false;
+	int count = 0;
+
+	Player &myPlayer = *MyPlayer;
+
+	HeroClass pc = myPlayer._pClass;
+	int strength = std::max(myPlayer.GetMaximumAttributeValue(CharacterAttribute::Strength), myPlayer._pStrength);
+	int dexterity = std::max(myPlayer.GetMaximumAttributeValue(CharacterAttribute::Dexterity), myPlayer._pDexterity);
+	int magic = std::max(myPlayer.GetMaximumAttributeValue(CharacterAttribute::Magic), myPlayer._pMagic);
+	strength += strength / 5;
+	dexterity += dexterity / 5;
+	magic += magic / 5;
+
+	if (boylevel >= (lvl / 2) && !boyitem.isEmpty())
+		return;
+	do {
+		keepgoing = false;
+		boyitem = {};
+		boyitem._iSeed = AdvanceRndSeed();
+		SetRndSeed(boyitem._iSeed);
+		int itype = RndBoyItem(*MyPlayer, lvl) - 1;
+		GetItemAttrs(boyitem, itype, lvl);
+		GetItemBonus(*MyPlayer, boyitem, lvl, 2 * lvl, true, true);
+
+		if (!gbIsHellfire) {
+			if (boyitem._iIvalue > 90000) {
+				keepgoing = true; // prevent breaking the do/while loop too early by failing hellfire's condition in while
+				continue;
+			}
+			break;
+		}
+
+		ivalue = 0;
+
+		ItemType itemType = boyitem._itype;
+
+		switch (itemType) {
+		case ItemType::LightArmor:
+		case ItemType::MediumArmor:
+		case ItemType::HeavyArmor: {
+			const auto *const mostValuablePlayerArmor = myPlayer.GetMostValuableItem(
+			    [](const Item &item) {
+				    return IsAnyOf(item._itype, ItemType::LightArmor, ItemType::MediumArmor, ItemType::HeavyArmor);
+			    });
+
+			ivalue = mostValuablePlayerArmor == nullptr ? 0 : mostValuablePlayerArmor->_iIvalue;
+			break;
+		}
+		case ItemType::Shield:
+		case ItemType::Axe:
+		case ItemType::Bow:
+		case ItemType::Mace:
+		case ItemType::Sword:
+		case ItemType::Helm:
+		case ItemType::Staff:
+		case ItemType::Ring:
+		case ItemType::Amulet: {
+			const auto *const mostValuablePlayerItem = myPlayer.GetMostValuableItem(
+			    [itemType](const Item &item) { return item._itype == itemType; });
+
+			ivalue = mostValuablePlayerItem == nullptr ? 0 : mostValuablePlayerItem->_iIvalue;
+			break;
+		}
+		default:
+			app_fatal("Invalid item spawn");
+		}
+		ivalue = ivalue * 4 / 5; // avoids forced int > float > int conversion
+
+		count++;
+
+		if (count < 200) {
+			switch (pc) {
+			case HeroClass::Warrior:
+				if (IsAnyOf(itemType, ItemType::Bow, ItemType::Staff))
+					ivalue = INT_MAX;
+				break;
+			case HeroClass::Rogue:
+				if (IsAnyOf(itemType, ItemType::Sword, ItemType::Staff, ItemType::Axe, ItemType::Mace, ItemType::Shield))
+					ivalue = INT_MAX;
+				break;
+			case HeroClass::Sorcerer:
+				if (IsAnyOf(itemType, ItemType::Staff, ItemType::Axe, ItemType::Bow, ItemType::Mace))
+					ivalue = INT_MAX;
+				break;
+			case HeroClass::Monk:
+				if (IsAnyOf(itemType, ItemType::Bow, ItemType::MediumArmor, ItemType::Shield, ItemType::Mace))
+					ivalue = INT_MAX;
+				break;
+			case HeroClass::Bard:
+				if (IsAnyOf(itemType, ItemType::Axe, ItemType::Mace, ItemType::Staff))
+					ivalue = INT_MAX;
+				break;
+			case HeroClass::Barbarian:
+				if (IsAnyOf(itemType, ItemType::Bow, ItemType::Staff))
+					ivalue = INT_MAX;
+				break;
+			}
+		}
+	} while (keepgoing
+	    || ((
+	            boyitem._iIvalue > 200000
+	            || boyitem._iMinStr > strength
+	            || boyitem._iMinMag > magic
+	            || boyitem._iMinDex > dexterity
+	            || boyitem._iIvalue < ivalue)
+	        && count < 250));
+	boyitem._iCreateInfo = lvl | CF_BOY;
+	boyitem._iIdentified = true;
+	boylevel = lvl / 2;
+}
+
+void SpawnHealer(int lvl)
+{
+	constexpr int PinnedItemCount = 2;
+	constexpr std::array<int, PinnedItemCount + 1> PinnedItemTypes = { IDI_HEAL, IDI_FULLHEAL, IDI_RESURRECT };
+	const int itemCount = GenerateRnd(gbIsHellfire ? 10 : 8) + 10;
+
+	for (int i = 0; i < 20; i++) {
+		Item &item = healitem[i];
+		item = {};
+
+		if (i < PinnedItemCount || (gbIsMultiplayer && i == PinnedItemCount)) {
+			item._iSeed = AdvanceRndSeed();
+			GetItemAttrs(item, PinnedItemTypes[i], 1);
+			item._iCreateInfo = lvl;
+			item._iStatFlag = true;
+			continue;
+		}
+
+		if (i >= itemCount) {
+			item.clear();
+			continue;
+		}
+
+		item._iSeed = AdvanceRndSeed();
+		SetRndSeed(item._iSeed);
+		int itype = RndHealerItem(*MyPlayer, lvl) - 1;
+		GetItemAttrs(item, itype, lvl);
+		item._iCreateInfo = lvl | CF_HEALER;
+		item._iIdentified = true;
+	}
+
+	SortVendor(healitem + PinnedItemCount);
+}
+
+void MakeGoldStack(Item &goldItem, int value)
+{
+	InitializeItem(goldItem, IDI_GOLD);
+	GenerateNewSeed(goldItem);
+	goldItem._iStatFlag = true;
+	goldItem._ivalue = value;
+	SetPlrHandGoldCurs(goldItem);
+}
+
+int ItemNoFlippy()
+{
+	int r = ActiveItems[ActiveItemCount - 1];
+	Items[r].AnimInfo.currentFrame = Items[r].AnimInfo.numberOfFrames - 1;
+	Items[r]._iAnimFlag = false;
+	Items[r]._iSelFlag = 1;
+
+	return r;
+}
+
+void CreateSpellBook(Point position, spell_id ispell, bool sendmsg, bool delta)
+{
+	int lvl = currlevel;
+
+	if (gbIsHellfire) {
+		lvl = GetSpellBookLevel(ispell) + 1;
+		if (lvl < 1) {
+			return;
+		}
+	}
+
+	int idx = RndTypeItems(ItemType::Misc, IMISC_BOOK, lvl);
+	if (ActiveItemCount >= MAXITEMS)
+		return;
+
+	int ii = AllocateItem();
+	auto &item = Items[ii];
+
+	while (true) {
+		item = {};
+		SetupAllItems(*MyPlayer, item, idx, AdvanceRndSeed(), 2 * lvl, 1, true, false, delta);
+		if (item._iMiscId == IMISC_BOOK && item._iSpell == ispell)
+			break;
+	}
+	GetSuperItemSpace(position, ii);
+
+	if (sendmsg)
+		NetSendCmdPItem(false, CMD_DROPITEM, item.position, item);
+	if (delta)
+		DeltaAddItem(ii);
+}
+
+void CreateMagicArmor(Point position, ItemType itemType, int icurs, bool sendmsg, bool delta)
+{
+	int lvl = ItemsGetCurrlevel();
+	CreateMagicItem(position, lvl, itemType, IMISC_NONE, icurs, sendmsg, delta);
+}
+
+void CreateAmulet(Point position, int lvl, bool sendmsg, bool delta)
+{
+	CreateMagicItem(position, lvl, ItemType::Amulet, IMISC_AMULET, ICURS_AMULET, sendmsg, delta);
+}
+
+void CreateMagicWeapon(Point position, ItemType itemType, int icurs, bool sendmsg, bool delta)
+{
+	int imid = IMISC_NONE;
+	if (itemType == ItemType::Staff)
+		imid = IMISC_STAFF;
+
+	int curlv = ItemsGetCurrlevel();
+
+	CreateMagicItem(position, curlv, itemType, imid, icurs, sendmsg, delta);
+}
+
+bool GetItemRecord(int nSeed, uint16_t wCI, int nIndex)
+{
+	uint32_t ticks = SDL_GetTicks();
+
+	for (int i = 0; i < gnNumGetRecords; i++) {
+		if (ticks - itemrecord[i].dwTimestamp > 6000) {
+			// BUGFIX: loot actions for multiple quest items with same seed (e.g. blood stone) performed within less then 6 seconds will be ignored.
+			NextItemRecord(i);
+			i--;
+		} else if (nSeed == itemrecord[i].nSeed && wCI == itemrecord[i].wCI && nIndex == itemrecord[i].nIndex) {
+			return false;
+		}
+	}
+
+	return true;
+}
+
+void SetItemRecord(int nSeed, uint16_t wCI, int nIndex)
+{
+	uint32_t ticks = SDL_GetTicks();
+
+	if (gnNumGetRecords == MAXITEMS) {
+		return;
+	}
+
+	itemrecord[gnNumGetRecords].dwTimestamp = ticks;
+	itemrecord[gnNumGetRecords].nSeed = nSeed;
+	itemrecord[gnNumGetRecords].wCI = wCI;
+	itemrecord[gnNumGetRecords].nIndex = nIndex;
+	gnNumGetRecords++;
+}
+
+void PutItemRecord(int nSeed, uint16_t wCI, int nIndex)
+{
+	uint32_t ticks = SDL_GetTicks();
+
+	for (int i = 0; i < gnNumGetRecords; i++) {
+		if (ticks - itemrecord[i].dwTimestamp > 6000) {
+			NextItemRecord(i);
+			i--;
+		} else if (nSeed == itemrecord[i].nSeed && wCI == itemrecord[i].wCI && nIndex == itemrecord[i].nIndex) {
+			NextItemRecord(i);
+			break;
+		}
+	}
+}
+
+#ifdef _DEBUG
+std::mt19937 BetterRng;
+std::string DebugSpawnItem(std::string itemName)
+{
+	if (ActiveItemCount >= MAXITEMS)
+		return "No space to generate the item!";
+
+	const int max_time = 3000;
+	const int max_iter = 1000000;
+
+	std::transform(itemName.begin(), itemName.end(), itemName.begin(), [](unsigned char c) { return std::tolower(c); });
+
+	int ii = AllocateItem();
+	auto &item = Items[ii];
+	Point pos = MyPlayer->position.tile;
+	GetSuperItemSpace(pos, ii);
+
+	uint32_t begin = SDL_GetTicks();
+	int i = 0;
+	for (;; i++) {
+		// using a better rng here to seed the item to prevent getting stuck repeating same values using old one
+		std::uniform_int_distribution<int32_t> dist(0, INT_MAX);
+		SetRndSeed(dist(BetterRng));
+		if (SDL_GetTicks() - begin > max_time)
+			return StrCat("Item not found in ", max_time / 1000, " seconds!");
+
+		if (i > max_iter)
+			return StrCat("Item not found in ", max_iter, " tries!");
+
+		const int8_t monsterLevel = dist(BetterRng) % CF_LEVEL + 1;
+		int idx = RndItemForMonsterLevel(monsterLevel);
+		if (idx > 1) {
+			idx--;
+		} else
+			continue;
+
+		Point bkp = item.position;
+		item = {};
+		item.position = bkp;
+		SetupAllItems(*MyPlayer, item, idx, AdvanceRndSeed(), monsterLevel, 1, false, false, false);
+
+		std::string tmp(item._iIName);
+		std::transform(tmp.begin(), tmp.end(), tmp.begin(), [](unsigned char c) { return std::tolower(c); });
+		if (tmp.find(itemName) != std::string::npos)
+			break;
+	}
+
+	item._iIdentified = true;
+	NetSendCmdPItem(false, CMD_DROPITEM, item.position, item);
+	return StrCat("Item generated successfully - iterations: ", i);
+}
+
+std::string DebugSpawnUniqueItem(std::string itemName)
+{
+	if (ActiveItemCount >= MAXITEMS)
+		return "No space to generate the item!";
+
+	const int max_time = 3000;
+	const int max_iter = 1000000;
+
+	std::transform(itemName.begin(), itemName.end(), itemName.begin(), [](unsigned char c) { return std::tolower(c); });
+	UniqueItem uniqueItem;
+	bool foundUnique = false;
+	int uniqueBaseIndex = 0;
+	int uniqueIndex = 0;
+	for (int j = 0; UniqueItems[j].UIItemId != UITYPE_INVALID; j++) {
+		if (!IsUniqueAvailable(j))
+			break;
+
+		std::string tmp(UniqueItems[j].UIName);
+		std::transform(tmp.begin(), tmp.end(), tmp.begin(), [](unsigned char c) { return std::tolower(c); });
+		if (tmp.find(itemName) != std::string::npos) {
+			itemName = tmp;
+			uniqueItem = UniqueItems[j];
+			uniqueIndex = j;
+			foundUnique = true;
+			break;
+		}
+	}
+	if (!foundUnique)
+		return "No unique found!";
+
+	for (int j = 0; AllItemsList[j].iLoc != ILOC_INVALID; j++) {
+		if (!IsItemAvailable(j))
+			continue;
+		if (AllItemsList[j].iItemId == uniqueItem.UIItemId)
+			uniqueBaseIndex = j;
+	}
+
+	int ii = AllocateItem();
+	auto &item = Items[ii];
+	Point pos = MyPlayer->position.tile;
+	GetSuperItemSpace(pos, ii);
+
+	int i = 0;
+	for (uint32_t begin = SDL_GetTicks();; i++) {
+		if (SDL_GetTicks() - begin > max_time)
+			return StrCat("Item not found in ", max_time / 1000, " seconds!");
+
+		if (i > max_iter)
+			return StrCat("Item not found in ", max_iter, " tries!");
+
+		Point bkp = item.position;
+		item = {};
+		item.position = bkp;
+		std::uniform_int_distribution<int32_t> dist(0, INT_MAX);
+		SetRndSeed(dist(BetterRng));
+		for (auto &flag : UniqueItemFlags)
+			flag = true;
+		UniqueItemFlags[uniqueIndex] = false;
+		SetupAllItems(*MyPlayer, item, uniqueBaseIndex, AdvanceRndSeed(), uniqueItem.UIMinLvl, 1, false, false, false);
+		for (auto &flag : UniqueItemFlags)
+			flag = false;
+
+		if (item._iMagical != ITEM_QUALITY_UNIQUE)
+			continue;
+
+		std::string tmp(item._iIName);
+		std::transform(tmp.begin(), tmp.end(), tmp.begin(), [](unsigned char c) { return std::tolower(c); });
+		if (tmp.find(itemName) != std::string::npos)
+			break;
+		return "Impossible to generate!";
+	}
+
+	item._iIdentified = true;
+	NetSendCmdPItem(false, CMD_DROPITEM, item.position, item);
+	return StrCat("Item generated successfully - iterations: ", i);
+}
+#endif
+
+void Item::setNewAnimation(bool showAnimation)
+{
+	int8_t it = ItemCAnimTbl[_iCurs];
+	int8_t numberOfFrames = ItemAnimLs[it];
+	OptionalClxSpriteList sprite = itemanims[it] ? OptionalClxSpriteList { *itemanims[static_cast<size_t>(it)] } : std::nullopt;
+	if (_iCurs != ICURS_MAGIC_ROCK)
+		AnimInfo.setNewAnimation(sprite, numberOfFrames, 1, AnimationDistributionFlags::ProcessAnimationPending, 0, numberOfFrames);
+	else
+		AnimInfo.setNewAnimation(sprite, numberOfFrames, 1);
+	_iPostDraw = false;
+	_iRequest = false;
+	if (showAnimation) {
+		_iAnimFlag = true;
+		_iSelFlag = 0;
+	} else {
+		AnimInfo.currentFrame = AnimInfo.numberOfFrames - 1;
+		_iAnimFlag = false;
+		_iSelFlag = 1;
+	}
+}
+
+void Item::updateRequiredStatsCacheForPlayer(const Player &player)
+{
+	if (_itype == ItemType::Misc && _iMiscId == IMISC_BOOK) {
+		_iMinMag = spelldata[_iSpell].sMinInt;
+		int8_t spellLevel = player._pSplLvl[_iSpell];
+		while (spellLevel != 0) {
+			_iMinMag += 20 * _iMinMag / 100;
+			spellLevel--;
+			if (_iMinMag + 20 * _iMinMag / 100 > 255) {
+				_iMinMag = 255;
+				spellLevel = 0;
+			}
+		}
+	}
+	_iStatFlag = player.CanUseItem(*this);
+}
+
+void initItemGetRecords()
+{
+	memset(itemrecord, 0, sizeof(itemrecord));
+	gnNumGetRecords = 0;
+}
+
+void RepairItem(Item &item, int lvl)
+{
+	if (item._iDurability == item._iMaxDur) {
+		return;
+	}
+
+	if (item._iMaxDur <= 0) {
+		item.clear();
+		return;
+	}
+
+	int rep = 0;
+	do {
+		rep += lvl + GenerateRnd(lvl);
+		item._iMaxDur -= std::max(item._iMaxDur / (lvl + 9), 1);
+		if (item._iMaxDur == 0) {
+			item.clear();
+			return;
+		}
+	} while (rep + item._iDurability < item._iMaxDur);
+
+	item._iDurability = std::min<int>(item._iDurability + rep, item._iMaxDur);
+}
+
+void RechargeItem(Item &item, Player &player)
+{
+	if (item._itype != ItemType::Staff || !IsValidSpell(item._iSpell))
+		return;
+
+	if (item._iCharges == item._iMaxCharges)
+		return;
+
+	int r = GetSpellBookLevel(item._iSpell);
+	r = GenerateRnd(player._pLevel / r) + 1;
+
+	do {
+		item._iMaxCharges--;
+		if (item._iMaxCharges == 0) {
+			return;
+		}
+		item._iCharges += r;
+	} while (item._iCharges < item._iMaxCharges);
+
+	item._iCharges = std::min(item._iCharges, item._iMaxCharges);
+}
+
+bool ApplyOilToItem(Item &item, Player &player)
+{
+	int r;
+
+	if (item._iClass == ICLASS_MISC) {
+		return false;
+	}
+	if (item._iClass == ICLASS_GOLD) {
+		return false;
+	}
+	if (item._iClass == ICLASS_QUEST) {
+		return false;
+	}
+
+	switch (player._pOilType) {
+	case IMISC_OILACC:
+	case IMISC_OILMAST:
+	case IMISC_OILSHARP:
+		if (item._iClass == ICLASS_ARMOR) {
+			return false;
+		}
+		break;
+	case IMISC_OILDEATH:
+		if (item._iClass == ICLASS_ARMOR) {
+			return false;
+		}
+		if (item._itype == ItemType::Bow) {
+			return false;
+		}
+		break;
+	case IMISC_OILHARD:
+	case IMISC_OILIMP:
+		if (item._iClass == ICLASS_WEAPON) {
+			return false;
+		}
+		break;
+	default:
+		break;
+	}
+
+	switch (player._pOilType) {
+	case IMISC_OILACC:
+		if (item._iPLToHit < 50) {
+			item._iPLToHit += GenerateRnd(2) + 1;
+		}
+		break;
+	case IMISC_OILMAST:
+		if (item._iPLToHit < 100) {
+			item._iPLToHit += GenerateRnd(3) + 3;
+		}
+		break;
+	case IMISC_OILSHARP:
+		if (item._iMaxDam - item._iMinDam < 30) {
+			item._iMaxDam = item._iMaxDam + 1;
+		}
+		break;
+	case IMISC_OILDEATH:
+		if (item._iMaxDam - item._iMinDam < 30) {
+			item._iMinDam = item._iMinDam + 1;
+			item._iMaxDam = item._iMaxDam + 2;
+		}
+		break;
+	case IMISC_OILSKILL:
+		r = GenerateRnd(6) + 5;
+		item._iMinStr = std::max(0, item._iMinStr - r);
+		item._iMinMag = std::max(0, item._iMinMag - r);
+		item._iMinDex = std::max(0, item._iMinDex - r);
+		break;
+	case IMISC_OILBSMTH:
+		if (item._iMaxDur == DUR_INDESTRUCTIBLE)
+			return true;
+		if (item._iDurability < item._iMaxDur) {
+			item._iDurability = (item._iMaxDur + 4) / 5 + item._iDurability;
+			item._iDurability = std::min<int>(item._iDurability, item._iMaxDur);
+		} else {
+			if (item._iMaxDur >= 100) {
+				return true;
+			}
+			item._iMaxDur++;
+			item._iDurability = item._iMaxDur;
+		}
+		break;
+	case IMISC_OILFORT:
+		if (item._iMaxDur != DUR_INDESTRUCTIBLE && item._iMaxDur < 200) {
+			r = GenerateRnd(41) + 10;
+			item._iMaxDur += r;
+			item._iDurability += r;
+		}
+		break;
+	case IMISC_OILPERM:
+		item._iDurability = DUR_INDESTRUCTIBLE;
+		item._iMaxDur = DUR_INDESTRUCTIBLE;
+		break;
+	case IMISC_OILHARD:
+		if (item._iAC < 60) {
+			item._iAC += GenerateRnd(2) + 1;
+		}
+		break;
+	case IMISC_OILIMP:
+		if (item._iAC < 120) {
+			item._iAC += GenerateRnd(3) + 3;
+		}
+		break;
+	default:
+		return false;
+	}
+	return true;
+}
+
+} // namespace devilution