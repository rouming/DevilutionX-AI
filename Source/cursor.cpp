#include "diablo.h"

<<<<<<< HEAD
DEVILUTION_BEGIN_NAMESPACE

int cursH;      // weak
int icursH28;   // idb
int cursW;      // idb
int pcursmonst; // idb
int icursW28;   // idb
=======
int cursH;
int icursH28;
int cursW;
int pcursmonst;
int icursW28;
>>>>>>> 3b203f7c
void *pCursCels;
int icursH;

// inv_item value
char pcursinvitem;
int icursW;
char pcursitem;
char pcursobj;
char pcursplr;
int cursmx;
int cursmy;
int pcurstemp;
int pcurs;

/* rdata */
const int InvItemWidth[180] = {
	// Cursors
	0, 33, 32, 32, 32, 32, 32, 32, 32, 32, 32, 23,
	// Items
	1 * 28, 1 * 28, 1 * 28, 1 * 28, 1 * 28, 1 * 28, 1 * 28, 1 * 28, 1 * 28, 1 * 28,
	1 * 28, 1 * 28, 1 * 28, 1 * 28, 1 * 28, 1 * 28, 1 * 28, 1 * 28, 1 * 28, 1 * 28,
	1 * 28, 1 * 28, 1 * 28, 1 * 28, 1 * 28, 1 * 28, 1 * 28, 1 * 28, 1 * 28, 1 * 28,
	1 * 28, 1 * 28, 1 * 28, 1 * 28, 1 * 28, 1 * 28, 1 * 28, 1 * 28, 1 * 28, 1 * 28,
	1 * 28, 1 * 28, 1 * 28, 1 * 28, 1 * 28, 1 * 28, 1 * 28, 1 * 28, 1 * 28, 1 * 28,
	1 * 28, 1 * 28, 1 * 28, 1 * 28, 1 * 28, 1 * 28, 1 * 28, 1 * 28, 1 * 28, 1 * 28,
	1 * 28, 1 * 28, 1 * 28, 1 * 28, 1 * 28, 1 * 28, 1 * 28, 1 * 28, 1 * 28, 1 * 28,
	1 * 28, 1 * 28, 1 * 28, 1 * 28, 1 * 28, 2 * 28, 2 * 28, 2 * 28, 2 * 28, 2 * 28,
	2 * 28, 2 * 28, 2 * 28, 2 * 28, 2 * 28, 2 * 28, 2 * 28, 2 * 28, 2 * 28, 2 * 28,
	2 * 28, 2 * 28, 2 * 28, 2 * 28, 2 * 28, 2 * 28, 2 * 28, 2 * 28, 2 * 28, 2 * 28,
	2 * 28, 2 * 28, 2 * 28, 2 * 28, 2 * 28, 2 * 28, 2 * 28, 2 * 28, 2 * 28, 2 * 28,
	2 * 28, 2 * 28, 2 * 28, 2 * 28, 2 * 28, 2 * 28, 2 * 28, 2 * 28, 2 * 28, 2 * 28,
	2 * 28, 2 * 28, 2 * 28, 2 * 28, 2 * 28, 2 * 28, 2 * 28, 2 * 28, 2 * 28, 2 * 28,
	2 * 28, 2 * 28, 2 * 28, 2 * 28, 2 * 28, 2 * 28, 2 * 28, 2 * 28, 2 * 28, 2 * 28,
	2 * 28, 2 * 28, 2 * 28, 2 * 28, 2 * 28, 2 * 28, 2 * 28, 2 * 28, 2 * 28, 2 * 28,
	2 * 28, 2 * 28, 2 * 28, 2 * 28, 2 * 28, 2 * 28, 2 * 28, 2 * 28, 2 * 28, 2 * 28,
	2 * 28, 2 * 28, 2 * 28, 2 * 28, 2 * 28, 2 * 28, 2 * 28, 2 * 28
};

const int InvItemHeight[180] = {
	// Cursors
	0, 29, 32, 32, 32, 32, 32, 32, 32, 32, 32, 35,
	// Items
	1 * 28, 1 * 28, 1 * 28, 1 * 28, 1 * 28, 1 * 28, 1 * 28, 1 * 28, 1 * 28, 1 * 28,
	1 * 28, 1 * 28, 1 * 28, 1 * 28, 1 * 28, 1 * 28, 1 * 28, 1 * 28, 1 * 28, 1 * 28,
	1 * 28, 1 * 28, 1 * 28, 1 * 28, 1 * 28, 1 * 28, 1 * 28, 1 * 28, 1 * 28, 1 * 28,
	1 * 28, 1 * 28, 1 * 28, 1 * 28, 1 * 28, 1 * 28, 1 * 28, 1 * 28, 1 * 28, 1 * 28,
	1 * 28, 1 * 28, 1 * 28, 1 * 28, 1 * 28, 1 * 28, 1 * 28, 1 * 28, 1 * 28, 1 * 28,
	2 * 28, 2 * 28, 2 * 28, 2 * 28, 2 * 28, 2 * 28, 3 * 28, 3 * 28, 3 * 28, 3 * 28,
	3 * 28, 3 * 28, 3 * 28, 3 * 28, 3 * 28, 3 * 28, 3 * 28, 3 * 28, 3 * 28, 3 * 28,
	3 * 28, 3 * 28, 3 * 28, 3 * 28, 3 * 28, 2 * 28, 2 * 28, 2 * 28, 2 * 28, 2 * 28,
	2 * 28, 2 * 28, 2 * 28, 2 * 28, 2 * 28, 2 * 28, 2 * 28, 2 * 28, 2 * 28, 2 * 28,
	2 * 28, 2 * 28, 2 * 28, 2 * 28, 2 * 28, 2 * 28, 2 * 28, 2 * 28, 2 * 28, 2 * 28,
	3 * 28, 3 * 28, 3 * 28, 3 * 28, 3 * 28, 3 * 28, 3 * 28, 3 * 28, 3 * 28, 3 * 28,
	3 * 28, 3 * 28, 3 * 28, 3 * 28, 3 * 28, 3 * 28, 3 * 28, 3 * 28, 3 * 28, 3 * 28,
	3 * 28, 3 * 28, 3 * 28, 3 * 28, 3 * 28, 3 * 28, 3 * 28, 3 * 28, 3 * 28, 3 * 28,
	3 * 28, 3 * 28, 3 * 28, 3 * 28, 3 * 28, 3 * 28, 3 * 28, 3 * 28, 3 * 28, 3 * 28,
	3 * 28, 3 * 28, 3 * 28, 3 * 28, 3 * 28, 3 * 28, 3 * 28, 3 * 28, 3 * 28, 3 * 28,
	3 * 28, 3 * 28, 3 * 28, 3 * 28, 3 * 28, 3 * 28, 3 * 28, 3 * 28, 3 * 28, 3 * 28,
	3 * 28, 3 * 28, 3 * 28, 3 * 28, 3 * 28, 3 * 28, 3 * 28, 3 * 28
};

void InitCursor()
{
	/// ASSERT: assert(! pCursCels);
	pCursCels = LoadFileInMem("Data\\Inv\\Objcurs.CEL", NULL);
	ClearCursor();
}

void FreeCursor()
{
	MemFreeDbg(pCursCels);
	ClearCursor();
}

void SetICursor(int i)
{
	icursW = InvItemWidth[i];
	icursH = InvItemHeight[i];
	icursW28 = icursW / 28;
	icursH28 = icursH / 28;
}

void SetCursor_(int i)
{
	pcurs = i;
	cursW = InvItemWidth[i];
	cursH = InvItemHeight[i];
	SetICursor(i);
}

void NewCursor(int i)
{
	SetCursor_(i);
}

void InitLevelCursor()
{
	SetCursor_(CURSOR_HAND);
	cursmx = ViewX;
	cursmy = ViewY;
	pcurstemp = -1;
	pcursmonst = -1;
	pcursobj = -1;
	pcursitem = -1;
	pcursplr = -1;
	ClearCursor();
}

void CheckTown()
{
	int i, mx;

	for (i = 0; i < nummissiles; i++) {
		mx = missileactive[i];
		if (missile[mx]._mitype == MIS_TOWN) {
			if (cursmx == missile[mx]._mix - 1 && cursmy == missile[mx]._miy
			    || cursmx == missile[mx]._mix && cursmy == missile[mx]._miy - 1
			    || cursmx == missile[mx]._mix - 1 && cursmy == missile[mx]._miy - 1
			    || cursmx == missile[mx]._mix - 2 && cursmy == missile[mx]._miy - 1
			    || cursmx == missile[mx]._mix - 2 && cursmy == missile[mx]._miy - 2
			    || cursmx == missile[mx]._mix - 1 && cursmy == missile[mx]._miy - 2
			    || cursmx == missile[mx]._mix && cursmy == missile[mx]._miy) {
				trigflag = TRUE;
				ClearPanel();
				strcpy(infostr, "Town Portal");
				sprintf(tempstr, "from %s", plr[missile[mx]._misource]._pName);
				AddPanelString(tempstr, TRUE);
				cursmx = missile[mx]._mix;
				cursmy = missile[mx]._miy;
			}
		}
	}
}

void CheckRportal()
{
	int i, mx;

	for (i = 0; i < nummissiles; i++) {
		mx = missileactive[i];
		if (missile[mx]._mitype == MIS_RPORTAL) {
			if (cursmx == missile[mx]._mix - 1 && cursmy == missile[mx]._miy
			    || cursmx == missile[mx]._mix && cursmy == missile[mx]._miy - 1
			    || cursmx == missile[mx]._mix - 1 && cursmy == missile[mx]._miy - 1
			    || cursmx == missile[mx]._mix - 2 && cursmy == missile[mx]._miy - 1
			    || cursmx == missile[mx]._mix - 2 && cursmy == missile[mx]._miy - 2
			    || cursmx == missile[mx]._mix - 1 && cursmy == missile[mx]._miy - 2
			    || cursmx == missile[mx]._mix && cursmy == missile[mx]._miy) {
				trigflag = TRUE;
				ClearPanel();
				strcpy(infostr, "Portal to");
				if (!setlevel)
					strcpy(tempstr, "The Unholy Altar");
				else
					strcpy(tempstr, "level 15");
				AddPanelString(tempstr, TRUE);
				cursmx = missile[mx]._mix;
				cursmy = missile[mx]._miy;
			}
		}
	}
}

void CheckCursMove()
{
	int i, sx, sy, mx, my, tx, ty, px, py, xx, yy, mi;
	char bv;
	BOOL flipflag, flipx, flipy;

	sx = MouseX;
	sy = MouseY;

	if (chrflag || questlog) {
		if (sx >= 160) {
			sx -= 160;
		} else {
			sx = 0;
		}
	} else if (invflag || sbookflag) {
		if (sx <= 320) {
			sx += 160;
		} else {
			sx = 0;
		}
	}
	if (sy > VIEWPORT_HEIGHT - 1 && track_isscrolling()) {
		sy = VIEWPORT_HEIGHT - 1;
	}
	if (!zoomflag) {
		sx >>= 1;
		sy >>= 1;
	}

	sx -= ScrollInfo._sxoff;
	sy -= ScrollInfo._syoff;

	if (ScrollInfo._sdir != 0) {
		sx += ((plr[myplr]._pVar6 + plr[myplr]._pxvel) >> 8) - (plr[myplr]._pVar6 >> 8);
		sy += ((plr[myplr]._pVar7 + plr[myplr]._pyvel) >> 8) - (plr[myplr]._pVar7 >> 8);
	}

	if (sx < 0) {
		sx = 0;
	}
	if (sx >= 640) {
		sx = 640;
	}
	if (sy < 0) {
		sy = 0;
	}
	if (sy >= 480) {
		sy = 480;
	}

	tx = sx >> 6;
	ty = sy >> 5;
	px = sx & 0x3F;
	py = sy & 0x1F;
	mx = ViewX + tx + ty - (zoomflag ? 10 : 5);
	my = ViewY + ty - tx;

	flipy = py<px>> 1;
	if (flipy) {
		my--;
	}
	flipx = py >= 32 - (px >> 1);
	if (flipx) {
		mx++;
	}

	if (mx < 0) {
		mx = 0;
	}
	if (mx >= MAXDUNX) {
		mx = MAXDUNX - 1;
	}
	if (my < 0) {
		my = 0;
	}
	if (my >= MAXDUNY) {
		my = MAXDUNY - 1;
	}

	flipflag = flipy && flipx || (flipy || flipx) && px < 32;

	pcurstemp = pcursmonst;
	pcursmonst = -1;
	pcursobj = -1;
	pcursitem = -1;
	if (pcursinvitem != -1) {
		drawsbarflag = TRUE;
	}
	pcursinvitem = -1;
	pcursplr = -1;
	uitemflag = 0;
	panelflag = 0;
	trigflag = FALSE;

	if (plr[myplr]._pInvincible) {
		return;
	}
	if (pcurs >= CURSOR_FIRSTITEM || spselflag) {
		cursmx = mx;
		cursmy = my;
		return;
	}
	if (MouseY > VIEWPORT_HEIGHT) {
		CheckPanelInfo();
		return;
	}
	if (doomflag) {
		return;
	}
	if (invflag && MouseX > 320) {
		pcursinvitem = CheckInvHLight();
		return;
	}
	if (sbookflag && MouseX > 320) {
		return;
	}
	if ((chrflag || questlog) && MouseX < 320) {
		return;
	}

	if (leveltype != DTYPE_TOWN) {
		if (pcurstemp != -1) {
			if (!flipflag && dMonster[mx + 2][my + 1] != 0 && dFlags[mx + 2][my + 1] & BFLAG_LIT) {
				mi = dMonster[mx + 2][my + 1] > 0 ? dMonster[mx + 2][my + 1] - 1 : -(dMonster[mx + 2][my + 1] + 1);
				if (mi == pcurstemp && monster[mi]._mhitpoints >> 6 > 0 && monster[mi].MData->mSelFlag & 4) {
					cursmx = mx + 1; /// BUGFIX: 'mx + 2'
					cursmy = my + 2; /// BUGFIX: 'my + 1'
					pcursmonst = mi;
				}
			}
			if (flipflag && dMonster[mx + 1][my + 2] != 0 && dFlags[mx + 1][my + 2] & BFLAG_LIT) {
				mi = dMonster[mx + 1][my + 2] > 0 ? dMonster[mx + 1][my + 2] - 1 : -(dMonster[mx + 1][my + 2] + 1);
				if (mi == pcurstemp && monster[mi]._mhitpoints >> 6 > 0 && monster[mi].MData->mSelFlag & 4) {
					cursmx = mx + 1;
					cursmy = my + 2;
					pcursmonst = mi;
				}
			}
			if (dMonster[mx + 2][my + 2] != 0 && dFlags[mx + 2][my + 2] & BFLAG_LIT) {
				mi = dMonster[mx + 2][my + 2] > 0 ? dMonster[mx + 2][my + 2] - 1 : -(dMonster[mx + 2][my + 2] + 1);
				if (mi == pcurstemp && monster[mi]._mhitpoints >> 6 > 0 && monster[mi].MData->mSelFlag & 4) {
					cursmx = mx + 2;
					cursmy = my + 2;
					pcursmonst = mi;
				}
			}
			if (!flipflag && dMonster[mx + 1][my] != 0 && dFlags[mx + 1][my] & BFLAG_LIT) {
				mi = dMonster[mx + 1][my] > 0 ? dMonster[mx + 1][my] - 1 : -(dMonster[mx + 1][my] + 1);
				if (mi == pcurstemp && monster[mi]._mhitpoints >> 6 > 0 && monster[mi].MData->mSelFlag & 2) {
					cursmx = mx + 1;
					cursmy = my;
					pcursmonst = mi;
				}
			}
			if (flipflag && dMonster[mx][my + 1] != 0 && dFlags[mx][my + 1] & BFLAG_LIT) {
				mi = dMonster[mx][my + 1] > 0 ? dMonster[mx][my + 1] - 1 : -(dMonster[mx][my + 1] + 1);
				if (mi == pcurstemp && monster[mi]._mhitpoints >> 6 > 0 && monster[mi].MData->mSelFlag & 2) {
					cursmx = mx;
					cursmy = my + 1;
					pcursmonst = mi;
				}
			}
			if (dMonster[mx][my] != 0 && dFlags[mx][my] & BFLAG_LIT) {
				mi = dMonster[mx][my] > 0 ? dMonster[mx][my] - 1 : -(dMonster[mx][my] + 1);
				if (mi == pcurstemp && monster[mi]._mhitpoints >> 6 > 0 && monster[mi].MData->mSelFlag & 1) {
					cursmx = mx;
					cursmy = my;
					pcursmonst = mi;
				}
			}
			if (dMonster[mx + 1][my + 1] != 0 && dFlags[mx + 1][my + 1] & BFLAG_LIT) {
				mi = dMonster[mx + 1][my + 1] > 0 ? dMonster[mx + 1][my + 1] - 1 : -(dMonster[mx + 1][my + 1] + 1);
				if (mi == pcurstemp && monster[mi]._mhitpoints >> 6 > 0 && monster[mi].MData->mSelFlag & 2) {
					cursmx = mx + 1;
					cursmy = my + 1;
					pcursmonst = mi;
				}
			}
			if (pcursmonst != -1 && monster[pcursmonst]._mFlags & MFLAG_HIDDEN) {
				pcursmonst = -1;
				cursmx = mx;
				cursmy = my;
			}
			if (pcursmonst != -1 && monster[pcursmonst]._mFlags & MFLAG_GOLEM) {
				pcursmonst = -1;
			}
			if (pcursmonst != -1) {
				return;
			}
		}
		if (!flipflag && dMonster[mx + 2][my + 1] != 0 && dFlags[mx + 2][my + 1] & BFLAG_LIT) {
			mi = dMonster[mx + 2][my + 1] > 0 ? dMonster[mx + 2][my + 1] - 1 : -(dMonster[mx + 2][my + 1] + 1);
			if (monster[mi]._mhitpoints >> 6 > 0 && monster[mi].MData->mSelFlag & 4) {
				cursmx = mx + 2;
				cursmy = my + 1;
				pcursmonst = mi;
			}
		}
		if (flipflag && dMonster[mx + 1][my + 2] != 0 && dFlags[mx + 1][my + 2] & BFLAG_LIT) {
			mi = dMonster[mx + 1][my + 2] > 0 ? dMonster[mx + 1][my + 2] - 1 : -(dMonster[mx + 1][my + 2] + 1);
			if (monster[mi]._mhitpoints >> 6 > 0 && monster[mi].MData->mSelFlag & 4) {
				cursmx = mx + 1;
				cursmy = my + 2;
				pcursmonst = mi;
			}
		}
		if (dMonster[mx + 2][my + 2] != 0 && dFlags[mx + 2][my + 2] & BFLAG_LIT) {
			mi = dMonster[mx + 2][my + 2] > 0 ? dMonster[mx + 2][my + 2] - 1 : -(dMonster[mx + 2][my + 2] + 1);
			if (monster[mi]._mhitpoints >> 6 > 0 && monster[mi].MData->mSelFlag & 4) {
				cursmx = mx + 2;
				cursmy = my + 2;
				pcursmonst = mi;
			}
		}
		if (!flipflag && dMonster[mx + 1][my] != 0 && dFlags[mx + 1][my] & BFLAG_LIT) {
			mi = dMonster[mx + 1][my] > 0 ? dMonster[mx + 1][my] - 1 : -(dMonster[mx + 1][my] + 1);
			if (monster[mi]._mhitpoints >> 6 > 0 && monster[mi].MData->mSelFlag & 2) {
				cursmx = mx + 1;
				cursmy = my;
				pcursmonst = mi;
			}
		}
		if (flipflag && dMonster[mx][my + 1] != 0 && dFlags[mx][my + 1] & BFLAG_LIT) {
			mi = dMonster[mx][my + 1] > 0 ? dMonster[mx][my + 1] - 1 : -(dMonster[mx][my + 1] + 1);
			if (monster[mi]._mhitpoints >> 6 > 0 && monster[mi].MData->mSelFlag & 2) {
				cursmx = mx;
				cursmy = my + 1;
				pcursmonst = mi;
			}
		}
		if (dMonster[mx][my] != 0 && dFlags[mx][my] & BFLAG_LIT) {
			mi = dMonster[mx][my] > 0 ? dMonster[mx][my] - 1 : -(dMonster[mx][my] + 1);
			if (monster[mi]._mhitpoints >> 6 > 0 && monster[mi].MData->mSelFlag & 1) {
				cursmx = mx;
				cursmy = my;
				pcursmonst = mi;
			}
		}
		if (dMonster[mx + 1][my + 1] != 0 && dFlags[mx + 1][my + 1] & BFLAG_LIT) {
			mi = dMonster[mx + 1][my + 1] > 0 ? dMonster[mx + 1][my + 1] - 1 : -(dMonster[mx + 1][my + 1] + 1);
			if (monster[mi]._mhitpoints >> 6 > 0 && monster[mi].MData->mSelFlag & 2) {
				cursmx = mx + 1;
				cursmy = my + 1;
				pcursmonst = mi;
			}
		}
		if (pcursmonst != -1 && monster[pcursmonst]._mFlags & MFLAG_HIDDEN) {
			pcursmonst = -1;
			cursmx = mx;
			cursmy = my;
		}
		if (pcursmonst != -1 && monster[pcursmonst]._mFlags & MFLAG_GOLEM) {
			pcursmonst = -1;
		}
	} else {
		if (!flipflag && dMonster[mx + 1][my] > 0) {
			pcursmonst = dMonster[mx + 1][my] - 1;
			cursmx = mx + 1;
			cursmy = my;
		}
		if (flipflag && dMonster[mx][my + 1] > 0) {
			pcursmonst = dMonster[mx][my + 1] - 1;
			cursmx = mx;
			cursmy = my + 1;
		}
		if (dMonster[mx][my] > 0) {
			pcursmonst = dMonster[mx][my] - 1;
			cursmx = mx;
			cursmy = my;
		}
		if (dMonster[mx + 1][my + 1] > 0) {
			pcursmonst = dMonster[mx + 1][my + 1] - 1;
			cursmx = mx + 1;
			cursmy = my + 1;
		}
		if (pcursmonst != -1 && !towner[pcursmonst]._tSelFlag) {
			pcursmonst = -1;
		}
	}

	if (pcursmonst == -1) {
		if (!flipflag && dPlayer[mx + 1][my] != 0) {
			bv = dPlayer[mx + 1][my] > 0 ? dPlayer[mx + 1][my] - 1 : -(dPlayer[mx + 1][my] + 1);
			if (bv != myplr && plr[bv]._pHitPoints != 0) {
				cursmx = mx + 1;
				cursmy = my;
				pcursplr = bv;
			}
		}
		if (flipflag && dPlayer[mx][my + 1] != 0) {
			bv = dPlayer[mx][my + 1] > 0 ? dPlayer[mx][my + 1] - 1 : -(dPlayer[mx][my + 1] + 1);
			if (bv != myplr && plr[bv]._pHitPoints != 0) {
				cursmx = mx;
				cursmy = my + 1;
				pcursplr = bv;
			}
		}
		if (dPlayer[mx][my] != 0) {
			bv = dPlayer[mx][my] > 0 ? dPlayer[mx][my] - 1 : -(dPlayer[mx][my] + 1);
			if (bv != myplr) {
				cursmx = mx;
				cursmy = my;
				pcursplr = bv;
			}
		}
		if (dFlags[mx][my] & BFLAG_DEAD_PLAYER) {
			for (i = 0; i < MAX_PLRS; i++) {
				if (plr[i].WorldX == mx && plr[i].WorldY == my && i != myplr) {
					cursmx = mx;
					cursmy = my;
					pcursplr = i;
				}
			}
		}
		if (pcurs == CURSOR_RESURRECT) {
			for (xx = -1; xx < 2; xx++) {
				for (yy = -1; yy < 2; yy++) {
					if (dFlags[mx + xx][my + yy] & BFLAG_DEAD_PLAYER) {
						for (i = 0; i < MAX_PLRS; i++) {
							if (plr[i].WorldX == mx + xx && plr[i].WorldY == my + yy && i != myplr) {
								cursmx = mx + xx;
								cursmy = my + yy;
								pcursplr = i;
							}
						}
					}
				}
			}
		}
		if (dPlayer[mx + 1][my + 1] != 0) {
			bv = dPlayer[mx + 1][my + 1] > 0 ? dPlayer[mx + 1][my + 1] - 1 : -(dPlayer[mx + 1][my + 1] + 1);
			if (bv != myplr && plr[bv]._pHitPoints != 0) {
				cursmx = mx + 1;
				cursmy = my + 1;
				pcursplr = bv;
			}
		}
	}
	if (pcursmonst == -1 && pcursplr == -1) {
		if (!flipflag && dObject[mx + 1][my] != 0) {
			bv = dObject[mx + 1][my] > 0 ? dObject[mx + 1][my] - 1 : -(dObject[mx + 1][my] + 1);
			if (object[bv]._oSelFlag >= 2) {
				cursmx = mx + 1;
				cursmy = my;
				pcursobj = bv;
			}
		}
		if (flipflag && dObject[mx][my + 1] != 0) {
			bv = dObject[mx][my + 1] > 0 ? dObject[mx][my + 1] - 1 : -(dObject[mx][my + 1] + 1);
			if (object[bv]._oSelFlag >= 2) {
				cursmx = mx;
				cursmy = my + 1;
				pcursobj = bv;
			}
		}
		if (dObject[mx][my] != 0) {
			bv = dObject[mx][my] > 0 ? dObject[mx][my] - 1 : -(dObject[mx][my] + 1);
			if (object[bv]._oSelFlag == 1 || object[bv]._oSelFlag == 3) {
				cursmx = mx;
				cursmy = my;
				pcursobj = bv;
			}
		}
		if (dObject[mx + 1][my + 1] != 0) {
			bv = dObject[mx + 1][my + 1] > 0 ? dObject[mx + 1][my + 1] - 1 : -(dObject[mx + 1][my + 1] + 1);
			if (object[bv]._oSelFlag >= 2) {
				cursmx = mx + 1;
				cursmy = my + 1;
				pcursobj = bv;
			}
		}
	}
	if (pcursplr == -1 && pcursobj == -1 && pcursmonst == -1) {
		if (!flipflag && dItem[mx + 1][my] > 0) {
			bv = dItem[mx + 1][my] - 1;
			if (item[bv]._iSelFlag >= 2) {
				cursmx = mx + 1;
				cursmy = my;
				pcursitem = bv;
			}
		}
		if (flipflag && dItem[mx][my + 1] > 0) {
			bv = dItem[mx][my + 1] - 1;
			if (item[bv]._iSelFlag >= 2) {
				cursmx = mx;
				cursmy = my + 1;
				pcursitem = bv;
			}
		}
		if (dItem[mx][my] > 0) {
			bv = dItem[mx][my] - 1;
			if (item[bv]._iSelFlag == 1 || item[bv]._iSelFlag == 3) {
				cursmx = mx;
				cursmy = my;
				pcursitem = bv;
			}
		}
		if (dItem[mx + 1][my + 1] > 0) {
			bv = dItem[mx + 1][my + 1] - 1;
			if (item[bv]._iSelFlag >= 2) {
				cursmx = mx + 1;
				cursmy = my + 1;
				pcursitem = bv;
			}
		}
		if (pcursitem == -1) {
			cursmx = mx;
			cursmy = my;
			CheckTrigForce();
			CheckTown();
			CheckRportal();
		}
	}

	if (pcurs == CURSOR_IDENTIFY) {
		pcursobj = -1;
		pcursmonst = -1;
		pcursitem = -1;
		cursmx = mx;
		cursmy = my;
	}
	if (pcursmonst != -1 && monster[pcursmonst]._mFlags & MFLAG_GOLEM) {
		pcursmonst = -1;
	}
}

DEVILUTION_END_NAMESPACE
<|MERGE_RESOLUTION|>--- conflicted
+++ resolved
@@ -1,608 +1,600 @@
-#include "diablo.h"
-
-<<<<<<< HEAD
-DEVILUTION_BEGIN_NAMESPACE
-
-int cursH;      // weak
-int icursH28;   // idb
-int cursW;      // idb
-int pcursmonst; // idb
-int icursW28;   // idb
-=======
-int cursH;
-int icursH28;
-int cursW;
-int pcursmonst;
-int icursW28;
->>>>>>> 3b203f7c
-void *pCursCels;
-int icursH;
-
-// inv_item value
-char pcursinvitem;
-int icursW;
-char pcursitem;
-char pcursobj;
-char pcursplr;
-int cursmx;
-int cursmy;
-int pcurstemp;
-int pcurs;
-
-/* rdata */
-const int InvItemWidth[180] = {
-	// Cursors
-	0, 33, 32, 32, 32, 32, 32, 32, 32, 32, 32, 23,
-	// Items
-	1 * 28, 1 * 28, 1 * 28, 1 * 28, 1 * 28, 1 * 28, 1 * 28, 1 * 28, 1 * 28, 1 * 28,
-	1 * 28, 1 * 28, 1 * 28, 1 * 28, 1 * 28, 1 * 28, 1 * 28, 1 * 28, 1 * 28, 1 * 28,
-	1 * 28, 1 * 28, 1 * 28, 1 * 28, 1 * 28, 1 * 28, 1 * 28, 1 * 28, 1 * 28, 1 * 28,
-	1 * 28, 1 * 28, 1 * 28, 1 * 28, 1 * 28, 1 * 28, 1 * 28, 1 * 28, 1 * 28, 1 * 28,
-	1 * 28, 1 * 28, 1 * 28, 1 * 28, 1 * 28, 1 * 28, 1 * 28, 1 * 28, 1 * 28, 1 * 28,
-	1 * 28, 1 * 28, 1 * 28, 1 * 28, 1 * 28, 1 * 28, 1 * 28, 1 * 28, 1 * 28, 1 * 28,
-	1 * 28, 1 * 28, 1 * 28, 1 * 28, 1 * 28, 1 * 28, 1 * 28, 1 * 28, 1 * 28, 1 * 28,
-	1 * 28, 1 * 28, 1 * 28, 1 * 28, 1 * 28, 2 * 28, 2 * 28, 2 * 28, 2 * 28, 2 * 28,
-	2 * 28, 2 * 28, 2 * 28, 2 * 28, 2 * 28, 2 * 28, 2 * 28, 2 * 28, 2 * 28, 2 * 28,
-	2 * 28, 2 * 28, 2 * 28, 2 * 28, 2 * 28, 2 * 28, 2 * 28, 2 * 28, 2 * 28, 2 * 28,
-	2 * 28, 2 * 28, 2 * 28, 2 * 28, 2 * 28, 2 * 28, 2 * 28, 2 * 28, 2 * 28, 2 * 28,
-	2 * 28, 2 * 28, 2 * 28, 2 * 28, 2 * 28, 2 * 28, 2 * 28, 2 * 28, 2 * 28, 2 * 28,
-	2 * 28, 2 * 28, 2 * 28, 2 * 28, 2 * 28, 2 * 28, 2 * 28, 2 * 28, 2 * 28, 2 * 28,
-	2 * 28, 2 * 28, 2 * 28, 2 * 28, 2 * 28, 2 * 28, 2 * 28, 2 * 28, 2 * 28, 2 * 28,
-	2 * 28, 2 * 28, 2 * 28, 2 * 28, 2 * 28, 2 * 28, 2 * 28, 2 * 28, 2 * 28, 2 * 28,
-	2 * 28, 2 * 28, 2 * 28, 2 * 28, 2 * 28, 2 * 28, 2 * 28, 2 * 28, 2 * 28, 2 * 28,
-	2 * 28, 2 * 28, 2 * 28, 2 * 28, 2 * 28, 2 * 28, 2 * 28, 2 * 28
-};
-
-const int InvItemHeight[180] = {
-	// Cursors
-	0, 29, 32, 32, 32, 32, 32, 32, 32, 32, 32, 35,
-	// Items
-	1 * 28, 1 * 28, 1 * 28, 1 * 28, 1 * 28, 1 * 28, 1 * 28, 1 * 28, 1 * 28, 1 * 28,
-	1 * 28, 1 * 28, 1 * 28, 1 * 28, 1 * 28, 1 * 28, 1 * 28, 1 * 28, 1 * 28, 1 * 28,
-	1 * 28, 1 * 28, 1 * 28, 1 * 28, 1 * 28, 1 * 28, 1 * 28, 1 * 28, 1 * 28, 1 * 28,
-	1 * 28, 1 * 28, 1 * 28, 1 * 28, 1 * 28, 1 * 28, 1 * 28, 1 * 28, 1 * 28, 1 * 28,
-	1 * 28, 1 * 28, 1 * 28, 1 * 28, 1 * 28, 1 * 28, 1 * 28, 1 * 28, 1 * 28, 1 * 28,
-	2 * 28, 2 * 28, 2 * 28, 2 * 28, 2 * 28, 2 * 28, 3 * 28, 3 * 28, 3 * 28, 3 * 28,
-	3 * 28, 3 * 28, 3 * 28, 3 * 28, 3 * 28, 3 * 28, 3 * 28, 3 * 28, 3 * 28, 3 * 28,
-	3 * 28, 3 * 28, 3 * 28, 3 * 28, 3 * 28, 2 * 28, 2 * 28, 2 * 28, 2 * 28, 2 * 28,
-	2 * 28, 2 * 28, 2 * 28, 2 * 28, 2 * 28, 2 * 28, 2 * 28, 2 * 28, 2 * 28, 2 * 28,
-	2 * 28, 2 * 28, 2 * 28, 2 * 28, 2 * 28, 2 * 28, 2 * 28, 2 * 28, 2 * 28, 2 * 28,
-	3 * 28, 3 * 28, 3 * 28, 3 * 28, 3 * 28, 3 * 28, 3 * 28, 3 * 28, 3 * 28, 3 * 28,
-	3 * 28, 3 * 28, 3 * 28, 3 * 28, 3 * 28, 3 * 28, 3 * 28, 3 * 28, 3 * 28, 3 * 28,
-	3 * 28, 3 * 28, 3 * 28, 3 * 28, 3 * 28, 3 * 28, 3 * 28, 3 * 28, 3 * 28, 3 * 28,
-	3 * 28, 3 * 28, 3 * 28, 3 * 28, 3 * 28, 3 * 28, 3 * 28, 3 * 28, 3 * 28, 3 * 28,
-	3 * 28, 3 * 28, 3 * 28, 3 * 28, 3 * 28, 3 * 28, 3 * 28, 3 * 28, 3 * 28, 3 * 28,
-	3 * 28, 3 * 28, 3 * 28, 3 * 28, 3 * 28, 3 * 28, 3 * 28, 3 * 28, 3 * 28, 3 * 28,
-	3 * 28, 3 * 28, 3 * 28, 3 * 28, 3 * 28, 3 * 28, 3 * 28, 3 * 28
-};
-
-void InitCursor()
-{
-	/// ASSERT: assert(! pCursCels);
-	pCursCels = LoadFileInMem("Data\\Inv\\Objcurs.CEL", NULL);
-	ClearCursor();
-}
-
-void FreeCursor()
-{
-	MemFreeDbg(pCursCels);
-	ClearCursor();
-}
-
-void SetICursor(int i)
-{
-	icursW = InvItemWidth[i];
-	icursH = InvItemHeight[i];
-	icursW28 = icursW / 28;
-	icursH28 = icursH / 28;
-}
-
-void SetCursor_(int i)
-{
-	pcurs = i;
-	cursW = InvItemWidth[i];
-	cursH = InvItemHeight[i];
-	SetICursor(i);
-}
-
-void NewCursor(int i)
-{
-	SetCursor_(i);
-}
-
-void InitLevelCursor()
-{
-	SetCursor_(CURSOR_HAND);
-	cursmx = ViewX;
-	cursmy = ViewY;
-	pcurstemp = -1;
-	pcursmonst = -1;
-	pcursobj = -1;
-	pcursitem = -1;
-	pcursplr = -1;
-	ClearCursor();
-}
-
-void CheckTown()
-{
-	int i, mx;
-
-	for (i = 0; i < nummissiles; i++) {
-		mx = missileactive[i];
-		if (missile[mx]._mitype == MIS_TOWN) {
-			if (cursmx == missile[mx]._mix - 1 && cursmy == missile[mx]._miy
-			    || cursmx == missile[mx]._mix && cursmy == missile[mx]._miy - 1
-			    || cursmx == missile[mx]._mix - 1 && cursmy == missile[mx]._miy - 1
-			    || cursmx == missile[mx]._mix - 2 && cursmy == missile[mx]._miy - 1
-			    || cursmx == missile[mx]._mix - 2 && cursmy == missile[mx]._miy - 2
-			    || cursmx == missile[mx]._mix - 1 && cursmy == missile[mx]._miy - 2
-			    || cursmx == missile[mx]._mix && cursmy == missile[mx]._miy) {
-				trigflag = TRUE;
-				ClearPanel();
-				strcpy(infostr, "Town Portal");
-				sprintf(tempstr, "from %s", plr[missile[mx]._misource]._pName);
-				AddPanelString(tempstr, TRUE);
-				cursmx = missile[mx]._mix;
-				cursmy = missile[mx]._miy;
-			}
-		}
-	}
-}
-
-void CheckRportal()
-{
-	int i, mx;
-
-	for (i = 0; i < nummissiles; i++) {
-		mx = missileactive[i];
-		if (missile[mx]._mitype == MIS_RPORTAL) {
-			if (cursmx == missile[mx]._mix - 1 && cursmy == missile[mx]._miy
-			    || cursmx == missile[mx]._mix && cursmy == missile[mx]._miy - 1
-			    || cursmx == missile[mx]._mix - 1 && cursmy == missile[mx]._miy - 1
-			    || cursmx == missile[mx]._mix - 2 && cursmy == missile[mx]._miy - 1
-			    || cursmx == missile[mx]._mix - 2 && cursmy == missile[mx]._miy - 2
-			    || cursmx == missile[mx]._mix - 1 && cursmy == missile[mx]._miy - 2
-			    || cursmx == missile[mx]._mix && cursmy == missile[mx]._miy) {
-				trigflag = TRUE;
-				ClearPanel();
-				strcpy(infostr, "Portal to");
-				if (!setlevel)
-					strcpy(tempstr, "The Unholy Altar");
-				else
-					strcpy(tempstr, "level 15");
-				AddPanelString(tempstr, TRUE);
-				cursmx = missile[mx]._mix;
-				cursmy = missile[mx]._miy;
-			}
-		}
-	}
-}
-
-void CheckCursMove()
-{
-	int i, sx, sy, mx, my, tx, ty, px, py, xx, yy, mi;
-	char bv;
-	BOOL flipflag, flipx, flipy;
-
-	sx = MouseX;
-	sy = MouseY;
-
-	if (chrflag || questlog) {
-		if (sx >= 160) {
-			sx -= 160;
-		} else {
-			sx = 0;
-		}
-	} else if (invflag || sbookflag) {
-		if (sx <= 320) {
-			sx += 160;
-		} else {
-			sx = 0;
-		}
-	}
-	if (sy > VIEWPORT_HEIGHT - 1 && track_isscrolling()) {
-		sy = VIEWPORT_HEIGHT - 1;
-	}
-	if (!zoomflag) {
-		sx >>= 1;
-		sy >>= 1;
-	}
-
-	sx -= ScrollInfo._sxoff;
-	sy -= ScrollInfo._syoff;
-
-	if (ScrollInfo._sdir != 0) {
-		sx += ((plr[myplr]._pVar6 + plr[myplr]._pxvel) >> 8) - (plr[myplr]._pVar6 >> 8);
-		sy += ((plr[myplr]._pVar7 + plr[myplr]._pyvel) >> 8) - (plr[myplr]._pVar7 >> 8);
-	}
-
-	if (sx < 0) {
-		sx = 0;
-	}
-	if (sx >= 640) {
-		sx = 640;
-	}
-	if (sy < 0) {
-		sy = 0;
-	}
-	if (sy >= 480) {
-		sy = 480;
-	}
-
-	tx = sx >> 6;
-	ty = sy >> 5;
-	px = sx & 0x3F;
-	py = sy & 0x1F;
-	mx = ViewX + tx + ty - (zoomflag ? 10 : 5);
-	my = ViewY + ty - tx;
-
-	flipy = py<px>> 1;
-	if (flipy) {
-		my--;
-	}
-	flipx = py >= 32 - (px >> 1);
-	if (flipx) {
-		mx++;
-	}
-
-	if (mx < 0) {
-		mx = 0;
-	}
-	if (mx >= MAXDUNX) {
-		mx = MAXDUNX - 1;
-	}
-	if (my < 0) {
-		my = 0;
-	}
-	if (my >= MAXDUNY) {
-		my = MAXDUNY - 1;
-	}
-
-	flipflag = flipy && flipx || (flipy || flipx) && px < 32;
-
-	pcurstemp = pcursmonst;
-	pcursmonst = -1;
-	pcursobj = -1;
-	pcursitem = -1;
-	if (pcursinvitem != -1) {
-		drawsbarflag = TRUE;
-	}
-	pcursinvitem = -1;
-	pcursplr = -1;
-	uitemflag = 0;
-	panelflag = 0;
-	trigflag = FALSE;
-
-	if (plr[myplr]._pInvincible) {
-		return;
-	}
-	if (pcurs >= CURSOR_FIRSTITEM || spselflag) {
-		cursmx = mx;
-		cursmy = my;
-		return;
-	}
-	if (MouseY > VIEWPORT_HEIGHT) {
-		CheckPanelInfo();
-		return;
-	}
-	if (doomflag) {
-		return;
-	}
-	if (invflag && MouseX > 320) {
-		pcursinvitem = CheckInvHLight();
-		return;
-	}
-	if (sbookflag && MouseX > 320) {
-		return;
-	}
-	if ((chrflag || questlog) && MouseX < 320) {
-		return;
-	}
-
-	if (leveltype != DTYPE_TOWN) {
-		if (pcurstemp != -1) {
-			if (!flipflag && dMonster[mx + 2][my + 1] != 0 && dFlags[mx + 2][my + 1] & BFLAG_LIT) {
-				mi = dMonster[mx + 2][my + 1] > 0 ? dMonster[mx + 2][my + 1] - 1 : -(dMonster[mx + 2][my + 1] + 1);
-				if (mi == pcurstemp && monster[mi]._mhitpoints >> 6 > 0 && monster[mi].MData->mSelFlag & 4) {
-					cursmx = mx + 1; /// BUGFIX: 'mx + 2'
-					cursmy = my + 2; /// BUGFIX: 'my + 1'
-					pcursmonst = mi;
-				}
-			}
-			if (flipflag && dMonster[mx + 1][my + 2] != 0 && dFlags[mx + 1][my + 2] & BFLAG_LIT) {
-				mi = dMonster[mx + 1][my + 2] > 0 ? dMonster[mx + 1][my + 2] - 1 : -(dMonster[mx + 1][my + 2] + 1);
-				if (mi == pcurstemp && monster[mi]._mhitpoints >> 6 > 0 && monster[mi].MData->mSelFlag & 4) {
-					cursmx = mx + 1;
-					cursmy = my + 2;
-					pcursmonst = mi;
-				}
-			}
-			if (dMonster[mx + 2][my + 2] != 0 && dFlags[mx + 2][my + 2] & BFLAG_LIT) {
-				mi = dMonster[mx + 2][my + 2] > 0 ? dMonster[mx + 2][my + 2] - 1 : -(dMonster[mx + 2][my + 2] + 1);
-				if (mi == pcurstemp && monster[mi]._mhitpoints >> 6 > 0 && monster[mi].MData->mSelFlag & 4) {
-					cursmx = mx + 2;
-					cursmy = my + 2;
-					pcursmonst = mi;
-				}
-			}
-			if (!flipflag && dMonster[mx + 1][my] != 0 && dFlags[mx + 1][my] & BFLAG_LIT) {
-				mi = dMonster[mx + 1][my] > 0 ? dMonster[mx + 1][my] - 1 : -(dMonster[mx + 1][my] + 1);
-				if (mi == pcurstemp && monster[mi]._mhitpoints >> 6 > 0 && monster[mi].MData->mSelFlag & 2) {
-					cursmx = mx + 1;
-					cursmy = my;
-					pcursmonst = mi;
-				}
-			}
-			if (flipflag && dMonster[mx][my + 1] != 0 && dFlags[mx][my + 1] & BFLAG_LIT) {
-				mi = dMonster[mx][my + 1] > 0 ? dMonster[mx][my + 1] - 1 : -(dMonster[mx][my + 1] + 1);
-				if (mi == pcurstemp && monster[mi]._mhitpoints >> 6 > 0 && monster[mi].MData->mSelFlag & 2) {
-					cursmx = mx;
-					cursmy = my + 1;
-					pcursmonst = mi;
-				}
-			}
-			if (dMonster[mx][my] != 0 && dFlags[mx][my] & BFLAG_LIT) {
-				mi = dMonster[mx][my] > 0 ? dMonster[mx][my] - 1 : -(dMonster[mx][my] + 1);
-				if (mi == pcurstemp && monster[mi]._mhitpoints >> 6 > 0 && monster[mi].MData->mSelFlag & 1) {
-					cursmx = mx;
-					cursmy = my;
-					pcursmonst = mi;
-				}
-			}
-			if (dMonster[mx + 1][my + 1] != 0 && dFlags[mx + 1][my + 1] & BFLAG_LIT) {
-				mi = dMonster[mx + 1][my + 1] > 0 ? dMonster[mx + 1][my + 1] - 1 : -(dMonster[mx + 1][my + 1] + 1);
-				if (mi == pcurstemp && monster[mi]._mhitpoints >> 6 > 0 && monster[mi].MData->mSelFlag & 2) {
-					cursmx = mx + 1;
-					cursmy = my + 1;
-					pcursmonst = mi;
-				}
-			}
-			if (pcursmonst != -1 && monster[pcursmonst]._mFlags & MFLAG_HIDDEN) {
-				pcursmonst = -1;
-				cursmx = mx;
-				cursmy = my;
-			}
-			if (pcursmonst != -1 && monster[pcursmonst]._mFlags & MFLAG_GOLEM) {
-				pcursmonst = -1;
-			}
-			if (pcursmonst != -1) {
-				return;
-			}
-		}
-		if (!flipflag && dMonster[mx + 2][my + 1] != 0 && dFlags[mx + 2][my + 1] & BFLAG_LIT) {
-			mi = dMonster[mx + 2][my + 1] > 0 ? dMonster[mx + 2][my + 1] - 1 : -(dMonster[mx + 2][my + 1] + 1);
-			if (monster[mi]._mhitpoints >> 6 > 0 && monster[mi].MData->mSelFlag & 4) {
-				cursmx = mx + 2;
-				cursmy = my + 1;
-				pcursmonst = mi;
-			}
-		}
-		if (flipflag && dMonster[mx + 1][my + 2] != 0 && dFlags[mx + 1][my + 2] & BFLAG_LIT) {
-			mi = dMonster[mx + 1][my + 2] > 0 ? dMonster[mx + 1][my + 2] - 1 : -(dMonster[mx + 1][my + 2] + 1);
-			if (monster[mi]._mhitpoints >> 6 > 0 && monster[mi].MData->mSelFlag & 4) {
-				cursmx = mx + 1;
-				cursmy = my + 2;
-				pcursmonst = mi;
-			}
-		}
-		if (dMonster[mx + 2][my + 2] != 0 && dFlags[mx + 2][my + 2] & BFLAG_LIT) {
-			mi = dMonster[mx + 2][my + 2] > 0 ? dMonster[mx + 2][my + 2] - 1 : -(dMonster[mx + 2][my + 2] + 1);
-			if (monster[mi]._mhitpoints >> 6 > 0 && monster[mi].MData->mSelFlag & 4) {
-				cursmx = mx + 2;
-				cursmy = my + 2;
-				pcursmonst = mi;
-			}
-		}
-		if (!flipflag && dMonster[mx + 1][my] != 0 && dFlags[mx + 1][my] & BFLAG_LIT) {
-			mi = dMonster[mx + 1][my] > 0 ? dMonster[mx + 1][my] - 1 : -(dMonster[mx + 1][my] + 1);
-			if (monster[mi]._mhitpoints >> 6 > 0 && monster[mi].MData->mSelFlag & 2) {
-				cursmx = mx + 1;
-				cursmy = my;
-				pcursmonst = mi;
-			}
-		}
-		if (flipflag && dMonster[mx][my + 1] != 0 && dFlags[mx][my + 1] & BFLAG_LIT) {
-			mi = dMonster[mx][my + 1] > 0 ? dMonster[mx][my + 1] - 1 : -(dMonster[mx][my + 1] + 1);
-			if (monster[mi]._mhitpoints >> 6 > 0 && monster[mi].MData->mSelFlag & 2) {
-				cursmx = mx;
-				cursmy = my + 1;
-				pcursmonst = mi;
-			}
-		}
-		if (dMonster[mx][my] != 0 && dFlags[mx][my] & BFLAG_LIT) {
-			mi = dMonster[mx][my] > 0 ? dMonster[mx][my] - 1 : -(dMonster[mx][my] + 1);
-			if (monster[mi]._mhitpoints >> 6 > 0 && monster[mi].MData->mSelFlag & 1) {
-				cursmx = mx;
-				cursmy = my;
-				pcursmonst = mi;
-			}
-		}
-		if (dMonster[mx + 1][my + 1] != 0 && dFlags[mx + 1][my + 1] & BFLAG_LIT) {
-			mi = dMonster[mx + 1][my + 1] > 0 ? dMonster[mx + 1][my + 1] - 1 : -(dMonster[mx + 1][my + 1] + 1);
-			if (monster[mi]._mhitpoints >> 6 > 0 && monster[mi].MData->mSelFlag & 2) {
-				cursmx = mx + 1;
-				cursmy = my + 1;
-				pcursmonst = mi;
-			}
-		}
-		if (pcursmonst != -1 && monster[pcursmonst]._mFlags & MFLAG_HIDDEN) {
-			pcursmonst = -1;
-			cursmx = mx;
-			cursmy = my;
-		}
-		if (pcursmonst != -1 && monster[pcursmonst]._mFlags & MFLAG_GOLEM) {
-			pcursmonst = -1;
-		}
-	} else {
-		if (!flipflag && dMonster[mx + 1][my] > 0) {
-			pcursmonst = dMonster[mx + 1][my] - 1;
-			cursmx = mx + 1;
-			cursmy = my;
-		}
-		if (flipflag && dMonster[mx][my + 1] > 0) {
-			pcursmonst = dMonster[mx][my + 1] - 1;
-			cursmx = mx;
-			cursmy = my + 1;
-		}
-		if (dMonster[mx][my] > 0) {
-			pcursmonst = dMonster[mx][my] - 1;
-			cursmx = mx;
-			cursmy = my;
-		}
-		if (dMonster[mx + 1][my + 1] > 0) {
-			pcursmonst = dMonster[mx + 1][my + 1] - 1;
-			cursmx = mx + 1;
-			cursmy = my + 1;
-		}
-		if (pcursmonst != -1 && !towner[pcursmonst]._tSelFlag) {
-			pcursmonst = -1;
-		}
-	}
-
-	if (pcursmonst == -1) {
-		if (!flipflag && dPlayer[mx + 1][my] != 0) {
-			bv = dPlayer[mx + 1][my] > 0 ? dPlayer[mx + 1][my] - 1 : -(dPlayer[mx + 1][my] + 1);
-			if (bv != myplr && plr[bv]._pHitPoints != 0) {
-				cursmx = mx + 1;
-				cursmy = my;
-				pcursplr = bv;
-			}
-		}
-		if (flipflag && dPlayer[mx][my + 1] != 0) {
-			bv = dPlayer[mx][my + 1] > 0 ? dPlayer[mx][my + 1] - 1 : -(dPlayer[mx][my + 1] + 1);
-			if (bv != myplr && plr[bv]._pHitPoints != 0) {
-				cursmx = mx;
-				cursmy = my + 1;
-				pcursplr = bv;
-			}
-		}
-		if (dPlayer[mx][my] != 0) {
-			bv = dPlayer[mx][my] > 0 ? dPlayer[mx][my] - 1 : -(dPlayer[mx][my] + 1);
-			if (bv != myplr) {
-				cursmx = mx;
-				cursmy = my;
-				pcursplr = bv;
-			}
-		}
-		if (dFlags[mx][my] & BFLAG_DEAD_PLAYER) {
-			for (i = 0; i < MAX_PLRS; i++) {
-				if (plr[i].WorldX == mx && plr[i].WorldY == my && i != myplr) {
-					cursmx = mx;
-					cursmy = my;
-					pcursplr = i;
-				}
-			}
-		}
-		if (pcurs == CURSOR_RESURRECT) {
-			for (xx = -1; xx < 2; xx++) {
-				for (yy = -1; yy < 2; yy++) {
-					if (dFlags[mx + xx][my + yy] & BFLAG_DEAD_PLAYER) {
-						for (i = 0; i < MAX_PLRS; i++) {
-							if (plr[i].WorldX == mx + xx && plr[i].WorldY == my + yy && i != myplr) {
-								cursmx = mx + xx;
-								cursmy = my + yy;
-								pcursplr = i;
-							}
-						}
-					}
-				}
-			}
-		}
-		if (dPlayer[mx + 1][my + 1] != 0) {
-			bv = dPlayer[mx + 1][my + 1] > 0 ? dPlayer[mx + 1][my + 1] - 1 : -(dPlayer[mx + 1][my + 1] + 1);
-			if (bv != myplr && plr[bv]._pHitPoints != 0) {
-				cursmx = mx + 1;
-				cursmy = my + 1;
-				pcursplr = bv;
-			}
-		}
-	}
-	if (pcursmonst == -1 && pcursplr == -1) {
-		if (!flipflag && dObject[mx + 1][my] != 0) {
-			bv = dObject[mx + 1][my] > 0 ? dObject[mx + 1][my] - 1 : -(dObject[mx + 1][my] + 1);
-			if (object[bv]._oSelFlag >= 2) {
-				cursmx = mx + 1;
-				cursmy = my;
-				pcursobj = bv;
-			}
-		}
-		if (flipflag && dObject[mx][my + 1] != 0) {
-			bv = dObject[mx][my + 1] > 0 ? dObject[mx][my + 1] - 1 : -(dObject[mx][my + 1] + 1);
-			if (object[bv]._oSelFlag >= 2) {
-				cursmx = mx;
-				cursmy = my + 1;
-				pcursobj = bv;
-			}
-		}
-		if (dObject[mx][my] != 0) {
-			bv = dObject[mx][my] > 0 ? dObject[mx][my] - 1 : -(dObject[mx][my] + 1);
-			if (object[bv]._oSelFlag == 1 || object[bv]._oSelFlag == 3) {
-				cursmx = mx;
-				cursmy = my;
-				pcursobj = bv;
-			}
-		}
-		if (dObject[mx + 1][my + 1] != 0) {
-			bv = dObject[mx + 1][my + 1] > 0 ? dObject[mx + 1][my + 1] - 1 : -(dObject[mx + 1][my + 1] + 1);
-			if (object[bv]._oSelFlag >= 2) {
-				cursmx = mx + 1;
-				cursmy = my + 1;
-				pcursobj = bv;
-			}
-		}
-	}
-	if (pcursplr == -1 && pcursobj == -1 && pcursmonst == -1) {
-		if (!flipflag && dItem[mx + 1][my] > 0) {
-			bv = dItem[mx + 1][my] - 1;
-			if (item[bv]._iSelFlag >= 2) {
-				cursmx = mx + 1;
-				cursmy = my;
-				pcursitem = bv;
-			}
-		}
-		if (flipflag && dItem[mx][my + 1] > 0) {
-			bv = dItem[mx][my + 1] - 1;
-			if (item[bv]._iSelFlag >= 2) {
-				cursmx = mx;
-				cursmy = my + 1;
-				pcursitem = bv;
-			}
-		}
-		if (dItem[mx][my] > 0) {
-			bv = dItem[mx][my] - 1;
-			if (item[bv]._iSelFlag == 1 || item[bv]._iSelFlag == 3) {
-				cursmx = mx;
-				cursmy = my;
-				pcursitem = bv;
-			}
-		}
-		if (dItem[mx + 1][my + 1] > 0) {
-			bv = dItem[mx + 1][my + 1] - 1;
-			if (item[bv]._iSelFlag >= 2) {
-				cursmx = mx + 1;
-				cursmy = my + 1;
-				pcursitem = bv;
-			}
-		}
-		if (pcursitem == -1) {
-			cursmx = mx;
-			cursmy = my;
-			CheckTrigForce();
-			CheckTown();
-			CheckRportal();
-		}
-	}
-
-	if (pcurs == CURSOR_IDENTIFY) {
-		pcursobj = -1;
-		pcursmonst = -1;
-		pcursitem = -1;
-		cursmx = mx;
-		cursmy = my;
-	}
-	if (pcursmonst != -1 && monster[pcursmonst]._mFlags & MFLAG_GOLEM) {
-		pcursmonst = -1;
-	}
-}
-
-DEVILUTION_END_NAMESPACE
+#include "diablo.h"
+
+DEVILUTION_BEGIN_NAMESPACE
+
+int cursH;
+int icursH28;
+int cursW;
+int pcursmonst;
+int icursW28;
+void *pCursCels;
+int icursH;
+
+// inv_item value
+char pcursinvitem;
+int icursW;
+char pcursitem;
+char pcursobj;
+char pcursplr;
+int cursmx;
+int cursmy;
+int pcurstemp;
+int pcurs;
+
+/* rdata */
+const int InvItemWidth[180] = {
+	// Cursors
+	0, 33, 32, 32, 32, 32, 32, 32, 32, 32, 32, 23,
+	// Items
+	1 * 28, 1 * 28, 1 * 28, 1 * 28, 1 * 28, 1 * 28, 1 * 28, 1 * 28, 1 * 28, 1 * 28,
+	1 * 28, 1 * 28, 1 * 28, 1 * 28, 1 * 28, 1 * 28, 1 * 28, 1 * 28, 1 * 28, 1 * 28,
+	1 * 28, 1 * 28, 1 * 28, 1 * 28, 1 * 28, 1 * 28, 1 * 28, 1 * 28, 1 * 28, 1 * 28,
+	1 * 28, 1 * 28, 1 * 28, 1 * 28, 1 * 28, 1 * 28, 1 * 28, 1 * 28, 1 * 28, 1 * 28,
+	1 * 28, 1 * 28, 1 * 28, 1 * 28, 1 * 28, 1 * 28, 1 * 28, 1 * 28, 1 * 28, 1 * 28,
+	1 * 28, 1 * 28, 1 * 28, 1 * 28, 1 * 28, 1 * 28, 1 * 28, 1 * 28, 1 * 28, 1 * 28,
+	1 * 28, 1 * 28, 1 * 28, 1 * 28, 1 * 28, 1 * 28, 1 * 28, 1 * 28, 1 * 28, 1 * 28,
+	1 * 28, 1 * 28, 1 * 28, 1 * 28, 1 * 28, 2 * 28, 2 * 28, 2 * 28, 2 * 28, 2 * 28,
+	2 * 28, 2 * 28, 2 * 28, 2 * 28, 2 * 28, 2 * 28, 2 * 28, 2 * 28, 2 * 28, 2 * 28,
+	2 * 28, 2 * 28, 2 * 28, 2 * 28, 2 * 28, 2 * 28, 2 * 28, 2 * 28, 2 * 28, 2 * 28,
+	2 * 28, 2 * 28, 2 * 28, 2 * 28, 2 * 28, 2 * 28, 2 * 28, 2 * 28, 2 * 28, 2 * 28,
+	2 * 28, 2 * 28, 2 * 28, 2 * 28, 2 * 28, 2 * 28, 2 * 28, 2 * 28, 2 * 28, 2 * 28,
+	2 * 28, 2 * 28, 2 * 28, 2 * 28, 2 * 28, 2 * 28, 2 * 28, 2 * 28, 2 * 28, 2 * 28,
+	2 * 28, 2 * 28, 2 * 28, 2 * 28, 2 * 28, 2 * 28, 2 * 28, 2 * 28, 2 * 28, 2 * 28,
+	2 * 28, 2 * 28, 2 * 28, 2 * 28, 2 * 28, 2 * 28, 2 * 28, 2 * 28, 2 * 28, 2 * 28,
+	2 * 28, 2 * 28, 2 * 28, 2 * 28, 2 * 28, 2 * 28, 2 * 28, 2 * 28, 2 * 28, 2 * 28,
+	2 * 28, 2 * 28, 2 * 28, 2 * 28, 2 * 28, 2 * 28, 2 * 28, 2 * 28
+};
+
+const int InvItemHeight[180] = {
+	// Cursors
+	0, 29, 32, 32, 32, 32, 32, 32, 32, 32, 32, 35,
+	// Items
+	1 * 28, 1 * 28, 1 * 28, 1 * 28, 1 * 28, 1 * 28, 1 * 28, 1 * 28, 1 * 28, 1 * 28,
+	1 * 28, 1 * 28, 1 * 28, 1 * 28, 1 * 28, 1 * 28, 1 * 28, 1 * 28, 1 * 28, 1 * 28,
+	1 * 28, 1 * 28, 1 * 28, 1 * 28, 1 * 28, 1 * 28, 1 * 28, 1 * 28, 1 * 28, 1 * 28,
+	1 * 28, 1 * 28, 1 * 28, 1 * 28, 1 * 28, 1 * 28, 1 * 28, 1 * 28, 1 * 28, 1 * 28,
+	1 * 28, 1 * 28, 1 * 28, 1 * 28, 1 * 28, 1 * 28, 1 * 28, 1 * 28, 1 * 28, 1 * 28,
+	2 * 28, 2 * 28, 2 * 28, 2 * 28, 2 * 28, 2 * 28, 3 * 28, 3 * 28, 3 * 28, 3 * 28,
+	3 * 28, 3 * 28, 3 * 28, 3 * 28, 3 * 28, 3 * 28, 3 * 28, 3 * 28, 3 * 28, 3 * 28,
+	3 * 28, 3 * 28, 3 * 28, 3 * 28, 3 * 28, 2 * 28, 2 * 28, 2 * 28, 2 * 28, 2 * 28,
+	2 * 28, 2 * 28, 2 * 28, 2 * 28, 2 * 28, 2 * 28, 2 * 28, 2 * 28, 2 * 28, 2 * 28,
+	2 * 28, 2 * 28, 2 * 28, 2 * 28, 2 * 28, 2 * 28, 2 * 28, 2 * 28, 2 * 28, 2 * 28,
+	3 * 28, 3 * 28, 3 * 28, 3 * 28, 3 * 28, 3 * 28, 3 * 28, 3 * 28, 3 * 28, 3 * 28,
+	3 * 28, 3 * 28, 3 * 28, 3 * 28, 3 * 28, 3 * 28, 3 * 28, 3 * 28, 3 * 28, 3 * 28,
+	3 * 28, 3 * 28, 3 * 28, 3 * 28, 3 * 28, 3 * 28, 3 * 28, 3 * 28, 3 * 28, 3 * 28,
+	3 * 28, 3 * 28, 3 * 28, 3 * 28, 3 * 28, 3 * 28, 3 * 28, 3 * 28, 3 * 28, 3 * 28,
+	3 * 28, 3 * 28, 3 * 28, 3 * 28, 3 * 28, 3 * 28, 3 * 28, 3 * 28, 3 * 28, 3 * 28,
+	3 * 28, 3 * 28, 3 * 28, 3 * 28, 3 * 28, 3 * 28, 3 * 28, 3 * 28, 3 * 28, 3 * 28,
+	3 * 28, 3 * 28, 3 * 28, 3 * 28, 3 * 28, 3 * 28, 3 * 28, 3 * 28
+};
+
+void InitCursor()
+{
+	/// ASSERT: assert(! pCursCels);
+	pCursCels = LoadFileInMem("Data\\Inv\\Objcurs.CEL", NULL);
+	ClearCursor();
+}
+
+void FreeCursor()
+{
+	MemFreeDbg(pCursCels);
+	ClearCursor();
+}
+
+void SetICursor(int i)
+{
+	icursW = InvItemWidth[i];
+	icursH = InvItemHeight[i];
+	icursW28 = icursW / 28;
+	icursH28 = icursH / 28;
+}
+
+void SetCursor_(int i)
+{
+	pcurs = i;
+	cursW = InvItemWidth[i];
+	cursH = InvItemHeight[i];
+	SetICursor(i);
+}
+
+void NewCursor(int i)
+{
+	SetCursor_(i);
+}
+
+void InitLevelCursor()
+{
+	SetCursor_(CURSOR_HAND);
+	cursmx = ViewX;
+	cursmy = ViewY;
+	pcurstemp = -1;
+	pcursmonst = -1;
+	pcursobj = -1;
+	pcursitem = -1;
+	pcursplr = -1;
+	ClearCursor();
+}
+
+void CheckTown()
+{
+	int i, mx;
+
+	for (i = 0; i < nummissiles; i++) {
+		mx = missileactive[i];
+		if (missile[mx]._mitype == MIS_TOWN) {
+			if (cursmx == missile[mx]._mix - 1 && cursmy == missile[mx]._miy
+			    || cursmx == missile[mx]._mix && cursmy == missile[mx]._miy - 1
+			    || cursmx == missile[mx]._mix - 1 && cursmy == missile[mx]._miy - 1
+			    || cursmx == missile[mx]._mix - 2 && cursmy == missile[mx]._miy - 1
+			    || cursmx == missile[mx]._mix - 2 && cursmy == missile[mx]._miy - 2
+			    || cursmx == missile[mx]._mix - 1 && cursmy == missile[mx]._miy - 2
+			    || cursmx == missile[mx]._mix && cursmy == missile[mx]._miy) {
+				trigflag = TRUE;
+				ClearPanel();
+				strcpy(infostr, "Town Portal");
+				sprintf(tempstr, "from %s", plr[missile[mx]._misource]._pName);
+				AddPanelString(tempstr, TRUE);
+				cursmx = missile[mx]._mix;
+				cursmy = missile[mx]._miy;
+			}
+		}
+	}
+}
+
+void CheckRportal()
+{
+	int i, mx;
+
+	for (i = 0; i < nummissiles; i++) {
+		mx = missileactive[i];
+		if (missile[mx]._mitype == MIS_RPORTAL) {
+			if (cursmx == missile[mx]._mix - 1 && cursmy == missile[mx]._miy
+			    || cursmx == missile[mx]._mix && cursmy == missile[mx]._miy - 1
+			    || cursmx == missile[mx]._mix - 1 && cursmy == missile[mx]._miy - 1
+			    || cursmx == missile[mx]._mix - 2 && cursmy == missile[mx]._miy - 1
+			    || cursmx == missile[mx]._mix - 2 && cursmy == missile[mx]._miy - 2
+			    || cursmx == missile[mx]._mix - 1 && cursmy == missile[mx]._miy - 2
+			    || cursmx == missile[mx]._mix && cursmy == missile[mx]._miy) {
+				trigflag = TRUE;
+				ClearPanel();
+				strcpy(infostr, "Portal to");
+				if (!setlevel)
+					strcpy(tempstr, "The Unholy Altar");
+				else
+					strcpy(tempstr, "level 15");
+				AddPanelString(tempstr, TRUE);
+				cursmx = missile[mx]._mix;
+				cursmy = missile[mx]._miy;
+			}
+		}
+	}
+}
+
+void CheckCursMove()
+{
+	int i, sx, sy, mx, my, tx, ty, px, py, xx, yy, mi;
+	char bv;
+	BOOL flipflag, flipx, flipy;
+
+	sx = MouseX;
+	sy = MouseY;
+
+	if (chrflag || questlog) {
+		if (sx >= 160) {
+			sx -= 160;
+		} else {
+			sx = 0;
+		}
+	} else if (invflag || sbookflag) {
+		if (sx <= 320) {
+			sx += 160;
+		} else {
+			sx = 0;
+		}
+	}
+	if (sy > VIEWPORT_HEIGHT - 1 && track_isscrolling()) {
+		sy = VIEWPORT_HEIGHT - 1;
+	}
+	if (!zoomflag) {
+		sx >>= 1;
+		sy >>= 1;
+	}
+
+	sx -= ScrollInfo._sxoff;
+	sy -= ScrollInfo._syoff;
+
+	if (ScrollInfo._sdir != 0) {
+		sx += ((plr[myplr]._pVar6 + plr[myplr]._pxvel) >> 8) - (plr[myplr]._pVar6 >> 8);
+		sy += ((plr[myplr]._pVar7 + plr[myplr]._pyvel) >> 8) - (plr[myplr]._pVar7 >> 8);
+	}
+
+	if (sx < 0) {
+		sx = 0;
+	}
+	if (sx >= 640) {
+		sx = 640;
+	}
+	if (sy < 0) {
+		sy = 0;
+	}
+	if (sy >= 480) {
+		sy = 480;
+	}
+
+	tx = sx >> 6;
+	ty = sy >> 5;
+	px = sx & 0x3F;
+	py = sy & 0x1F;
+	mx = ViewX + tx + ty - (zoomflag ? 10 : 5);
+	my = ViewY + ty - tx;
+
+	flipy = py<px>> 1;
+	if (flipy) {
+		my--;
+	}
+	flipx = py >= 32 - (px >> 1);
+	if (flipx) {
+		mx++;
+	}
+
+	if (mx < 0) {
+		mx = 0;
+	}
+	if (mx >= MAXDUNX) {
+		mx = MAXDUNX - 1;
+	}
+	if (my < 0) {
+		my = 0;
+	}
+	if (my >= MAXDUNY) {
+		my = MAXDUNY - 1;
+	}
+
+	flipflag = flipy && flipx || (flipy || flipx) && px < 32;
+
+	pcurstemp = pcursmonst;
+	pcursmonst = -1;
+	pcursobj = -1;
+	pcursitem = -1;
+	if (pcursinvitem != -1) {
+		drawsbarflag = TRUE;
+	}
+	pcursinvitem = -1;
+	pcursplr = -1;
+	uitemflag = 0;
+	panelflag = 0;
+	trigflag = FALSE;
+
+	if (plr[myplr]._pInvincible) {
+		return;
+	}
+	if (pcurs >= CURSOR_FIRSTITEM || spselflag) {
+		cursmx = mx;
+		cursmy = my;
+		return;
+	}
+	if (MouseY > VIEWPORT_HEIGHT) {
+		CheckPanelInfo();
+		return;
+	}
+	if (doomflag) {
+		return;
+	}
+	if (invflag && MouseX > 320) {
+		pcursinvitem = CheckInvHLight();
+		return;
+	}
+	if (sbookflag && MouseX > 320) {
+		return;
+	}
+	if ((chrflag || questlog) && MouseX < 320) {
+		return;
+	}
+
+	if (leveltype != DTYPE_TOWN) {
+		if (pcurstemp != -1) {
+			if (!flipflag && dMonster[mx + 2][my + 1] != 0 && dFlags[mx + 2][my + 1] & BFLAG_LIT) {
+				mi = dMonster[mx + 2][my + 1] > 0 ? dMonster[mx + 2][my + 1] - 1 : -(dMonster[mx + 2][my + 1] + 1);
+				if (mi == pcurstemp && monster[mi]._mhitpoints >> 6 > 0 && monster[mi].MData->mSelFlag & 4) {
+					cursmx = mx + 1; /// BUGFIX: 'mx + 2'
+					cursmy = my + 2; /// BUGFIX: 'my + 1'
+					pcursmonst = mi;
+				}
+			}
+			if (flipflag && dMonster[mx + 1][my + 2] != 0 && dFlags[mx + 1][my + 2] & BFLAG_LIT) {
+				mi = dMonster[mx + 1][my + 2] > 0 ? dMonster[mx + 1][my + 2] - 1 : -(dMonster[mx + 1][my + 2] + 1);
+				if (mi == pcurstemp && monster[mi]._mhitpoints >> 6 > 0 && monster[mi].MData->mSelFlag & 4) {
+					cursmx = mx + 1;
+					cursmy = my + 2;
+					pcursmonst = mi;
+				}
+			}
+			if (dMonster[mx + 2][my + 2] != 0 && dFlags[mx + 2][my + 2] & BFLAG_LIT) {
+				mi = dMonster[mx + 2][my + 2] > 0 ? dMonster[mx + 2][my + 2] - 1 : -(dMonster[mx + 2][my + 2] + 1);
+				if (mi == pcurstemp && monster[mi]._mhitpoints >> 6 > 0 && monster[mi].MData->mSelFlag & 4) {
+					cursmx = mx + 2;
+					cursmy = my + 2;
+					pcursmonst = mi;
+				}
+			}
+			if (!flipflag && dMonster[mx + 1][my] != 0 && dFlags[mx + 1][my] & BFLAG_LIT) {
+				mi = dMonster[mx + 1][my] > 0 ? dMonster[mx + 1][my] - 1 : -(dMonster[mx + 1][my] + 1);
+				if (mi == pcurstemp && monster[mi]._mhitpoints >> 6 > 0 && monster[mi].MData->mSelFlag & 2) {
+					cursmx = mx + 1;
+					cursmy = my;
+					pcursmonst = mi;
+				}
+			}
+			if (flipflag && dMonster[mx][my + 1] != 0 && dFlags[mx][my + 1] & BFLAG_LIT) {
+				mi = dMonster[mx][my + 1] > 0 ? dMonster[mx][my + 1] - 1 : -(dMonster[mx][my + 1] + 1);
+				if (mi == pcurstemp && monster[mi]._mhitpoints >> 6 > 0 && monster[mi].MData->mSelFlag & 2) {
+					cursmx = mx;
+					cursmy = my + 1;
+					pcursmonst = mi;
+				}
+			}
+			if (dMonster[mx][my] != 0 && dFlags[mx][my] & BFLAG_LIT) {
+				mi = dMonster[mx][my] > 0 ? dMonster[mx][my] - 1 : -(dMonster[mx][my] + 1);
+				if (mi == pcurstemp && monster[mi]._mhitpoints >> 6 > 0 && monster[mi].MData->mSelFlag & 1) {
+					cursmx = mx;
+					cursmy = my;
+					pcursmonst = mi;
+				}
+			}
+			if (dMonster[mx + 1][my + 1] != 0 && dFlags[mx + 1][my + 1] & BFLAG_LIT) {
+				mi = dMonster[mx + 1][my + 1] > 0 ? dMonster[mx + 1][my + 1] - 1 : -(dMonster[mx + 1][my + 1] + 1);
+				if (mi == pcurstemp && monster[mi]._mhitpoints >> 6 > 0 && monster[mi].MData->mSelFlag & 2) {
+					cursmx = mx + 1;
+					cursmy = my + 1;
+					pcursmonst = mi;
+				}
+			}
+			if (pcursmonst != -1 && monster[pcursmonst]._mFlags & MFLAG_HIDDEN) {
+				pcursmonst = -1;
+				cursmx = mx;
+				cursmy = my;
+			}
+			if (pcursmonst != -1 && monster[pcursmonst]._mFlags & MFLAG_GOLEM) {
+				pcursmonst = -1;
+			}
+			if (pcursmonst != -1) {
+				return;
+			}
+		}
+		if (!flipflag && dMonster[mx + 2][my + 1] != 0 && dFlags[mx + 2][my + 1] & BFLAG_LIT) {
+			mi = dMonster[mx + 2][my + 1] > 0 ? dMonster[mx + 2][my + 1] - 1 : -(dMonster[mx + 2][my + 1] + 1);
+			if (monster[mi]._mhitpoints >> 6 > 0 && monster[mi].MData->mSelFlag & 4) {
+				cursmx = mx + 2;
+				cursmy = my + 1;
+				pcursmonst = mi;
+			}
+		}
+		if (flipflag && dMonster[mx + 1][my + 2] != 0 && dFlags[mx + 1][my + 2] & BFLAG_LIT) {
+			mi = dMonster[mx + 1][my + 2] > 0 ? dMonster[mx + 1][my + 2] - 1 : -(dMonster[mx + 1][my + 2] + 1);
+			if (monster[mi]._mhitpoints >> 6 > 0 && monster[mi].MData->mSelFlag & 4) {
+				cursmx = mx + 1;
+				cursmy = my + 2;
+				pcursmonst = mi;
+			}
+		}
+		if (dMonster[mx + 2][my + 2] != 0 && dFlags[mx + 2][my + 2] & BFLAG_LIT) {
+			mi = dMonster[mx + 2][my + 2] > 0 ? dMonster[mx + 2][my + 2] - 1 : -(dMonster[mx + 2][my + 2] + 1);
+			if (monster[mi]._mhitpoints >> 6 > 0 && monster[mi].MData->mSelFlag & 4) {
+				cursmx = mx + 2;
+				cursmy = my + 2;
+				pcursmonst = mi;
+			}
+		}
+		if (!flipflag && dMonster[mx + 1][my] != 0 && dFlags[mx + 1][my] & BFLAG_LIT) {
+			mi = dMonster[mx + 1][my] > 0 ? dMonster[mx + 1][my] - 1 : -(dMonster[mx + 1][my] + 1);
+			if (monster[mi]._mhitpoints >> 6 > 0 && monster[mi].MData->mSelFlag & 2) {
+				cursmx = mx + 1;
+				cursmy = my;
+				pcursmonst = mi;
+			}
+		}
+		if (flipflag && dMonster[mx][my + 1] != 0 && dFlags[mx][my + 1] & BFLAG_LIT) {
+			mi = dMonster[mx][my + 1] > 0 ? dMonster[mx][my + 1] - 1 : -(dMonster[mx][my + 1] + 1);
+			if (monster[mi]._mhitpoints >> 6 > 0 && monster[mi].MData->mSelFlag & 2) {
+				cursmx = mx;
+				cursmy = my + 1;
+				pcursmonst = mi;
+			}
+		}
+		if (dMonster[mx][my] != 0 && dFlags[mx][my] & BFLAG_LIT) {
+			mi = dMonster[mx][my] > 0 ? dMonster[mx][my] - 1 : -(dMonster[mx][my] + 1);
+			if (monster[mi]._mhitpoints >> 6 > 0 && monster[mi].MData->mSelFlag & 1) {
+				cursmx = mx;
+				cursmy = my;
+				pcursmonst = mi;
+			}
+		}
+		if (dMonster[mx + 1][my + 1] != 0 && dFlags[mx + 1][my + 1] & BFLAG_LIT) {
+			mi = dMonster[mx + 1][my + 1] > 0 ? dMonster[mx + 1][my + 1] - 1 : -(dMonster[mx + 1][my + 1] + 1);
+			if (monster[mi]._mhitpoints >> 6 > 0 && monster[mi].MData->mSelFlag & 2) {
+				cursmx = mx + 1;
+				cursmy = my + 1;
+				pcursmonst = mi;
+			}
+		}
+		if (pcursmonst != -1 && monster[pcursmonst]._mFlags & MFLAG_HIDDEN) {
+			pcursmonst = -1;
+			cursmx = mx;
+			cursmy = my;
+		}
+		if (pcursmonst != -1 && monster[pcursmonst]._mFlags & MFLAG_GOLEM) {
+			pcursmonst = -1;
+		}
+	} else {
+		if (!flipflag && dMonster[mx + 1][my] > 0) {
+			pcursmonst = dMonster[mx + 1][my] - 1;
+			cursmx = mx + 1;
+			cursmy = my;
+		}
+		if (flipflag && dMonster[mx][my + 1] > 0) {
+			pcursmonst = dMonster[mx][my + 1] - 1;
+			cursmx = mx;
+			cursmy = my + 1;
+		}
+		if (dMonster[mx][my] > 0) {
+			pcursmonst = dMonster[mx][my] - 1;
+			cursmx = mx;
+			cursmy = my;
+		}
+		if (dMonster[mx + 1][my + 1] > 0) {
+			pcursmonst = dMonster[mx + 1][my + 1] - 1;
+			cursmx = mx + 1;
+			cursmy = my + 1;
+		}
+		if (pcursmonst != -1 && !towner[pcursmonst]._tSelFlag) {
+			pcursmonst = -1;
+		}
+	}
+
+	if (pcursmonst == -1) {
+		if (!flipflag && dPlayer[mx + 1][my] != 0) {
+			bv = dPlayer[mx + 1][my] > 0 ? dPlayer[mx + 1][my] - 1 : -(dPlayer[mx + 1][my] + 1);
+			if (bv != myplr && plr[bv]._pHitPoints != 0) {
+				cursmx = mx + 1;
+				cursmy = my;
+				pcursplr = bv;
+			}
+		}
+		if (flipflag && dPlayer[mx][my + 1] != 0) {
+			bv = dPlayer[mx][my + 1] > 0 ? dPlayer[mx][my + 1] - 1 : -(dPlayer[mx][my + 1] + 1);
+			if (bv != myplr && plr[bv]._pHitPoints != 0) {
+				cursmx = mx;
+				cursmy = my + 1;
+				pcursplr = bv;
+			}
+		}
+		if (dPlayer[mx][my] != 0) {
+			bv = dPlayer[mx][my] > 0 ? dPlayer[mx][my] - 1 : -(dPlayer[mx][my] + 1);
+			if (bv != myplr) {
+				cursmx = mx;
+				cursmy = my;
+				pcursplr = bv;
+			}
+		}
+		if (dFlags[mx][my] & BFLAG_DEAD_PLAYER) {
+			for (i = 0; i < MAX_PLRS; i++) {
+				if (plr[i].WorldX == mx && plr[i].WorldY == my && i != myplr) {
+					cursmx = mx;
+					cursmy = my;
+					pcursplr = i;
+				}
+			}
+		}
+		if (pcurs == CURSOR_RESURRECT) {
+			for (xx = -1; xx < 2; xx++) {
+				for (yy = -1; yy < 2; yy++) {
+					if (dFlags[mx + xx][my + yy] & BFLAG_DEAD_PLAYER) {
+						for (i = 0; i < MAX_PLRS; i++) {
+							if (plr[i].WorldX == mx + xx && plr[i].WorldY == my + yy && i != myplr) {
+								cursmx = mx + xx;
+								cursmy = my + yy;
+								pcursplr = i;
+							}
+						}
+					}
+				}
+			}
+		}
+		if (dPlayer[mx + 1][my + 1] != 0) {
+			bv = dPlayer[mx + 1][my + 1] > 0 ? dPlayer[mx + 1][my + 1] - 1 : -(dPlayer[mx + 1][my + 1] + 1);
+			if (bv != myplr && plr[bv]._pHitPoints != 0) {
+				cursmx = mx + 1;
+				cursmy = my + 1;
+				pcursplr = bv;
+			}
+		}
+	}
+	if (pcursmonst == -1 && pcursplr == -1) {
+		if (!flipflag && dObject[mx + 1][my] != 0) {
+			bv = dObject[mx + 1][my] > 0 ? dObject[mx + 1][my] - 1 : -(dObject[mx + 1][my] + 1);
+			if (object[bv]._oSelFlag >= 2) {
+				cursmx = mx + 1;
+				cursmy = my;
+				pcursobj = bv;
+			}
+		}
+		if (flipflag && dObject[mx][my + 1] != 0) {
+			bv = dObject[mx][my + 1] > 0 ? dObject[mx][my + 1] - 1 : -(dObject[mx][my + 1] + 1);
+			if (object[bv]._oSelFlag >= 2) {
+				cursmx = mx;
+				cursmy = my + 1;
+				pcursobj = bv;
+			}
+		}
+		if (dObject[mx][my] != 0) {
+			bv = dObject[mx][my] > 0 ? dObject[mx][my] - 1 : -(dObject[mx][my] + 1);
+			if (object[bv]._oSelFlag == 1 || object[bv]._oSelFlag == 3) {
+				cursmx = mx;
+				cursmy = my;
+				pcursobj = bv;
+			}
+		}
+		if (dObject[mx + 1][my + 1] != 0) {
+			bv = dObject[mx + 1][my + 1] > 0 ? dObject[mx + 1][my + 1] - 1 : -(dObject[mx + 1][my + 1] + 1);
+			if (object[bv]._oSelFlag >= 2) {
+				cursmx = mx + 1;
+				cursmy = my + 1;
+				pcursobj = bv;
+			}
+		}
+	}
+	if (pcursplr == -1 && pcursobj == -1 && pcursmonst == -1) {
+		if (!flipflag && dItem[mx + 1][my] > 0) {
+			bv = dItem[mx + 1][my] - 1;
+			if (item[bv]._iSelFlag >= 2) {
+				cursmx = mx + 1;
+				cursmy = my;
+				pcursitem = bv;
+			}
+		}
+		if (flipflag && dItem[mx][my + 1] > 0) {
+			bv = dItem[mx][my + 1] - 1;
+			if (item[bv]._iSelFlag >= 2) {
+				cursmx = mx;
+				cursmy = my + 1;
+				pcursitem = bv;
+			}
+		}
+		if (dItem[mx][my] > 0) {
+			bv = dItem[mx][my] - 1;
+			if (item[bv]._iSelFlag == 1 || item[bv]._iSelFlag == 3) {
+				cursmx = mx;
+				cursmy = my;
+				pcursitem = bv;
+			}
+		}
+		if (dItem[mx + 1][my + 1] > 0) {
+			bv = dItem[mx + 1][my + 1] - 1;
+			if (item[bv]._iSelFlag >= 2) {
+				cursmx = mx + 1;
+				cursmy = my + 1;
+				pcursitem = bv;
+			}
+		}
+		if (pcursitem == -1) {
+			cursmx = mx;
+			cursmy = my;
+			CheckTrigForce();
+			CheckTown();
+			CheckRportal();
+		}
+	}
+
+	if (pcurs == CURSOR_IDENTIFY) {
+		pcursobj = -1;
+		pcursmonst = -1;
+		pcursitem = -1;
+		cursmx = mx;
+		cursmy = my;
+	}
+	if (pcursmonst != -1 && monster[pcursmonst]._mFlags & MFLAG_GOLEM) {
+		pcursmonst = -1;
+	}
+}
+
+DEVILUTION_END_NAMESPACE