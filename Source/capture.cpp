#include "diablo.h"
#include "../3rdParty/Storm/Source/storm.h"

DEVILUTION_BEGIN_NAMESPACE

<<<<<<< HEAD
void CaptureScreen()
{
	HANDLE hObject;
	PALETTEENTRY palette[256];
	char FileName[MAX_PATH];
	BOOL success;

	hObject = CaptureFile(FileName);
	if (hObject != INVALID_HANDLE_VALUE) {
		DrawAndBlit();
		PaletteGetEntries(256, palette);
		RedPalette(palette);

		lock_buf(2);
		success = CaptureHdr(hObject, SCREEN_WIDTH, SCREEN_HEIGHT);
		if (success) {
			success = CapturePix(hObject, SCREEN_WIDTH, SCREEN_HEIGHT, BUFFER_WIDTH, &gpBuffer[SCREENXY(0, 0)]);
			if (success) {
				success = CapturePal(hObject, palette);
			}
		}
		unlock_buf(2);
		CloseHandle(hObject);

		if (!success)
			DeleteFile(FileName);

		Sleep(300);
		PaletteGetEntries(256, palette);
	}
}

BOOL CaptureHdr(HANDLE hFile, short width, short height)
=======
static BOOL CaptureHdr(HANDLE hFile, short width, short height)
>>>>>>> 5fa0c578
{
	DWORD lpNumBytes;
	PCXHEADER Buffer;

	memset(&Buffer, 0, sizeof(Buffer));
	Buffer.Manufacturer = 10;
	Buffer.Version = 5;
	Buffer.Encoding = 1;
	Buffer.BitsPerPixel = 8;
	Buffer.Xmax = width - 1;
	Buffer.Ymax = height - 1;
	Buffer.HDpi = width;
	Buffer.VDpi = height;
	Buffer.NPlanes = 1;
	Buffer.BytesPerLine = width;

	return WriteFile(hFile, &Buffer, sizeof(Buffer), &lpNumBytes, NULL) && lpNumBytes == sizeof(Buffer);
}

static BOOL CapturePal(HANDLE hFile, PALETTEENTRY *palette)
{
	DWORD NumberOfBytesWritten;
	BYTE pcx_palette[769];
	int i;

	pcx_palette[0] = 12;
	for (i = 0; i < 256; i++) {
		pcx_palette[1 + 3 * i + 0] = palette[i].peRed;
		pcx_palette[1 + 3 * i + 1] = palette[i].peGreen;
		pcx_palette[1 + 3 * i + 2] = palette[i].peBlue;
	}

	return WriteFile(hFile, pcx_palette, 769, &NumberOfBytesWritten, 0) && NumberOfBytesWritten == 769;
}

static BYTE *CaptureEnc(BYTE *src, BYTE *dst, int width)
{
	int rleLength;

	do {
		BYTE rlePixel = *src;
		*src++;
		rleLength = 1;

		width--;

		while (rlePixel == *src) {
			if (rleLength >= 63)
				break;
			if (!width)
				break;
			rleLength++;

			width--;
			src++;
		}

		if (rleLength > 1 || rlePixel > 0xBF) {
			*dst = rleLength | 0xC0;
			*dst++;
		}

		*dst = rlePixel;
		*dst++;
	} while (width);

	return dst;
}

static BOOL CapturePix(HANDLE hFile, WORD width, WORD height, WORD stride, BYTE *pixels)
{
	int writeSize;
	DWORD lpNumBytes;
	BYTE *pBuffer, *pBufferEnd;

	pBuffer = (BYTE *)DiabloAllocPtr(2 * width);
	while (height--) {
		pBufferEnd = CaptureEnc(pixels, pBuffer, width);
		pixels += stride;
		writeSize = pBufferEnd - pBuffer;
		if (!(WriteFile(hFile, pBuffer, writeSize, &lpNumBytes, 0) && lpNumBytes == writeSize)) {
			return FALSE;
		}
	}
	mem_free_dbg(pBuffer);
	return TRUE;
}

static HANDLE CaptureFile(char *dst_path)
{
	char path[MAX_PATH];

	GetPrefPath(dst_path, MAX_PATH);

	for (int i = 0; i <= 99; i++) {
		snprintf(dst_path, MAX_PATH, "%sscreen%02d.PCX", path, i);
		FILE *file = fopen(dst_path, "r");

		if (file == NULL) {
			return CreateFile(dst_path, GENERIC_WRITE, 0, NULL, CREATE_ALWAYS, FILE_ATTRIBUTE_NORMAL, NULL);
		}

		fclose(file);
	}

	return INVALID_HANDLE_VALUE;
}

static void RedPalette(PALETTEENTRY *pal)
{
	PALETTEENTRY red[256];
	int i;

	for (i = 0; i < 256; i++) {
		red[i].peRed = pal[i].peRed;
		red[i].peGreen = 0;
		red[i].peBlue = 0;
		red[i].peFlags = 0;
	}

<<<<<<< HEAD
	PaletteGetEntries(256, red);
}

DEVILUTION_END_NAMESPACE

=======
#ifdef __cplusplus
	lpDDPalette->SetEntries(0, 0, 256, red);
#else
	lpDDPalette->lpVtbl->SetEntries(lpDDPalette, 0, 0, 256, red);
#endif
}

void CaptureScreen()
{
	HANDLE hObject;
	PALETTEENTRY palette[256];
	char FileName[MAX_PATH];
	BOOL success;

	hObject = CaptureFile(FileName);
	if (hObject != INVALID_HANDLE_VALUE) {
		DrawAndBlit();
#ifdef __cplusplus
		lpDDPalette->GetEntries(0, 0, 256, palette);
#else
		lpDDPalette->lpVtbl->GetEntries(lpDDPalette, 0, 0, 256, palette);
#endif
		RedPalette(palette);

		lock_buf(2);
		success = CaptureHdr(hObject, SCREEN_WIDTH, SCREEN_HEIGHT);
		if (success) {
			success = CapturePix(hObject, SCREEN_WIDTH, SCREEN_HEIGHT, BUFFER_WIDTH, &gpBuffer[SCREENXY(0, 0)]);
		}
		if (success) {
			success = CapturePal(hObject, palette);
		}
		unlock_buf(2);
		CloseHandle(hObject);

		if (!success)
			DeleteFile(FileName);

		Sleep(300);
#ifdef __cplusplus
		lpDDPalette->SetEntries(0, 0, 256, palette);
#else
		lpDDPalette->lpVtbl->SetEntries(lpDDPalette, 0, 0, 256, palette);
#endif
	}
}

>>>>>>> 5fa0c578
<|MERGE_RESOLUTION|>--- conflicted
+++ resolved
@@ -1,217 +1,162 @@
-#include "diablo.h"
-#include "../3rdParty/Storm/Source/storm.h"
-
-DEVILUTION_BEGIN_NAMESPACE
-
-<<<<<<< HEAD
-void CaptureScreen()
-{
-	HANDLE hObject;
-	PALETTEENTRY palette[256];
-	char FileName[MAX_PATH];
-	BOOL success;
-
-	hObject = CaptureFile(FileName);
-	if (hObject != INVALID_HANDLE_VALUE) {
-		DrawAndBlit();
-		PaletteGetEntries(256, palette);
-		RedPalette(palette);
-
-		lock_buf(2);
-		success = CaptureHdr(hObject, SCREEN_WIDTH, SCREEN_HEIGHT);
-		if (success) {
-			success = CapturePix(hObject, SCREEN_WIDTH, SCREEN_HEIGHT, BUFFER_WIDTH, &gpBuffer[SCREENXY(0, 0)]);
-			if (success) {
-				success = CapturePal(hObject, palette);
-			}
-		}
-		unlock_buf(2);
-		CloseHandle(hObject);
-
-		if (!success)
-			DeleteFile(FileName);
-
-		Sleep(300);
-		PaletteGetEntries(256, palette);
-	}
-}
-
-BOOL CaptureHdr(HANDLE hFile, short width, short height)
-=======
-static BOOL CaptureHdr(HANDLE hFile, short width, short height)
->>>>>>> 5fa0c578
-{
-	DWORD lpNumBytes;
-	PCXHEADER Buffer;
-
-	memset(&Buffer, 0, sizeof(Buffer));
-	Buffer.Manufacturer = 10;
-	Buffer.Version = 5;
-	Buffer.Encoding = 1;
-	Buffer.BitsPerPixel = 8;
-	Buffer.Xmax = width - 1;
-	Buffer.Ymax = height - 1;
-	Buffer.HDpi = width;
-	Buffer.VDpi = height;
-	Buffer.NPlanes = 1;
-	Buffer.BytesPerLine = width;
-
-	return WriteFile(hFile, &Buffer, sizeof(Buffer), &lpNumBytes, NULL) && lpNumBytes == sizeof(Buffer);
-}
-
-static BOOL CapturePal(HANDLE hFile, PALETTEENTRY *palette)
-{
-	DWORD NumberOfBytesWritten;
-	BYTE pcx_palette[769];
-	int i;
-
-	pcx_palette[0] = 12;
-	for (i = 0; i < 256; i++) {
-		pcx_palette[1 + 3 * i + 0] = palette[i].peRed;
-		pcx_palette[1 + 3 * i + 1] = palette[i].peGreen;
-		pcx_palette[1 + 3 * i + 2] = palette[i].peBlue;
-	}
-
-	return WriteFile(hFile, pcx_palette, 769, &NumberOfBytesWritten, 0) && NumberOfBytesWritten == 769;
-}
-
-static BYTE *CaptureEnc(BYTE *src, BYTE *dst, int width)
-{
-	int rleLength;
-
-	do {
-		BYTE rlePixel = *src;
-		*src++;
-		rleLength = 1;
-
-		width--;
-
-		while (rlePixel == *src) {
-			if (rleLength >= 63)
-				break;
-			if (!width)
-				break;
-			rleLength++;
-
-			width--;
-			src++;
-		}
-
-		if (rleLength > 1 || rlePixel > 0xBF) {
-			*dst = rleLength | 0xC0;
-			*dst++;
-		}
-
-		*dst = rlePixel;
-		*dst++;
-	} while (width);
-
-	return dst;
-}
-
-static BOOL CapturePix(HANDLE hFile, WORD width, WORD height, WORD stride, BYTE *pixels)
-{
-	int writeSize;
-	DWORD lpNumBytes;
-	BYTE *pBuffer, *pBufferEnd;
-
-	pBuffer = (BYTE *)DiabloAllocPtr(2 * width);
-	while (height--) {
-		pBufferEnd = CaptureEnc(pixels, pBuffer, width);
-		pixels += stride;
-		writeSize = pBufferEnd - pBuffer;
-		if (!(WriteFile(hFile, pBuffer, writeSize, &lpNumBytes, 0) && lpNumBytes == writeSize)) {
-			return FALSE;
-		}
-	}
-	mem_free_dbg(pBuffer);
-	return TRUE;
-}
-
-static HANDLE CaptureFile(char *dst_path)
-{
-	char path[MAX_PATH];
-
-	GetPrefPath(dst_path, MAX_PATH);
-
-	for (int i = 0; i <= 99; i++) {
-		snprintf(dst_path, MAX_PATH, "%sscreen%02d.PCX", path, i);
-		FILE *file = fopen(dst_path, "r");
-
-		if (file == NULL) {
-			return CreateFile(dst_path, GENERIC_WRITE, 0, NULL, CREATE_ALWAYS, FILE_ATTRIBUTE_NORMAL, NULL);
-		}
-
-		fclose(file);
-	}
-
-	return INVALID_HANDLE_VALUE;
-}
-
-static void RedPalette(PALETTEENTRY *pal)
-{
-	PALETTEENTRY red[256];
-	int i;
-
-	for (i = 0; i < 256; i++) {
-		red[i].peRed = pal[i].peRed;
-		red[i].peGreen = 0;
-		red[i].peBlue = 0;
-		red[i].peFlags = 0;
-	}
-
-<<<<<<< HEAD
-	PaletteGetEntries(256, red);
-}
-
-DEVILUTION_END_NAMESPACE
-
-=======
-#ifdef __cplusplus
-	lpDDPalette->SetEntries(0, 0, 256, red);
-#else
-	lpDDPalette->lpVtbl->SetEntries(lpDDPalette, 0, 0, 256, red);
-#endif
-}
-
-void CaptureScreen()
-{
-	HANDLE hObject;
-	PALETTEENTRY palette[256];
-	char FileName[MAX_PATH];
-	BOOL success;
-
-	hObject = CaptureFile(FileName);
-	if (hObject != INVALID_HANDLE_VALUE) {
-		DrawAndBlit();
-#ifdef __cplusplus
-		lpDDPalette->GetEntries(0, 0, 256, palette);
-#else
-		lpDDPalette->lpVtbl->GetEntries(lpDDPalette, 0, 0, 256, palette);
-#endif
-		RedPalette(palette);
-
-		lock_buf(2);
-		success = CaptureHdr(hObject, SCREEN_WIDTH, SCREEN_HEIGHT);
-		if (success) {
-			success = CapturePix(hObject, SCREEN_WIDTH, SCREEN_HEIGHT, BUFFER_WIDTH, &gpBuffer[SCREENXY(0, 0)]);
-		}
-		if (success) {
-			success = CapturePal(hObject, palette);
-		}
-		unlock_buf(2);
-		CloseHandle(hObject);
-
-		if (!success)
-			DeleteFile(FileName);
-
-		Sleep(300);
-#ifdef __cplusplus
-		lpDDPalette->SetEntries(0, 0, 256, palette);
-#else
-		lpDDPalette->lpVtbl->SetEntries(lpDDPalette, 0, 0, 256, palette);
-#endif
-	}
-}
-
->>>>>>> 5fa0c578
+#include "diablo.h"
+#include "../3rdParty/Storm/Source/storm.h"
+
+DEVILUTION_BEGIN_NAMESPACE
+
+static BOOL CaptureHdr(HANDLE hFile, short width, short height)
+{
+	DWORD lpNumBytes;
+	PCXHEADER Buffer;
+
+	memset(&Buffer, 0, sizeof(Buffer));
+	Buffer.Manufacturer = 10;
+	Buffer.Version = 5;
+	Buffer.Encoding = 1;
+	Buffer.BitsPerPixel = 8;
+	Buffer.Xmax = width - 1;
+	Buffer.Ymax = height - 1;
+	Buffer.HDpi = width;
+	Buffer.VDpi = height;
+	Buffer.NPlanes = 1;
+	Buffer.BytesPerLine = width;
+
+	return WriteFile(hFile, &Buffer, sizeof(Buffer), &lpNumBytes, NULL) && lpNumBytes == sizeof(Buffer);
+}
+
+static BOOL CapturePal(HANDLE hFile, PALETTEENTRY *palette)
+{
+	DWORD NumberOfBytesWritten;
+	BYTE pcx_palette[769];
+	int i;
+
+	pcx_palette[0] = 12;
+	for (i = 0; i < 256; i++) {
+		pcx_palette[1 + 3 * i + 0] = palette[i].peRed;
+		pcx_palette[1 + 3 * i + 1] = palette[i].peGreen;
+		pcx_palette[1 + 3 * i + 2] = palette[i].peBlue;
+	}
+
+	return WriteFile(hFile, pcx_palette, 769, &NumberOfBytesWritten, 0) && NumberOfBytesWritten == 769;
+}
+
+static BYTE *CaptureEnc(BYTE *src, BYTE *dst, int width)
+{
+	int rleLength;
+
+	do {
+		BYTE rlePixel = *src;
+		*src++;
+		rleLength = 1;
+
+		width--;
+
+		while (rlePixel == *src) {
+			if (rleLength >= 63)
+				break;
+			if (!width)
+				break;
+			rleLength++;
+
+			width--;
+			src++;
+		}
+
+		if (rleLength > 1 || rlePixel > 0xBF) {
+			*dst = rleLength | 0xC0;
+			*dst++;
+		}
+
+		*dst = rlePixel;
+		*dst++;
+	} while (width);
+
+	return dst;
+}
+
+static BOOL CapturePix(HANDLE hFile, WORD width, WORD height, WORD stride, BYTE *pixels)
+{
+	int writeSize;
+	DWORD lpNumBytes;
+	BYTE *pBuffer, *pBufferEnd;
+
+	pBuffer = (BYTE *)DiabloAllocPtr(2 * width);
+	while (height--) {
+		pBufferEnd = CaptureEnc(pixels, pBuffer, width);
+		pixels += stride;
+		writeSize = pBufferEnd - pBuffer;
+		if (!(WriteFile(hFile, pBuffer, writeSize, &lpNumBytes, 0) && lpNumBytes == writeSize)) {
+			return FALSE;
+		}
+	}
+	mem_free_dbg(pBuffer);
+	return TRUE;
+}
+
+static HANDLE CaptureFile(char *dst_path)
+{
+	char path[MAX_PATH];
+
+	GetPrefPath(dst_path, MAX_PATH);
+
+	for (int i = 0; i <= 99; i++) {
+		snprintf(dst_path, MAX_PATH, "%sscreen%02d.PCX", path, i);
+		FILE *file = fopen(dst_path, "r");
+
+		if (file == NULL) {
+			return CreateFile(dst_path, GENERIC_WRITE, 0, NULL, CREATE_ALWAYS, FILE_ATTRIBUTE_NORMAL, NULL);
+		}
+
+		fclose(file);
+	}
+
+	return INVALID_HANDLE_VALUE;
+}
+
+static void RedPalette(PALETTEENTRY *pal)
+{
+	PALETTEENTRY red[256];
+	int i;
+
+	for (i = 0; i < 256; i++) {
+		red[i].peRed = pal[i].peRed;
+		red[i].peGreen = 0;
+		red[i].peBlue = 0;
+		red[i].peFlags = 0;
+	}
+
+	PaletteGetEntries(256, red);
+}
+
+void CaptureScreen()
+{
+	HANDLE hObject;
+	PALETTEENTRY palette[256];
+	char FileName[MAX_PATH];
+	BOOL success;
+
+	hObject = CaptureFile(FileName);
+	if (hObject != INVALID_HANDLE_VALUE) {
+		DrawAndBlit();
+		PaletteGetEntries(256, palette);
+		RedPalette(palette);
+
+		lock_buf(2);
+		success = CaptureHdr(hObject, SCREEN_WIDTH, SCREEN_HEIGHT);
+		if (success) {
+			success = CapturePix(hObject, SCREEN_WIDTH, SCREEN_HEIGHT, BUFFER_WIDTH, &gpBuffer[SCREENXY(0, 0)]);
+		}
+		if (success) {
+			success = CapturePal(hObject, palette);
+		}
+		unlock_buf(2);
+		CloseHandle(hObject);
+
+		if (!success)
+			DeleteFile(FileName);
+
+		Sleep(300);
+		PaletteGetEntries(256, palette);
+	}
+}
+
+DEVILUTION_END_NAMESPACE