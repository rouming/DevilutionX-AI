/**
 * @file init.cpp
 *
 * Implementation of routines for initializing the environment, disable screen saver, load MPQ.
 */
#include "all.h"

#include "../3rdParty/Storm/Source/storm.h"
#include "../DiabloUI/diabloui.h"
#include <SDL.h>
#include <config.h>

DEVILUTION_BEGIN_NAMESPACE

_SNETVERSIONDATA fileinfo;
/** True if the game is the current active window */
int gbActive;
/** Specifies the path to diablo.exe. */
char diablo_exe_path[MAX_PATH];
/** A handle to an unused MPQ archive. */
HANDLE hellfire_mpq;
/** Specifies the path to patch_rt.mpq. */
char patch_rt_mpq_path[MAX_PATH];
/** The current input handler function */
WNDPROC CurrentProc;
/** A handle to the diabdat.mpq archive. */
HANDLE diabdat_mpq;
/** Specifies the path to diabdat.mpq. */
char diabdat_mpq_path[MAX_PATH];
/** A handle to the patch_rt.mpq archive. */
HANDLE patch_rt_mpq;
<<<<<<< HEAD
=======
/** Specifies whether the MS Office Shortcut Bar was killed. */
BOOL killed_mom_parent;
/** Stores the previous state of the screensaver. */
BOOLEAN screensaver_enabled_prev;
#ifdef HELLFIRE
char hellfire_mpq_path[MAX_PATH];
char hfmonk_mpq_path[MAX_PATH];
char hfbard_mpq_path[MAX_PATH];
char hfbarb_mpq_path[MAX_PATH];
char hfmusic_mpq_path[MAX_PATH];
char hfvoice_mpq_path[MAX_PATH];
char hfopt1_mpq_path[MAX_PATH];
char hfopt2_mpq_path[MAX_PATH];
HANDLE hfmonk_mpq;
HANDLE hfbard_mpq;
HANDLE hfbarb_mpq;
HANDLE hfmusic_mpq;
HANDLE hfvoice_mpq;
HANDLE hfopt1_mpq;
HANDLE hfopt2_mpq;
#endif
>>>>>>> 1d84a096

/* data */

char gszVersionNumber[MAX_PATH] = "internal version unknown";
char gszProductName[MAX_PATH] = "Diablo v1.09";

void init_cleanup()
{
	pfile_flush_W();

	if (diabdat_mpq) {
		SFileCloseArchive(diabdat_mpq);
		diabdat_mpq = NULL;
	}
	if (patch_rt_mpq) {
		SFileCloseArchive(patch_rt_mpq);
		patch_rt_mpq = NULL;
	}
	if (hellfire_mpq) {
		SFileCloseArchive(hellfire_mpq);
		hellfire_mpq = NULL;
	}
<<<<<<< HEAD

=======
#ifdef HELLFIRE
	if (hfmonk_mpq) {
		SFileCloseArchive(hfmonk_mpq);
		hfmonk_mpq = NULL;
	}
	if (hfbard_mpq) {
		SFileCloseArchive(hfbard_mpq);
		hfbard_mpq = NULL;
	}
	if (hfbarb_mpq) {
		SFileCloseArchive(hfbarb_mpq);
		hfbarb_mpq = NULL;
	}
	if (hfmusic_mpq) {
		SFileCloseArchive(hfmusic_mpq);
		hfmusic_mpq = NULL;
	}
	if (hfvoice_mpq) {
		SFileCloseArchive(hfvoice_mpq);
		hfvoice_mpq = NULL;
	}
	if (hfopt1_mpq) {
		SFileCloseArchive(hfopt1_mpq);
		hfopt1_mpq = NULL;
	}
	if (hfopt2_mpq) {
		SFileCloseArchive(hfopt2_mpq);
		hfopt2_mpq = NULL;
	}
#endif
	UiDestroy();
	effects_cleanup_sfx();
	sound_cleanup();
>>>>>>> 1d84a096
	NetClose();
}

void init_create_window()
{
	if (!SpawnWindow(PROJECT_NAME))
		app_fatal("Unable to create main window");
	dx_init(NULL);
	was_window_init = true;
	gbActive = true;
	gpBufStart = &gpBuffer[BUFFER_WIDTH * SCREEN_Y];
	gpBufEnd = (BYTE *)(BUFFER_WIDTH * (SCREEN_HEIGHT + SCREEN_Y));
	SDL_DisableScreenSaver();
}

void init_archives()
{
	HANDLE fh;
	memset(&fileinfo, 0, sizeof(fileinfo));
	fileinfo.size = sizeof(fileinfo);
	fileinfo.versionstring = gszVersionNumber;
	fileinfo.executablefile = diablo_exe_path;
	fileinfo.originalarchivefile = diabdat_mpq_path;
	fileinfo.patcharchivefile = patch_rt_mpq_path;
	init_get_file_info();
#ifdef SPAWN
		diabdat_mpq = init_test_access(diabdat_mpq_path, "spawn.mpq", "DiabloSpawn", 1000, FS_PC);
#else
	diabdat_mpq = init_test_access(diabdat_mpq_path, "diabdat.mpq", "DiabloCD", 1000, FS_CD);
#endif
	if (!SFileOpenFile("ui_art\\title.pcx", &fh))
#ifdef SPAWN
		InsertCDDlg("spawn.mpq");
#else
		InsertCDDlg("diabdat.mpq");
#endif
	SFileCloseFile(fh);
#ifdef SPAWN
	patch_rt_mpq = init_test_access(patch_rt_mpq_path, "patch_sh.mpq", "DiabloSpawn", 2000, FS_PC);
#else
	patch_rt_mpq = init_test_access(patch_rt_mpq_path, "patch_rt.mpq", "DiabloInstall", 2000, FS_PC);
#endif
#ifdef HELLFIRE
	hellfire_mpq = init_test_access(hellfire_mpq_path, "\\hellfire.mpq", "DiabloInstall", 8000, FS_PC);
	hfmonk_mpq = init_test_access(hfmonk_mpq_path, "\\hfmonk.mpq", "DiabloInstall", 8100, FS_PC);
	hfbard_mpq = init_test_access(hfbard_mpq_path, "\\hfbard.mpq", "DiabloInstall", 8110, FS_PC);
	hfbarb_mpq = init_test_access(hfbarb_mpq_path, "\\hfbarb.mpq", "DiabloInstall", 8120, FS_PC);
	hfmusic_mpq = init_test_access(hfmusic_mpq_path, "\\hfmusic.mpq", "DiabloInstall", 8200, FS_PC);
	hfvoice_mpq = init_test_access(hfvoice_mpq_path, "\\hfvoice.mpq", "DiabloInstall", 8500, FS_PC);
	hfopt1_mpq = init_test_access(hfopt1_mpq_path, "\\hfopt1.mpq", "DiabloInstall", 8600, FS_PC);
	hfopt2_mpq = init_test_access(hfopt2_mpq_path, "\\hfopt2.mpq", "DiabloInstall", 8610, FS_PC);
#endif
}

HANDLE init_test_access(char *mpq_path, char *mpq_name, char *reg_loc, int dwPriority, int fs)
{
	char Buffer[2][MAX_PATH];
	HANDLE archive;

	GetBasePath(Buffer[0], MAX_PATH);
	GetPrefPath(Buffer[1], MAX_PATH);

	for (int i = 0; i < 2; i++) {
		snprintf(mpq_path, MAX_PATH, "%s%s", Buffer[i], mpq_name);
#if !defined(__SWITCH__) && !defined(__AMIGA__)
		if (SFileOpenArchive(mpq_path, dwPriority, MPQ_FLAG_READ_ONLY, &archive)) {
#else
		if (SFileOpenArchive(mpq_path, dwPriority, 0, &archive)) {
#endif
			SFileSetBasePath(Buffer[i]);
			return archive;

		}
	}

	return NULL;
}

void init_get_file_info()
{
	snprintf(gszProductName, MAX_PATH, "%s v%s", PROJECT_NAME, PROJECT_VERSION);
	snprintf(gszVersionNumber, MAX_PATH, "version %s", PROJECT_VERSION);
}

LRESULT MainWndProc(HWND hWnd, UINT Msg, WPARAM wParam, LPARAM lParam)
{
	switch (Msg) {
	case DVL_WM_ERASEBKGND:
		return 0;
	case DVL_WM_PAINT:
		force_redraw = 255;
		break;
	case DVL_WM_CLOSE:
		return 0;
	case DVL_WM_QUERYNEWPALETTE:
		return 1;
	case DVL_WM_QUERYENDSESSION:
		diablo_quit(0);
	}

	return 0;
}

WNDPROC SetWindowProc(WNDPROC NewProc)
{
	WNDPROC OldProc;

	OldProc = CurrentProc;
	CurrentProc = NewProc;
	return OldProc;
}

DEVILUTION_END_NAMESPACE
<|MERGE_RESOLUTION|>--- conflicted
+++ resolved
@@ -1,227 +1,214 @@
-/**
- * @file init.cpp
- *
- * Implementation of routines for initializing the environment, disable screen saver, load MPQ.
- */
-#include "all.h"
-
-#include "../3rdParty/Storm/Source/storm.h"
-#include "../DiabloUI/diabloui.h"
-#include <SDL.h>
-#include <config.h>
-
-DEVILUTION_BEGIN_NAMESPACE
-
-_SNETVERSIONDATA fileinfo;
-/** True if the game is the current active window */
-int gbActive;
-/** Specifies the path to diablo.exe. */
-char diablo_exe_path[MAX_PATH];
-/** A handle to an unused MPQ archive. */
-HANDLE hellfire_mpq;
-/** Specifies the path to patch_rt.mpq. */
-char patch_rt_mpq_path[MAX_PATH];
-/** The current input handler function */
-WNDPROC CurrentProc;
-/** A handle to the diabdat.mpq archive. */
-HANDLE diabdat_mpq;
-/** Specifies the path to diabdat.mpq. */
-char diabdat_mpq_path[MAX_PATH];
-/** A handle to the patch_rt.mpq archive. */
-HANDLE patch_rt_mpq;
-<<<<<<< HEAD
-=======
-/** Specifies whether the MS Office Shortcut Bar was killed. */
-BOOL killed_mom_parent;
-/** Stores the previous state of the screensaver. */
-BOOLEAN screensaver_enabled_prev;
-#ifdef HELLFIRE
-char hellfire_mpq_path[MAX_PATH];
-char hfmonk_mpq_path[MAX_PATH];
-char hfbard_mpq_path[MAX_PATH];
-char hfbarb_mpq_path[MAX_PATH];
-char hfmusic_mpq_path[MAX_PATH];
-char hfvoice_mpq_path[MAX_PATH];
-char hfopt1_mpq_path[MAX_PATH];
-char hfopt2_mpq_path[MAX_PATH];
-HANDLE hfmonk_mpq;
-HANDLE hfbard_mpq;
-HANDLE hfbarb_mpq;
-HANDLE hfmusic_mpq;
-HANDLE hfvoice_mpq;
-HANDLE hfopt1_mpq;
-HANDLE hfopt2_mpq;
-#endif
->>>>>>> 1d84a096
-
-/* data */
-
-char gszVersionNumber[MAX_PATH] = "internal version unknown";
-char gszProductName[MAX_PATH] = "Diablo v1.09";
-
-void init_cleanup()
-{
-	pfile_flush_W();
-
-	if (diabdat_mpq) {
-		SFileCloseArchive(diabdat_mpq);
-		diabdat_mpq = NULL;
-	}
-	if (patch_rt_mpq) {
-		SFileCloseArchive(patch_rt_mpq);
-		patch_rt_mpq = NULL;
-	}
-	if (hellfire_mpq) {
-		SFileCloseArchive(hellfire_mpq);
-		hellfire_mpq = NULL;
-	}
-<<<<<<< HEAD
-
-=======
-#ifdef HELLFIRE
-	if (hfmonk_mpq) {
-		SFileCloseArchive(hfmonk_mpq);
-		hfmonk_mpq = NULL;
-	}
-	if (hfbard_mpq) {
-		SFileCloseArchive(hfbard_mpq);
-		hfbard_mpq = NULL;
-	}
-	if (hfbarb_mpq) {
-		SFileCloseArchive(hfbarb_mpq);
-		hfbarb_mpq = NULL;
-	}
-	if (hfmusic_mpq) {
-		SFileCloseArchive(hfmusic_mpq);
-		hfmusic_mpq = NULL;
-	}
-	if (hfvoice_mpq) {
-		SFileCloseArchive(hfvoice_mpq);
-		hfvoice_mpq = NULL;
-	}
-	if (hfopt1_mpq) {
-		SFileCloseArchive(hfopt1_mpq);
-		hfopt1_mpq = NULL;
-	}
-	if (hfopt2_mpq) {
-		SFileCloseArchive(hfopt2_mpq);
-		hfopt2_mpq = NULL;
-	}
-#endif
-	UiDestroy();
-	effects_cleanup_sfx();
-	sound_cleanup();
->>>>>>> 1d84a096
-	NetClose();
-}
-
-void init_create_window()
-{
-	if (!SpawnWindow(PROJECT_NAME))
-		app_fatal("Unable to create main window");
-	dx_init(NULL);
-	was_window_init = true;
-	gbActive = true;
-	gpBufStart = &gpBuffer[BUFFER_WIDTH * SCREEN_Y];
-	gpBufEnd = (BYTE *)(BUFFER_WIDTH * (SCREEN_HEIGHT + SCREEN_Y));
-	SDL_DisableScreenSaver();
-}
-
-void init_archives()
-{
-	HANDLE fh;
-	memset(&fileinfo, 0, sizeof(fileinfo));
-	fileinfo.size = sizeof(fileinfo);
-	fileinfo.versionstring = gszVersionNumber;
-	fileinfo.executablefile = diablo_exe_path;
-	fileinfo.originalarchivefile = diabdat_mpq_path;
-	fileinfo.patcharchivefile = patch_rt_mpq_path;
-	init_get_file_info();
-#ifdef SPAWN
-		diabdat_mpq = init_test_access(diabdat_mpq_path, "spawn.mpq", "DiabloSpawn", 1000, FS_PC);
-#else
-	diabdat_mpq = init_test_access(diabdat_mpq_path, "diabdat.mpq", "DiabloCD", 1000, FS_CD);
-#endif
-	if (!SFileOpenFile("ui_art\\title.pcx", &fh))
-#ifdef SPAWN
-		InsertCDDlg("spawn.mpq");
-#else
-		InsertCDDlg("diabdat.mpq");
-#endif
-	SFileCloseFile(fh);
-#ifdef SPAWN
-	patch_rt_mpq = init_test_access(patch_rt_mpq_path, "patch_sh.mpq", "DiabloSpawn", 2000, FS_PC);
-#else
-	patch_rt_mpq = init_test_access(patch_rt_mpq_path, "patch_rt.mpq", "DiabloInstall", 2000, FS_PC);
-#endif
-#ifdef HELLFIRE
-	hellfire_mpq = init_test_access(hellfire_mpq_path, "\\hellfire.mpq", "DiabloInstall", 8000, FS_PC);
-	hfmonk_mpq = init_test_access(hfmonk_mpq_path, "\\hfmonk.mpq", "DiabloInstall", 8100, FS_PC);
-	hfbard_mpq = init_test_access(hfbard_mpq_path, "\\hfbard.mpq", "DiabloInstall", 8110, FS_PC);
-	hfbarb_mpq = init_test_access(hfbarb_mpq_path, "\\hfbarb.mpq", "DiabloInstall", 8120, FS_PC);
-	hfmusic_mpq = init_test_access(hfmusic_mpq_path, "\\hfmusic.mpq", "DiabloInstall", 8200, FS_PC);
-	hfvoice_mpq = init_test_access(hfvoice_mpq_path, "\\hfvoice.mpq", "DiabloInstall", 8500, FS_PC);
-	hfopt1_mpq = init_test_access(hfopt1_mpq_path, "\\hfopt1.mpq", "DiabloInstall", 8600, FS_PC);
-	hfopt2_mpq = init_test_access(hfopt2_mpq_path, "\\hfopt2.mpq", "DiabloInstall", 8610, FS_PC);
-#endif
-}
-
-HANDLE init_test_access(char *mpq_path, char *mpq_name, char *reg_loc, int dwPriority, int fs)
-{
-	char Buffer[2][MAX_PATH];
-	HANDLE archive;
-
-	GetBasePath(Buffer[0], MAX_PATH);
-	GetPrefPath(Buffer[1], MAX_PATH);
-
-	for (int i = 0; i < 2; i++) {
-		snprintf(mpq_path, MAX_PATH, "%s%s", Buffer[i], mpq_name);
-#if !defined(__SWITCH__) && !defined(__AMIGA__)
-		if (SFileOpenArchive(mpq_path, dwPriority, MPQ_FLAG_READ_ONLY, &archive)) {
-#else
-		if (SFileOpenArchive(mpq_path, dwPriority, 0, &archive)) {
-#endif
-			SFileSetBasePath(Buffer[i]);
-			return archive;
-
-		}
-	}
-
-	return NULL;
-}
-
-void init_get_file_info()
-{
-	snprintf(gszProductName, MAX_PATH, "%s v%s", PROJECT_NAME, PROJECT_VERSION);
-	snprintf(gszVersionNumber, MAX_PATH, "version %s", PROJECT_VERSION);
-}
-
-LRESULT MainWndProc(HWND hWnd, UINT Msg, WPARAM wParam, LPARAM lParam)
-{
-	switch (Msg) {
-	case DVL_WM_ERASEBKGND:
-		return 0;
-	case DVL_WM_PAINT:
-		force_redraw = 255;
-		break;
-	case DVL_WM_CLOSE:
-		return 0;
-	case DVL_WM_QUERYNEWPALETTE:
-		return 1;
-	case DVL_WM_QUERYENDSESSION:
-		diablo_quit(0);
-	}
-
-	return 0;
-}
-
-WNDPROC SetWindowProc(WNDPROC NewProc)
-{
-	WNDPROC OldProc;
-
-	OldProc = CurrentProc;
-	CurrentProc = NewProc;
-	return OldProc;
-}
-
-DEVILUTION_END_NAMESPACE
+/**
+ * @file init.cpp
+ *
+ * Implementation of routines for initializing the environment, disable screen saver, load MPQ.
+ */
+#include "all.h"
+
+#include "../3rdParty/Storm/Source/storm.h"
+#include "../DiabloUI/diabloui.h"
+#include <SDL.h>
+#include <config.h>
+
+DEVILUTION_BEGIN_NAMESPACE
+
+_SNETVERSIONDATA fileinfo;
+/** True if the game is the current active window */
+int gbActive;
+/** Specifies the path to diablo.exe. */
+char diablo_exe_path[MAX_PATH];
+/** A handle to an unused MPQ archive. */
+HANDLE hellfire_mpq;
+/** Specifies the path to patch_rt.mpq. */
+char patch_rt_mpq_path[MAX_PATH];
+/** The current input handler function */
+WNDPROC CurrentProc;
+/** A handle to the diabdat.mpq archive. */
+HANDLE diabdat_mpq;
+/** Specifies the path to diabdat.mpq. */
+char diabdat_mpq_path[MAX_PATH];
+/** A handle to the patch_rt.mpq archive. */
+HANDLE patch_rt_mpq;
+#ifdef HELLFIRE
+char hellfire_mpq_path[MAX_PATH];
+char hfmonk_mpq_path[MAX_PATH];
+char hfbard_mpq_path[MAX_PATH];
+char hfbarb_mpq_path[MAX_PATH];
+char hfmusic_mpq_path[MAX_PATH];
+char hfvoice_mpq_path[MAX_PATH];
+char hfopt1_mpq_path[MAX_PATH];
+char hfopt2_mpq_path[MAX_PATH];
+HANDLE hfmonk_mpq;
+HANDLE hfbard_mpq;
+HANDLE hfbarb_mpq;
+HANDLE hfmusic_mpq;
+HANDLE hfvoice_mpq;
+HANDLE hfopt1_mpq;
+HANDLE hfopt2_mpq;
+#endif
+
+/* data */
+
+char gszVersionNumber[MAX_PATH] = "internal version unknown";
+char gszProductName[MAX_PATH] = "Diablo v1.09";
+
+void init_cleanup()
+{
+	pfile_flush_W();
+
+	if (diabdat_mpq) {
+		SFileCloseArchive(diabdat_mpq);
+		diabdat_mpq = NULL;
+	}
+	if (patch_rt_mpq) {
+		SFileCloseArchive(patch_rt_mpq);
+		patch_rt_mpq = NULL;
+	}
+	if (hellfire_mpq) {
+		SFileCloseArchive(hellfire_mpq);
+		hellfire_mpq = NULL;
+	}
+#ifdef HELLFIRE
+	if (hfmonk_mpq) {
+		SFileCloseArchive(hfmonk_mpq);
+		hfmonk_mpq = NULL;
+	}
+	if (hfbard_mpq) {
+		SFileCloseArchive(hfbard_mpq);
+		hfbard_mpq = NULL;
+	}
+	if (hfbarb_mpq) {
+		SFileCloseArchive(hfbarb_mpq);
+		hfbarb_mpq = NULL;
+	}
+	if (hfmusic_mpq) {
+		SFileCloseArchive(hfmusic_mpq);
+		hfmusic_mpq = NULL;
+	}
+	if (hfvoice_mpq) {
+		SFileCloseArchive(hfvoice_mpq);
+		hfvoice_mpq = NULL;
+	}
+	if (hfopt1_mpq) {
+		SFileCloseArchive(hfopt1_mpq);
+		hfopt1_mpq = NULL;
+	}
+	if (hfopt2_mpq) {
+		SFileCloseArchive(hfopt2_mpq);
+		hfopt2_mpq = NULL;
+	}
+#endif
+
+	NetClose();
+}
+
+void init_create_window()
+{
+	if (!SpawnWindow(PROJECT_NAME))
+		app_fatal("Unable to create main window");
+	dx_init(NULL);
+	was_window_init = true;
+	gbActive = true;
+	gpBufStart = &gpBuffer[BUFFER_WIDTH * SCREEN_Y];
+	gpBufEnd = (BYTE *)(BUFFER_WIDTH * (SCREEN_HEIGHT + SCREEN_Y));
+	SDL_DisableScreenSaver();
+}
+
+void init_archives()
+{
+	HANDLE fh;
+	memset(&fileinfo, 0, sizeof(fileinfo));
+	fileinfo.size = sizeof(fileinfo);
+	fileinfo.versionstring = gszVersionNumber;
+	fileinfo.executablefile = diablo_exe_path;
+	fileinfo.originalarchivefile = diabdat_mpq_path;
+	fileinfo.patcharchivefile = patch_rt_mpq_path;
+	init_get_file_info();
+#ifdef SPAWN
+		diabdat_mpq = init_test_access(diabdat_mpq_path, "spawn.mpq", "DiabloSpawn", 1000, FS_PC);
+#else
+	diabdat_mpq = init_test_access(diabdat_mpq_path, "diabdat.mpq", "DiabloCD", 1000, FS_CD);
+#endif
+	if (!SFileOpenFile("ui_art\\title.pcx", &fh))
+#ifdef SPAWN
+		InsertCDDlg("spawn.mpq");
+#else
+		InsertCDDlg("diabdat.mpq");
+#endif
+	SFileCloseFile(fh);
+#ifdef SPAWN
+	patch_rt_mpq = init_test_access(patch_rt_mpq_path, "patch_sh.mpq", "DiabloSpawn", 2000, FS_PC);
+#else
+	patch_rt_mpq = init_test_access(patch_rt_mpq_path, "patch_rt.mpq", "DiabloInstall", 2000, FS_PC);
+#endif
+#ifdef HELLFIRE
+	hellfire_mpq = init_test_access(hellfire_mpq_path, "hellfire.mpq", "DiabloInstall", 8000, FS_PC);
+	hfmonk_mpq = init_test_access(hfmonk_mpq_path, "hfmonk.mpq", "DiabloInstall", 8100, FS_PC);
+	hfbard_mpq = init_test_access(hfbard_mpq_path, "hfbard.mpq", "DiabloInstall", 8110, FS_PC);
+	hfbarb_mpq = init_test_access(hfbarb_mpq_path, "hfbarb.mpq", "DiabloInstall", 8120, FS_PC);
+	hfmusic_mpq = init_test_access(hfmusic_mpq_path, "hfmusic.mpq", "DiabloInstall", 8200, FS_PC);
+	hfvoice_mpq = init_test_access(hfvoice_mpq_path, "hfvoice.mpq", "DiabloInstall", 8500, FS_PC);
+	hfopt1_mpq = init_test_access(hfopt1_mpq_path, "hfopt1.mpq", "DiabloInstall", 8600, FS_PC);
+	hfopt2_mpq = init_test_access(hfopt2_mpq_path, "hfopt2.mpq", "DiabloInstall", 8610, FS_PC);
+#endif
+}
+
+HANDLE init_test_access(char *mpq_path, char *mpq_name, char *reg_loc, int dwPriority, int fs)
+{
+	char Buffer[2][MAX_PATH];
+	HANDLE archive;
+
+	GetBasePath(Buffer[0], MAX_PATH);
+	GetPrefPath(Buffer[1], MAX_PATH);
+
+	for (int i = 0; i < 2; i++) {
+		snprintf(mpq_path, MAX_PATH, "%s%s", Buffer[i], mpq_name);
+#if !defined(__SWITCH__) && !defined(__AMIGA__)
+		if (SFileOpenArchive(mpq_path, dwPriority, MPQ_FLAG_READ_ONLY, &archive)) {
+#else
+		if (SFileOpenArchive(mpq_path, dwPriority, 0, &archive)) {
+#endif
+			SFileSetBasePath(Buffer[i]);
+			return archive;
+
+		}
+	}
+
+	return NULL;
+}
+
+void init_get_file_info()
+{
+	snprintf(gszProductName, MAX_PATH, "%s v%s", PROJECT_NAME, PROJECT_VERSION);
+	snprintf(gszVersionNumber, MAX_PATH, "version %s", PROJECT_VERSION);
+}
+
+LRESULT MainWndProc(HWND hWnd, UINT Msg, WPARAM wParam, LPARAM lParam)
+{
+	switch (Msg) {
+	case DVL_WM_ERASEBKGND:
+		return 0;
+	case DVL_WM_PAINT:
+		force_redraw = 255;
+		break;
+	case DVL_WM_CLOSE:
+		return 0;
+	case DVL_WM_QUERYNEWPALETTE:
+		return 1;
+	case DVL_WM_QUERYENDSESSION:
+		diablo_quit(0);
+	}
+
+	return 0;
+}
+
+WNDPROC SetWindowProc(WNDPROC NewProc)
+{
+	WNDPROC OldProc;
+
+	OldProc = CurrentProc;
+	CurrentProc = NewProc;
+	return OldProc;
+}
+
+DEVILUTION_END_NAMESPACE