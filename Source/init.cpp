/**
 * @file init.cpp
 *
 * Implementation of routines for initializing the environment, disable screen saver, load MPQ.
 */
#include <string>

#include "all.h"
#include "paths.h"
#include "../3rdParty/Storm/Source/storm.h"
#include "../DiabloUI/diabloui.h"
#include <SDL.h>
#include <config.h>

DEVILUTION_BEGIN_NAMESPACE

_SNETVERSIONDATA fileinfo;
/** True if the game is the current active window */
int gbActive;
/** A handle to an unused MPQ archive. */
HANDLE hellfire_mpq;
/** The current input handler function */
WNDPROC CurrentProc;
/** A handle to the diabdat.mpq archive. */
HANDLE diabdat_mpq;
/** A handle to the patch_rt.mpq archive. */
HANDLE patch_rt_mpq;
/** Indicate if we only have access to demo data */
bool gbIsSpawn;
#ifdef HELLFIRE
HANDLE hfmonk_mpq;
HANDLE hfbard_mpq;
HANDLE hfbarb_mpq;
HANDLE hfmusic_mpq;
HANDLE hfvoice_mpq;
HANDLE hfopt1_mpq;
HANDLE hfopt2_mpq;
#endif

namespace {

HANDLE init_test_access(const char *mpq_name, const char *reg_loc, int dwPriority, int fs)
{
	HANDLE archive;
	const std::string *paths[2] = {&GetBasePath(), &GetPrefPath()};
	std::string mpq_abspath;
	DWORD mpq_flags = 0;
#if !defined(__SWITCH__) && !defined(__AMIGA__)
	mpq_flags |= MPQ_FLAG_READ_ONLY;
#endif
	for (int i = 0; i < 2; i++) {
		mpq_abspath = *paths[i] + mpq_name;
		if (SFileOpenArchive(mpq_abspath.c_str(), dwPriority, mpq_flags, &archive)) {
			SFileSetBasePath(paths[i]->c_str());
			return archive;
		}
	}

	return NULL;
}

} // namespace

/* data */

char gszVersionNumber[260] = "internal version unknown";
char gszProductName[260] = "Diablo v1.09";

<<<<<<< HEAD
void init_cleanup()
{
	pfile_flush_W();

	if (diabdat_mpq) {
		SFileCloseArchive(diabdat_mpq);
		diabdat_mpq = NULL;
	}
	if (patch_rt_mpq) {
		SFileCloseArchive(patch_rt_mpq);
		patch_rt_mpq = NULL;
	}
	if (hellfire_mpq) {
		SFileCloseArchive(hellfire_mpq);
		hellfire_mpq = NULL;
	}
#ifdef HELLFIRE
	if (hfmonk_mpq) {
		SFileCloseArchive(hfmonk_mpq);
		hfmonk_mpq = NULL;
	}
	if (hfbard_mpq) {
		SFileCloseArchive(hfbard_mpq);
		hfbard_mpq = NULL;
	}
	if (hfbarb_mpq) {
		SFileCloseArchive(hfbarb_mpq);
		hfbarb_mpq = NULL;
	}
	if (hfmusic_mpq) {
		SFileCloseArchive(hfmusic_mpq);
		hfmusic_mpq = NULL;
	}
	if (hfvoice_mpq) {
		SFileCloseArchive(hfvoice_mpq);
		hfvoice_mpq = NULL;
	}
	if (hfopt1_mpq) {
		SFileCloseArchive(hfopt1_mpq);
		hfopt1_mpq = NULL;
	}
	if (hfopt2_mpq) {
		SFileCloseArchive(hfopt2_mpq);
		hfopt2_mpq = NULL;
	}
#endif
=======
static void init_run_office(char *dir)
{
	HANDLE hSearch;
	WIN32_FIND_DATA find;
	char szFirst[MAX_PATH];

	strcpy(szFirst, dir);
	if (szFirst[0] != '\0' && szFirst[strlen(szFirst) - 1] == '\\') {
		strcat(szFirst, "*");
	} else {
		strcat(szFirst, "\\*");
	}
	hSearch = FindFirstFile(szFirst, &find);
	if (hSearch == INVALID_HANDLE_VALUE) {
		return;
	}

	while (1) {
		if (find.dwFileAttributes & FILE_ATTRIBUTE_DIRECTORY) {
			if (strcmp(find.cFileName, ".") != 0 && strcmp(find.cFileName, "..") != 0) {
				char szNext[MAX_PATH] = "";
				if (dir[0] != '\0' && dir[strlen(dir) - 1] == '\\') {
					sprintf(szNext, "%s%s\\", dir, find.cFileName);
				} else {
					sprintf(szNext, "%s\\%s\\", dir, find.cFileName);
				}
				init_run_office(szNext);
			}
		} else if (_strcmpi(find.cFileName, "Microsoft Office Shortcut Bar.lnk") == 0) {
			ShellExecute(GetDesktopWindow(), "open", find.cFileName, "", dir, SW_SHOWNORMAL);
		}
		if (!FindNextFile(hSearch, &find)) {
			break;
		}
	}

	FindClose(hSearch);
}

static HWND init_find_mom_parent()
{
	HWND i, handle;
	char ClassName[256];

	for (i = GetForegroundWindow();; i = GetWindow(handle, GW_HWNDNEXT)) {
		handle = i;
		if (!i)
			break;
		GetClassName(i, ClassName, 255);
		if (!_strcmpi(ClassName, "MOM Parent"))
			break;
	}
	return handle;
}

static void init_kill_mom_parent()
{
	HWND handle;

	handle = init_find_mom_parent();
	if (handle != NULL) {
		PostMessage(handle, WM_CLOSE, 0, 0);
		killed_mom_parent = TRUE;
	}
}

static void init_await_mom_parent_exit()
{
	DWORD tick;

	tick = GetTickCount();
	if (!init_find_mom_parent()) {
		return;
	}
	do {
		Sleep(250);
	} while (GetTickCount() - tick <= 4000 && init_find_mom_parent() != NULL);
}

static void init_run_office_from_start_menu()
{
	LPITEMIDLIST idl;

	if (!killed_mom_parent) {
		return;
	}

	killed_mom_parent = FALSE;
	char szPath[256] = ""; /// BUGFIX: size should be at least 'MAX_PATH'
	idl = NULL;

	if (SHGetSpecialFolderLocation(GetDesktopWindow(), CSIDL_STARTMENU, &idl) == NOERROR) {
		SHGetPathFromIDList(idl, szPath);
		init_run_office(szPath);
	}
}

static void init_disable_screensaver(BOOLEAN disable)
{
	BOOLEAN enabled;
	char Data[16];
	DWORD Type, cbData;
	HKEY phkResult;
	LRESULT success;

	// BUGFIX: this is probably the worst possible way to do this. Alternatives: ExtEscape() with SETPOWERMANAGEMENT,
	// SystemParametersInfo() with SPI_SETSCREENSAVEACTIVE/SPI_SETPOWEROFFACTIVE/SPI_SETLOWPOWERACTIVE
>>>>>>> c3380d31

	NetClose();
}

<<<<<<< HEAD
void init_create_window()
{
	if (!SpawnWindow(PROJECT_NAME))
		app_fatal("Unable to create main window");
	dx_init(NULL);
	was_window_init = true;
	gbActive = true;
	gpBufStart = &gpBuffer[BUFFER_WIDTH * SCREEN_Y];
	gpBufEnd = (BYTE *)(BUFFER_WIDTH * (SCREEN_HEIGHT + SCREEN_Y));
	SDL_DisableScreenSaver();
=======
void init_cleanup(BOOL show_cursor)
{
	pfile_flush_W();
	init_disable_screensaver(FALSE);
	init_run_office_from_start_menu();

	if (diabdat_mpq) {
		SFileCloseArchive(diabdat_mpq);
		diabdat_mpq = NULL;
	}
	if (patch_rt_mpq) {
		SFileCloseArchive(patch_rt_mpq);
		patch_rt_mpq = NULL;
	}
	if (hellfire_mpq) {
		SFileCloseArchive(hellfire_mpq);
		hellfire_mpq = NULL;
	}
#ifdef HELLFIRE
	if (hfmonk_mpq) {
		SFileCloseArchive(hfmonk_mpq);
		hfmonk_mpq = NULL;
	}
	if (hfbard_mpq) {
		SFileCloseArchive(hfbard_mpq);
		hfbard_mpq = NULL;
	}
	if (hfbarb_mpq) {
		SFileCloseArchive(hfbarb_mpq);
		hfbarb_mpq = NULL;
	}
	if (hfmusic_mpq) {
		SFileCloseArchive(hfmusic_mpq);
		hfmusic_mpq = NULL;
	}
	if (hfvoice_mpq) {
		SFileCloseArchive(hfvoice_mpq);
		hfvoice_mpq = NULL;
	}
	if (hfopt1_mpq) {
		SFileCloseArchive(hfopt1_mpq);
		hfopt1_mpq = NULL;
	}
	if (hfopt2_mpq) {
		SFileCloseArchive(hfopt2_mpq);
		hfopt2_mpq = NULL;
	}
#endif
	UiDestroy();
	effects_cleanup_sfx();
	sound_cleanup();
	NetClose();
	dx_cleanup();
	engine_debug_trap(show_cursor);
	StormDestroy();

	if (show_cursor)
		ShowCursor(TRUE);
}

static void init_strip_trailing_slash(char *path)
{
	char *result;

	result = strrchr(path, '\\');
	if (result) {
		if (!result[1])
			*result = 0;
	}
}

static BOOL init_read_test_file(char *pszPath, const char *pszArchive, int dwPriority, HANDLE *phArchive)
{
	DWORD dwSize;
	char *pszDrive, *pszRoot;
	char szDrive[MAX_PATH];

	dwSize = GetLogicalDriveStrings(sizeof(szDrive), szDrive);
	if (dwSize == 0 || dwSize > sizeof(szDrive)) {
		return FALSE;
	}

	while (*pszArchive == '\\') {
		pszArchive++;
	}

	pszDrive = szDrive;
	if (*pszDrive == '\0') {
		return FALSE;
	}
	while (1) {
		pszRoot = pszDrive;
		while (*pszDrive++ != '\0')
			;
		if (GetDriveType(pszRoot) == DRIVE_CDROM) {
			strcpy(pszPath, pszRoot);
			strcat(pszPath, pszArchive);
			if (SFileOpenArchive(pszPath, dwPriority, FS_CD, phArchive)) {
				break;
			}
		}
		if (*pszDrive == '\0') {
			return FALSE;
		}
	}

	return TRUE;
}

static HANDLE init_test_access(char *mpq_path, const char *mpq_name, const char *reg_loc, int dwPriority, int fs)
{
	char *last_slash_pos;
	char Filename[MAX_PATH];
	char Buffer[MAX_PATH];
	char archive_path[MAX_PATH];
	HANDLE archive;

	if (!GetCurrentDirectory(sizeof(Buffer), Buffer))
		app_fatal("Can't get program path");
	init_strip_trailing_slash(Buffer);
	if (!SFileSetBasePath(Buffer))
		app_fatal("SFileSetBasePath");
	if (!GetModuleFileName(ghInst, Filename, sizeof(Filename)))
		app_fatal("Can't get program name");
	last_slash_pos = strrchr(Filename, '\\');
	if (last_slash_pos)
		*last_slash_pos = '\0';
	init_strip_trailing_slash(Filename);
	strcpy(mpq_path, Buffer);
	strcat(mpq_path, mpq_name);
	if (SFileOpenArchive(mpq_path, dwPriority, fs, &archive))
		return archive;
	if (strcmp(Filename, Buffer)) {
		strcpy(mpq_path, Filename);
		strcat(mpq_path, mpq_name);
		if (SFileOpenArchive(mpq_path, dwPriority, fs, &archive))
			return archive;
	}
	archive_path[0] = '\0';
	if (reg_loc) {
		if (SRegLoadString("Archives", reg_loc, 0, archive_path, sizeof(archive_path))) {
			init_strip_trailing_slash(archive_path);
			strcpy(mpq_path, archive_path);
			strcat(mpq_path, mpq_name);
			if (SFileOpenArchive(mpq_path, dwPriority, fs, &archive))
				return archive;
		}
	}
	if (fs != FS_PC && init_read_test_file(archive_path, mpq_name, dwPriority, &archive)) {
		strcpy(mpq_path, archive_path);
		return archive;
	}
	return NULL;
}

static void init_get_file_info()
{
	DWORD dwLen;
	void *pBlock;
	unsigned int uBytes;
	DWORD dwHandle;
	VS_FIXEDFILEINFO *lpBuffer;

	if (GetModuleFileName(ghInst, diablo_exe_path, sizeof(diablo_exe_path))) {
		dwLen = GetFileVersionInfoSize(diablo_exe_path, &dwHandle);
		if (dwLen) {
			pBlock = DiabloAllocPtr(dwLen);
			if (GetFileVersionInfo(diablo_exe_path, 0, dwLen, pBlock)) {
				if (VerQueryValue(pBlock, "\\", (LPVOID *)&lpBuffer, &uBytes))
					sprintf(
					    gszVersionNumber,
					    "version %d.%d.%d.%d",
					    lpBuffer->dwProductVersionMS >> 16,
					    lpBuffer->dwProductVersionMS & 0xFFFF,
					    lpBuffer->dwProductVersionLS >> 16,
					    lpBuffer->dwProductVersionLS & 0xFFFF);
			}
			mem_free_dbg(pBlock);
		}
	}
>>>>>>> c3380d31
}

static void init_archives()
{
	HANDLE fh = NULL;
	memset(&fileinfo, 0, sizeof(fileinfo));
	fileinfo.size = sizeof(fileinfo);
	fileinfo.versionstring = gszVersionNumber;
	fileinfo.executablefile = "";
	fileinfo.originalarchivefile = "";
	fileinfo.patcharchivefile = "";
	init_get_file_info();
<<<<<<< HEAD

	diabdat_mpq = init_test_access("diabdat.mpq", "DiabloCD", 1000, FS_CD);
	if (diabdat_mpq == NULL) {
		diabdat_mpq = init_test_access("spawn.mpq", "DiabloSpawn", 1000, FS_PC);
		if (diabdat_mpq != NULL)
			gbIsSpawn = true;
	}
	if (diabdat_mpq == NULL || !SFileOpenFile("ui_art\\title.pcx", &fh))
		InsertCDDlg();
	SFileCloseFile(fh);

	patch_rt_mpq = init_test_access("patch_rt.mpq", "DiabloInstall", 2000, FS_PC);
	if (patch_rt_mpq == NULL)
		patch_rt_mpq = init_test_access("patch_sh.mpq", "DiabloSpawn", 2000, FS_PC);

#ifdef HELLFIRE
	hellfire_mpq = init_test_access("hellfire.mpq", "DiabloInstall", 8000, FS_PC);
	hfmonk_mpq = init_test_access("hfmonk.mpq", "DiabloInstall", 8100, FS_PC);
	hfbard_mpq = init_test_access("hfbard.mpq", "DiabloInstall", 8110, FS_PC);
	hfbarb_mpq = init_test_access("hfbarb.mpq", "DiabloInstall", 8120, FS_PC);
	hfmusic_mpq = init_test_access("hfmusic.mpq", "DiabloInstall", 8200, FS_PC);
	hfvoice_mpq = init_test_access("hfvoice.mpq", "DiabloInstall", 8500, FS_PC);
	hfopt1_mpq = init_test_access("hfopt1.mpq", "DiabloInstall", 8600, FS_PC);
	hfopt2_mpq = init_test_access("hfopt2.mpq", "DiabloInstall", 8610, FS_PC);
#endif
}

void init_get_file_info()
{
	snprintf(gszProductName, sizeof(gszProductName) / sizeof(char), "%s v%s", PROJECT_NAME, PROJECT_VERSION);
	snprintf(gszVersionNumber, sizeof(gszVersionNumber) / sizeof(char), "version %s", PROJECT_VERSION);
=======
#ifdef COPYPROT
	while (1) {
#endif
#ifdef SPAWN
		diabdat_mpq = init_test_access(diabdat_mpq_path, "\\spawn.mpq", "DiabloSpawn", 1000, FS_PC);
#else
#ifdef COPYPROT
	diabdat_mpq = init_test_access(diabdat_mpq_path, "\\diabdat.mpq", "DiabloCD", 1000, FS_CD);
#else
	diabdat_mpq = init_test_access(diabdat_mpq_path, "\\diabdat.mpq", "DiabloCD", 1000, FS_PC);
#endif
#endif
#ifdef COPYPROT
		if (diabdat_mpq != NULL)
			break;
		UiCopyProtError(&result);
		if (result == COPYPROT_CANCEL)
			FileErrDlg("diabdat.mpq");
	}
#endif
	if (!WOpenFile("ui_art\\title.pcx", &fh, TRUE))
#ifdef SPAWN
		FileErrDlg("Main program archive: spawn.mpq");
#else
		FileErrDlg("Main program archive: diabdat.mpq");
#endif
	WCloseFile(fh);
#ifdef SPAWN
	patch_rt_mpq = init_test_access(patch_rt_mpq_path, "\\patch_sh.mpq", "DiabloSpawn", 2000, FS_PC);
#else
	patch_rt_mpq = init_test_access(patch_rt_mpq_path, "\\patch_rt.mpq", "DiabloInstall", 2000, FS_PC);
#endif
#ifdef HELLFIRE
	hellfire_mpq = init_test_access(hellfire_mpq_path, "\\hellfire.mpq", "DiabloInstall", 8000, FS_PC);
	hfmonk_mpq = init_test_access(hfmonk_mpq_path, "\\hfmonk.mpq", "DiabloInstall", 8100, FS_PC);
	hfbard_mpq = init_test_access(hfbard_mpq_path, "\\hfbard.mpq", "DiabloInstall", 8110, FS_PC);
	hfbarb_mpq = init_test_access(hfbarb_mpq_path, "\\hfbarb.mpq", "DiabloInstall", 8120, FS_PC);
	hfmusic_mpq = init_test_access(hfmusic_mpq_path, "\\hfmusic.mpq", "DiabloInstall", 8200, FS_PC);
	hfvoice_mpq = init_test_access(hfvoice_mpq_path, "\\hfvoice.mpq", "DiabloInstall", 8500, FS_PC);
	hfopt1_mpq = init_test_access(hfopt1_mpq_path, "\\hfopt1.mpq", "DiabloInstall", 8600, FS_PC);
	hfopt2_mpq = init_test_access(hfopt2_mpq_path, "\\hfopt2.mpq", "DiabloInstall", 8610, FS_PC);
#endif
}

void init_create_window(int nCmdShow)
{
	int nWidth, nHeight;
	HWND hWnd;
	WNDCLASSEXA wcex;

	init_kill_mom_parent();
	pfile_init_save_directory();
	memset(&wcex, 0, sizeof(wcex));
	wcex.cbSize = sizeof(wcex);
	wcex.style = CS_HREDRAW | CS_VREDRAW;
	wcex.lpfnWndProc = WindowProc;
	wcex.hInstance = ghInst;
	wcex.hIcon = LoadIcon(ghInst, MAKEINTRESOURCE(IDI_ICON1));
	wcex.hCursor = LoadCursor(NULL, IDC_ARROW);
	wcex.hbrBackground = (HBRUSH)GetStockObject(BLACK_BRUSH);
	wcex.lpszMenuName = GAME_NAME;
	wcex.lpszClassName = "DIABLO";
	wcex.hIconSm = (HICON)LoadImage(ghInst, MAKEINTRESOURCE(IDI_ICON1), IMAGE_ICON, 16, 16, LR_DEFAULTCOLOR);
	if (!RegisterClassEx(&wcex))
		app_fatal("Unable to register window class");
	if (GetSystemMetrics(SM_CXSCREEN) < SCREEN_WIDTH)
		nWidth = SCREEN_WIDTH;
	else
		nWidth = GetSystemMetrics(SM_CXSCREEN);
	if (GetSystemMetrics(SM_CYSCREEN) < SCREEN_HEIGHT)
		nHeight = SCREEN_HEIGHT;
	else
		nHeight = GetSystemMetrics(SM_CYSCREEN);
	hWnd = CreateWindowEx(0, "DIABLO", GAME_NAME, WS_POPUP, 0, 0, nWidth, nHeight, NULL, NULL, ghInst, NULL);
	if (!hWnd)
		app_fatal("Unable to create main window");
	ShowWindow(hWnd, SW_SHOWNORMAL); // nCmdShow used only in beta: ShowWindow(hWnd, nCmdShow)
	UpdateWindow(hWnd);
	init_await_mom_parent_exit();
	dx_init(hWnd);
	BlackPalette();
	snd_init(hWnd);
	init_archives();
	init_disable_screensaver(TRUE);
}

static void init_activate_window(HWND hWnd, BOOL bActive)
{
	LONG dwNewLong;

	gbActive = bActive;
	UiAppActivate(bActive);
	dwNewLong = GetWindowLong(hWnd, GWL_STYLE);

	if (gbActive && fullscreen)
		dwNewLong &= ~WS_SYSMENU;
	else
		dwNewLong |= WS_SYSMENU;

	SetWindowLong(hWnd, GWL_STYLE, dwNewLong);

	if (gbActive) {
		force_redraw = 255;
		ResetPal();
	}
>>>>>>> c3380d31
}

void MainWndProc(HWND hWnd, UINT Msg, WPARAM wParam, LPARAM lParam)
{
	switch (Msg) {
	case DVL_WM_PAINT:
		force_redraw = 255;
		break;
	case DVL_WM_QUERYENDSESSION:
		diablo_quit(0);
		break;
	}
<<<<<<< HEAD
=======

	return DefWindowProc(hWnd, Msg, wParam, lParam);
}

LRESULT __stdcall WindowProc(HWND hWnd, UINT Msg, WPARAM wParam, LPARAM lParam)
{
	if (CurrentProc)
		return CurrentProc(hWnd, Msg, wParam, lParam);

	return MainWndProc(hWnd, Msg, wParam, lParam);
>>>>>>> c3380d31
}

WNDPROC SetWindowProc(WNDPROC NewProc)
{
	WNDPROC OldProc;

	OldProc = CurrentProc;
	CurrentProc = NewProc;
	return OldProc;
}

DEVILUTION_END_NAMESPACE
<|MERGE_RESOLUTION|>--- conflicted
+++ resolved
@@ -1,609 +1,194 @@
-/**
- * @file init.cpp
- *
- * Implementation of routines for initializing the environment, disable screen saver, load MPQ.
- */
-#include <string>
-
-#include "all.h"
-#include "paths.h"
-#include "../3rdParty/Storm/Source/storm.h"
-#include "../DiabloUI/diabloui.h"
-#include <SDL.h>
-#include <config.h>
-
-DEVILUTION_BEGIN_NAMESPACE
-
-_SNETVERSIONDATA fileinfo;
-/** True if the game is the current active window */
-int gbActive;
-/** A handle to an unused MPQ archive. */
-HANDLE hellfire_mpq;
-/** The current input handler function */
-WNDPROC CurrentProc;
-/** A handle to the diabdat.mpq archive. */
-HANDLE diabdat_mpq;
-/** A handle to the patch_rt.mpq archive. */
-HANDLE patch_rt_mpq;
-/** Indicate if we only have access to demo data */
-bool gbIsSpawn;
-#ifdef HELLFIRE
-HANDLE hfmonk_mpq;
-HANDLE hfbard_mpq;
-HANDLE hfbarb_mpq;
-HANDLE hfmusic_mpq;
-HANDLE hfvoice_mpq;
-HANDLE hfopt1_mpq;
-HANDLE hfopt2_mpq;
-#endif
-
-namespace {
-
-HANDLE init_test_access(const char *mpq_name, const char *reg_loc, int dwPriority, int fs)
-{
-	HANDLE archive;
-	const std::string *paths[2] = {&GetBasePath(), &GetPrefPath()};
-	std::string mpq_abspath;
-	DWORD mpq_flags = 0;
-#if !defined(__SWITCH__) && !defined(__AMIGA__)
-	mpq_flags |= MPQ_FLAG_READ_ONLY;
-#endif
-	for (int i = 0; i < 2; i++) {
-		mpq_abspath = *paths[i] + mpq_name;
-		if (SFileOpenArchive(mpq_abspath.c_str(), dwPriority, mpq_flags, &archive)) {
-			SFileSetBasePath(paths[i]->c_str());
-			return archive;
-		}
-	}
-
-	return NULL;
-}
-
-} // namespace
-
-/* data */
-
-char gszVersionNumber[260] = "internal version unknown";
-char gszProductName[260] = "Diablo v1.09";
-
-<<<<<<< HEAD
-void init_cleanup()
-{
-	pfile_flush_W();
-
-	if (diabdat_mpq) {
-		SFileCloseArchive(diabdat_mpq);
-		diabdat_mpq = NULL;
-	}
-	if (patch_rt_mpq) {
-		SFileCloseArchive(patch_rt_mpq);
-		patch_rt_mpq = NULL;
-	}
-	if (hellfire_mpq) {
-		SFileCloseArchive(hellfire_mpq);
-		hellfire_mpq = NULL;
-	}
-#ifdef HELLFIRE
-	if (hfmonk_mpq) {
-		SFileCloseArchive(hfmonk_mpq);
-		hfmonk_mpq = NULL;
-	}
-	if (hfbard_mpq) {
-		SFileCloseArchive(hfbard_mpq);
-		hfbard_mpq = NULL;
-	}
-	if (hfbarb_mpq) {
-		SFileCloseArchive(hfbarb_mpq);
-		hfbarb_mpq = NULL;
-	}
-	if (hfmusic_mpq) {
-		SFileCloseArchive(hfmusic_mpq);
-		hfmusic_mpq = NULL;
-	}
-	if (hfvoice_mpq) {
-		SFileCloseArchive(hfvoice_mpq);
-		hfvoice_mpq = NULL;
-	}
-	if (hfopt1_mpq) {
-		SFileCloseArchive(hfopt1_mpq);
-		hfopt1_mpq = NULL;
-	}
-	if (hfopt2_mpq) {
-		SFileCloseArchive(hfopt2_mpq);
-		hfopt2_mpq = NULL;
-	}
-#endif
-=======
-static void init_run_office(char *dir)
-{
-	HANDLE hSearch;
-	WIN32_FIND_DATA find;
-	char szFirst[MAX_PATH];
-
-	strcpy(szFirst, dir);
-	if (szFirst[0] != '\0' && szFirst[strlen(szFirst) - 1] == '\\') {
-		strcat(szFirst, "*");
-	} else {
-		strcat(szFirst, "\\*");
-	}
-	hSearch = FindFirstFile(szFirst, &find);
-	if (hSearch == INVALID_HANDLE_VALUE) {
-		return;
-	}
-
-	while (1) {
-		if (find.dwFileAttributes & FILE_ATTRIBUTE_DIRECTORY) {
-			if (strcmp(find.cFileName, ".") != 0 && strcmp(find.cFileName, "..") != 0) {
-				char szNext[MAX_PATH] = "";
-				if (dir[0] != '\0' && dir[strlen(dir) - 1] == '\\') {
-					sprintf(szNext, "%s%s\\", dir, find.cFileName);
-				} else {
-					sprintf(szNext, "%s\\%s\\", dir, find.cFileName);
-				}
-				init_run_office(szNext);
-			}
-		} else if (_strcmpi(find.cFileName, "Microsoft Office Shortcut Bar.lnk") == 0) {
-			ShellExecute(GetDesktopWindow(), "open", find.cFileName, "", dir, SW_SHOWNORMAL);
-		}
-		if (!FindNextFile(hSearch, &find)) {
-			break;
-		}
-	}
-
-	FindClose(hSearch);
-}
-
-static HWND init_find_mom_parent()
-{
-	HWND i, handle;
-	char ClassName[256];
-
-	for (i = GetForegroundWindow();; i = GetWindow(handle, GW_HWNDNEXT)) {
-		handle = i;
-		if (!i)
-			break;
-		GetClassName(i, ClassName, 255);
-		if (!_strcmpi(ClassName, "MOM Parent"))
-			break;
-	}
-	return handle;
-}
-
-static void init_kill_mom_parent()
-{
-	HWND handle;
-
-	handle = init_find_mom_parent();
-	if (handle != NULL) {
-		PostMessage(handle, WM_CLOSE, 0, 0);
-		killed_mom_parent = TRUE;
-	}
-}
-
-static void init_await_mom_parent_exit()
-{
-	DWORD tick;
-
-	tick = GetTickCount();
-	if (!init_find_mom_parent()) {
-		return;
-	}
-	do {
-		Sleep(250);
-	} while (GetTickCount() - tick <= 4000 && init_find_mom_parent() != NULL);
-}
-
-static void init_run_office_from_start_menu()
-{
-	LPITEMIDLIST idl;
-
-	if (!killed_mom_parent) {
-		return;
-	}
-
-	killed_mom_parent = FALSE;
-	char szPath[256] = ""; /// BUGFIX: size should be at least 'MAX_PATH'
-	idl = NULL;
-
-	if (SHGetSpecialFolderLocation(GetDesktopWindow(), CSIDL_STARTMENU, &idl) == NOERROR) {
-		SHGetPathFromIDList(idl, szPath);
-		init_run_office(szPath);
-	}
-}
-
-static void init_disable_screensaver(BOOLEAN disable)
-{
-	BOOLEAN enabled;
-	char Data[16];
-	DWORD Type, cbData;
-	HKEY phkResult;
-	LRESULT success;
-
-	// BUGFIX: this is probably the worst possible way to do this. Alternatives: ExtEscape() with SETPOWERMANAGEMENT,
-	// SystemParametersInfo() with SPI_SETSCREENSAVEACTIVE/SPI_SETPOWEROFFACTIVE/SPI_SETLOWPOWERACTIVE
->>>>>>> c3380d31
-
-	NetClose();
-}
-
-<<<<<<< HEAD
-void init_create_window()
-{
-	if (!SpawnWindow(PROJECT_NAME))
-		app_fatal("Unable to create main window");
-	dx_init(NULL);
-	was_window_init = true;
-	gbActive = true;
-	gpBufStart = &gpBuffer[BUFFER_WIDTH * SCREEN_Y];
-	gpBufEnd = (BYTE *)(BUFFER_WIDTH * (SCREEN_HEIGHT + SCREEN_Y));
-	SDL_DisableScreenSaver();
-=======
-void init_cleanup(BOOL show_cursor)
-{
-	pfile_flush_W();
-	init_disable_screensaver(FALSE);
-	init_run_office_from_start_menu();
-
-	if (diabdat_mpq) {
-		SFileCloseArchive(diabdat_mpq);
-		diabdat_mpq = NULL;
-	}
-	if (patch_rt_mpq) {
-		SFileCloseArchive(patch_rt_mpq);
-		patch_rt_mpq = NULL;
-	}
-	if (hellfire_mpq) {
-		SFileCloseArchive(hellfire_mpq);
-		hellfire_mpq = NULL;
-	}
-#ifdef HELLFIRE
-	if (hfmonk_mpq) {
-		SFileCloseArchive(hfmonk_mpq);
-		hfmonk_mpq = NULL;
-	}
-	if (hfbard_mpq) {
-		SFileCloseArchive(hfbard_mpq);
-		hfbard_mpq = NULL;
-	}
-	if (hfbarb_mpq) {
-		SFileCloseArchive(hfbarb_mpq);
-		hfbarb_mpq = NULL;
-	}
-	if (hfmusic_mpq) {
-		SFileCloseArchive(hfmusic_mpq);
-		hfmusic_mpq = NULL;
-	}
-	if (hfvoice_mpq) {
-		SFileCloseArchive(hfvoice_mpq);
-		hfvoice_mpq = NULL;
-	}
-	if (hfopt1_mpq) {
-		SFileCloseArchive(hfopt1_mpq);
-		hfopt1_mpq = NULL;
-	}
-	if (hfopt2_mpq) {
-		SFileCloseArchive(hfopt2_mpq);
-		hfopt2_mpq = NULL;
-	}
-#endif
-	UiDestroy();
-	effects_cleanup_sfx();
-	sound_cleanup();
-	NetClose();
-	dx_cleanup();
-	engine_debug_trap(show_cursor);
-	StormDestroy();
-
-	if (show_cursor)
-		ShowCursor(TRUE);
-}
-
-static void init_strip_trailing_slash(char *path)
-{
-	char *result;
-
-	result = strrchr(path, '\\');
-	if (result) {
-		if (!result[1])
-			*result = 0;
-	}
-}
-
-static BOOL init_read_test_file(char *pszPath, const char *pszArchive, int dwPriority, HANDLE *phArchive)
-{
-	DWORD dwSize;
-	char *pszDrive, *pszRoot;
-	char szDrive[MAX_PATH];
-
-	dwSize = GetLogicalDriveStrings(sizeof(szDrive), szDrive);
-	if (dwSize == 0 || dwSize > sizeof(szDrive)) {
-		return FALSE;
-	}
-
-	while (*pszArchive == '\\') {
-		pszArchive++;
-	}
-
-	pszDrive = szDrive;
-	if (*pszDrive == '\0') {
-		return FALSE;
-	}
-	while (1) {
-		pszRoot = pszDrive;
-		while (*pszDrive++ != '\0')
-			;
-		if (GetDriveType(pszRoot) == DRIVE_CDROM) {
-			strcpy(pszPath, pszRoot);
-			strcat(pszPath, pszArchive);
-			if (SFileOpenArchive(pszPath, dwPriority, FS_CD, phArchive)) {
-				break;
-			}
-		}
-		if (*pszDrive == '\0') {
-			return FALSE;
-		}
-	}
-
-	return TRUE;
-}
-
-static HANDLE init_test_access(char *mpq_path, const char *mpq_name, const char *reg_loc, int dwPriority, int fs)
-{
-	char *last_slash_pos;
-	char Filename[MAX_PATH];
-	char Buffer[MAX_PATH];
-	char archive_path[MAX_PATH];
-	HANDLE archive;
-
-	if (!GetCurrentDirectory(sizeof(Buffer), Buffer))
-		app_fatal("Can't get program path");
-	init_strip_trailing_slash(Buffer);
-	if (!SFileSetBasePath(Buffer))
-		app_fatal("SFileSetBasePath");
-	if (!GetModuleFileName(ghInst, Filename, sizeof(Filename)))
-		app_fatal("Can't get program name");
-	last_slash_pos = strrchr(Filename, '\\');
-	if (last_slash_pos)
-		*last_slash_pos = '\0';
-	init_strip_trailing_slash(Filename);
-	strcpy(mpq_path, Buffer);
-	strcat(mpq_path, mpq_name);
-	if (SFileOpenArchive(mpq_path, dwPriority, fs, &archive))
-		return archive;
-	if (strcmp(Filename, Buffer)) {
-		strcpy(mpq_path, Filename);
-		strcat(mpq_path, mpq_name);
-		if (SFileOpenArchive(mpq_path, dwPriority, fs, &archive))
-			return archive;
-	}
-	archive_path[0] = '\0';
-	if (reg_loc) {
-		if (SRegLoadString("Archives", reg_loc, 0, archive_path, sizeof(archive_path))) {
-			init_strip_trailing_slash(archive_path);
-			strcpy(mpq_path, archive_path);
-			strcat(mpq_path, mpq_name);
-			if (SFileOpenArchive(mpq_path, dwPriority, fs, &archive))
-				return archive;
-		}
-	}
-	if (fs != FS_PC && init_read_test_file(archive_path, mpq_name, dwPriority, &archive)) {
-		strcpy(mpq_path, archive_path);
-		return archive;
-	}
-	return NULL;
-}
-
-static void init_get_file_info()
-{
-	DWORD dwLen;
-	void *pBlock;
-	unsigned int uBytes;
-	DWORD dwHandle;
-	VS_FIXEDFILEINFO *lpBuffer;
-
-	if (GetModuleFileName(ghInst, diablo_exe_path, sizeof(diablo_exe_path))) {
-		dwLen = GetFileVersionInfoSize(diablo_exe_path, &dwHandle);
-		if (dwLen) {
-			pBlock = DiabloAllocPtr(dwLen);
-			if (GetFileVersionInfo(diablo_exe_path, 0, dwLen, pBlock)) {
-				if (VerQueryValue(pBlock, "\\", (LPVOID *)&lpBuffer, &uBytes))
-					sprintf(
-					    gszVersionNumber,
-					    "version %d.%d.%d.%d",
-					    lpBuffer->dwProductVersionMS >> 16,
-					    lpBuffer->dwProductVersionMS & 0xFFFF,
-					    lpBuffer->dwProductVersionLS >> 16,
-					    lpBuffer->dwProductVersionLS & 0xFFFF);
-			}
-			mem_free_dbg(pBlock);
-		}
-	}
->>>>>>> c3380d31
-}
-
-static void init_archives()
-{
-	HANDLE fh = NULL;
-	memset(&fileinfo, 0, sizeof(fileinfo));
-	fileinfo.size = sizeof(fileinfo);
-	fileinfo.versionstring = gszVersionNumber;
-	fileinfo.executablefile = "";
-	fileinfo.originalarchivefile = "";
-	fileinfo.patcharchivefile = "";
-	init_get_file_info();
-<<<<<<< HEAD
-
-	diabdat_mpq = init_test_access("diabdat.mpq", "DiabloCD", 1000, FS_CD);
-	if (diabdat_mpq == NULL) {
-		diabdat_mpq = init_test_access("spawn.mpq", "DiabloSpawn", 1000, FS_PC);
-		if (diabdat_mpq != NULL)
-			gbIsSpawn = true;
-	}
-	if (diabdat_mpq == NULL || !SFileOpenFile("ui_art\\title.pcx", &fh))
-		InsertCDDlg();
-	SFileCloseFile(fh);
-
-	patch_rt_mpq = init_test_access("patch_rt.mpq", "DiabloInstall", 2000, FS_PC);
-	if (patch_rt_mpq == NULL)
-		patch_rt_mpq = init_test_access("patch_sh.mpq", "DiabloSpawn", 2000, FS_PC);
-
-#ifdef HELLFIRE
-	hellfire_mpq = init_test_access("hellfire.mpq", "DiabloInstall", 8000, FS_PC);
-	hfmonk_mpq = init_test_access("hfmonk.mpq", "DiabloInstall", 8100, FS_PC);
-	hfbard_mpq = init_test_access("hfbard.mpq", "DiabloInstall", 8110, FS_PC);
-	hfbarb_mpq = init_test_access("hfbarb.mpq", "DiabloInstall", 8120, FS_PC);
-	hfmusic_mpq = init_test_access("hfmusic.mpq", "DiabloInstall", 8200, FS_PC);
-	hfvoice_mpq = init_test_access("hfvoice.mpq", "DiabloInstall", 8500, FS_PC);
-	hfopt1_mpq = init_test_access("hfopt1.mpq", "DiabloInstall", 8600, FS_PC);
-	hfopt2_mpq = init_test_access("hfopt2.mpq", "DiabloInstall", 8610, FS_PC);
-#endif
-}
-
-void init_get_file_info()
-{
-	snprintf(gszProductName, sizeof(gszProductName) / sizeof(char), "%s v%s", PROJECT_NAME, PROJECT_VERSION);
-	snprintf(gszVersionNumber, sizeof(gszVersionNumber) / sizeof(char), "version %s", PROJECT_VERSION);
-=======
-#ifdef COPYPROT
-	while (1) {
-#endif
-#ifdef SPAWN
-		diabdat_mpq = init_test_access(diabdat_mpq_path, "\\spawn.mpq", "DiabloSpawn", 1000, FS_PC);
-#else
-#ifdef COPYPROT
-	diabdat_mpq = init_test_access(diabdat_mpq_path, "\\diabdat.mpq", "DiabloCD", 1000, FS_CD);
-#else
-	diabdat_mpq = init_test_access(diabdat_mpq_path, "\\diabdat.mpq", "DiabloCD", 1000, FS_PC);
-#endif
-#endif
-#ifdef COPYPROT
-		if (diabdat_mpq != NULL)
-			break;
-		UiCopyProtError(&result);
-		if (result == COPYPROT_CANCEL)
-			FileErrDlg("diabdat.mpq");
-	}
-#endif
-	if (!WOpenFile("ui_art\\title.pcx", &fh, TRUE))
-#ifdef SPAWN
-		FileErrDlg("Main program archive: spawn.mpq");
-#else
-		FileErrDlg("Main program archive: diabdat.mpq");
-#endif
-	WCloseFile(fh);
-#ifdef SPAWN
-	patch_rt_mpq = init_test_access(patch_rt_mpq_path, "\\patch_sh.mpq", "DiabloSpawn", 2000, FS_PC);
-#else
-	patch_rt_mpq = init_test_access(patch_rt_mpq_path, "\\patch_rt.mpq", "DiabloInstall", 2000, FS_PC);
-#endif
-#ifdef HELLFIRE
-	hellfire_mpq = init_test_access(hellfire_mpq_path, "\\hellfire.mpq", "DiabloInstall", 8000, FS_PC);
-	hfmonk_mpq = init_test_access(hfmonk_mpq_path, "\\hfmonk.mpq", "DiabloInstall", 8100, FS_PC);
-	hfbard_mpq = init_test_access(hfbard_mpq_path, "\\hfbard.mpq", "DiabloInstall", 8110, FS_PC);
-	hfbarb_mpq = init_test_access(hfbarb_mpq_path, "\\hfbarb.mpq", "DiabloInstall", 8120, FS_PC);
-	hfmusic_mpq = init_test_access(hfmusic_mpq_path, "\\hfmusic.mpq", "DiabloInstall", 8200, FS_PC);
-	hfvoice_mpq = init_test_access(hfvoice_mpq_path, "\\hfvoice.mpq", "DiabloInstall", 8500, FS_PC);
-	hfopt1_mpq = init_test_access(hfopt1_mpq_path, "\\hfopt1.mpq", "DiabloInstall", 8600, FS_PC);
-	hfopt2_mpq = init_test_access(hfopt2_mpq_path, "\\hfopt2.mpq", "DiabloInstall", 8610, FS_PC);
-#endif
-}
-
-void init_create_window(int nCmdShow)
-{
-	int nWidth, nHeight;
-	HWND hWnd;
-	WNDCLASSEXA wcex;
-
-	init_kill_mom_parent();
-	pfile_init_save_directory();
-	memset(&wcex, 0, sizeof(wcex));
-	wcex.cbSize = sizeof(wcex);
-	wcex.style = CS_HREDRAW | CS_VREDRAW;
-	wcex.lpfnWndProc = WindowProc;
-	wcex.hInstance = ghInst;
-	wcex.hIcon = LoadIcon(ghInst, MAKEINTRESOURCE(IDI_ICON1));
-	wcex.hCursor = LoadCursor(NULL, IDC_ARROW);
-	wcex.hbrBackground = (HBRUSH)GetStockObject(BLACK_BRUSH);
-	wcex.lpszMenuName = GAME_NAME;
-	wcex.lpszClassName = "DIABLO";
-	wcex.hIconSm = (HICON)LoadImage(ghInst, MAKEINTRESOURCE(IDI_ICON1), IMAGE_ICON, 16, 16, LR_DEFAULTCOLOR);
-	if (!RegisterClassEx(&wcex))
-		app_fatal("Unable to register window class");
-	if (GetSystemMetrics(SM_CXSCREEN) < SCREEN_WIDTH)
-		nWidth = SCREEN_WIDTH;
-	else
-		nWidth = GetSystemMetrics(SM_CXSCREEN);
-	if (GetSystemMetrics(SM_CYSCREEN) < SCREEN_HEIGHT)
-		nHeight = SCREEN_HEIGHT;
-	else
-		nHeight = GetSystemMetrics(SM_CYSCREEN);
-	hWnd = CreateWindowEx(0, "DIABLO", GAME_NAME, WS_POPUP, 0, 0, nWidth, nHeight, NULL, NULL, ghInst, NULL);
-	if (!hWnd)
-		app_fatal("Unable to create main window");
-	ShowWindow(hWnd, SW_SHOWNORMAL); // nCmdShow used only in beta: ShowWindow(hWnd, nCmdShow)
-	UpdateWindow(hWnd);
-	init_await_mom_parent_exit();
-	dx_init(hWnd);
-	BlackPalette();
-	snd_init(hWnd);
-	init_archives();
-	init_disable_screensaver(TRUE);
-}
-
-static void init_activate_window(HWND hWnd, BOOL bActive)
-{
-	LONG dwNewLong;
-
-	gbActive = bActive;
-	UiAppActivate(bActive);
-	dwNewLong = GetWindowLong(hWnd, GWL_STYLE);
-
-	if (gbActive && fullscreen)
-		dwNewLong &= ~WS_SYSMENU;
-	else
-		dwNewLong |= WS_SYSMENU;
-
-	SetWindowLong(hWnd, GWL_STYLE, dwNewLong);
-
-	if (gbActive) {
-		force_redraw = 255;
-		ResetPal();
-	}
->>>>>>> c3380d31
-}
-
-void MainWndProc(HWND hWnd, UINT Msg, WPARAM wParam, LPARAM lParam)
-{
-	switch (Msg) {
-	case DVL_WM_PAINT:
-		force_redraw = 255;
-		break;
-	case DVL_WM_QUERYENDSESSION:
-		diablo_quit(0);
-		break;
-	}
-<<<<<<< HEAD
-=======
-
-	return DefWindowProc(hWnd, Msg, wParam, lParam);
-}
-
-LRESULT __stdcall WindowProc(HWND hWnd, UINT Msg, WPARAM wParam, LPARAM lParam)
-{
-	if (CurrentProc)
-		return CurrentProc(hWnd, Msg, wParam, lParam);
-
-	return MainWndProc(hWnd, Msg, wParam, lParam);
->>>>>>> c3380d31
-}
-
-WNDPROC SetWindowProc(WNDPROC NewProc)
-{
-	WNDPROC OldProc;
-
-	OldProc = CurrentProc;
-	CurrentProc = NewProc;
-	return OldProc;
-}
-
-DEVILUTION_END_NAMESPACE
+/**
+ * @file init.cpp
+ *
+ * Implementation of routines for initializing the environment, disable screen saver, load MPQ.
+ */
+#include <string>
+
+#include "all.h"
+#include "paths.h"
+#include "../3rdParty/Storm/Source/storm.h"
+#include "../DiabloUI/diabloui.h"
+#include <SDL.h>
+#include <config.h>
+
+DEVILUTION_BEGIN_NAMESPACE
+
+_SNETVERSIONDATA fileinfo;
+/** True if the game is the current active window */
+int gbActive;
+/** A handle to an unused MPQ archive. */
+HANDLE hellfire_mpq;
+/** The current input handler function */
+WNDPROC CurrentProc;
+/** A handle to the diabdat.mpq archive. */
+HANDLE diabdat_mpq;
+/** A handle to the patch_rt.mpq archive. */
+HANDLE patch_rt_mpq;
+/** Indicate if we only have access to demo data */
+bool gbIsSpawn;
+#ifdef HELLFIRE
+HANDLE hfmonk_mpq;
+HANDLE hfbard_mpq;
+HANDLE hfbarb_mpq;
+HANDLE hfmusic_mpq;
+HANDLE hfvoice_mpq;
+HANDLE hfopt1_mpq;
+HANDLE hfopt2_mpq;
+#endif
+
+namespace {
+
+HANDLE init_test_access(const char *mpq_name, const char *reg_loc, int dwPriority, int fs)
+{
+	HANDLE archive;
+	const std::string *paths[2] = {&GetBasePath(), &GetPrefPath()};
+	std::string mpq_abspath;
+	DWORD mpq_flags = 0;
+#if !defined(__SWITCH__) && !defined(__AMIGA__)
+	mpq_flags |= MPQ_FLAG_READ_ONLY;
+#endif
+	for (int i = 0; i < 2; i++) {
+		mpq_abspath = *paths[i] + mpq_name;
+		if (SFileOpenArchive(mpq_abspath.c_str(), dwPriority, mpq_flags, &archive)) {
+			SFileSetBasePath(paths[i]->c_str());
+			return archive;
+		}
+	}
+
+	return NULL;
+}
+
+} // namespace
+
+/* data */
+
+char gszVersionNumber[260] = "internal version unknown";
+char gszProductName[260] = "Diablo v1.09";
+
+void init_cleanup()
+{
+	pfile_flush_W();
+
+	if (diabdat_mpq) {
+		SFileCloseArchive(diabdat_mpq);
+		diabdat_mpq = NULL;
+	}
+	if (patch_rt_mpq) {
+		SFileCloseArchive(patch_rt_mpq);
+		patch_rt_mpq = NULL;
+	}
+	if (hellfire_mpq) {
+		SFileCloseArchive(hellfire_mpq);
+		hellfire_mpq = NULL;
+	}
+#ifdef HELLFIRE
+	if (hfmonk_mpq) {
+		SFileCloseArchive(hfmonk_mpq);
+		hfmonk_mpq = NULL;
+	}
+	if (hfbard_mpq) {
+		SFileCloseArchive(hfbard_mpq);
+		hfbard_mpq = NULL;
+	}
+	if (hfbarb_mpq) {
+		SFileCloseArchive(hfbarb_mpq);
+		hfbarb_mpq = NULL;
+	}
+	if (hfmusic_mpq) {
+		SFileCloseArchive(hfmusic_mpq);
+		hfmusic_mpq = NULL;
+	}
+	if (hfvoice_mpq) {
+		SFileCloseArchive(hfvoice_mpq);
+		hfvoice_mpq = NULL;
+	}
+	if (hfopt1_mpq) {
+		SFileCloseArchive(hfopt1_mpq);
+		hfopt1_mpq = NULL;
+	}
+	if (hfopt2_mpq) {
+		SFileCloseArchive(hfopt2_mpq);
+		hfopt2_mpq = NULL;
+	}
+#endif
+
+	NetClose();
+}
+
+static void init_get_file_info()
+{
+	snprintf(gszProductName, sizeof(gszProductName) / sizeof(char), "%s v%s", PROJECT_NAME, PROJECT_VERSION);
+	snprintf(gszVersionNumber, sizeof(gszVersionNumber) / sizeof(char), "version %s", PROJECT_VERSION);
+}
+
+void init_archives()
+{
+	HANDLE fh = NULL;
+	memset(&fileinfo, 0, sizeof(fileinfo));
+	fileinfo.size = sizeof(fileinfo);
+	fileinfo.versionstring = gszVersionNumber;
+	fileinfo.executablefile = "";
+	fileinfo.originalarchivefile = "";
+	fileinfo.patcharchivefile = "";
+	init_get_file_info();
+
+	diabdat_mpq = init_test_access("diabdat.mpq", "DiabloCD", 1000, FS_CD);
+	if (diabdat_mpq == NULL) {
+		diabdat_mpq = init_test_access("spawn.mpq", "DiabloSpawn", 1000, FS_PC);
+		if (diabdat_mpq != NULL)
+			gbIsSpawn = true;
+	}
+	if (diabdat_mpq == NULL || !SFileOpenFile("ui_art\\title.pcx", &fh))
+		InsertCDDlg();
+	SFileCloseFile(fh);
+
+	patch_rt_mpq = init_test_access("patch_rt.mpq", "DiabloInstall", 2000, FS_PC);
+	if (patch_rt_mpq == NULL)
+		patch_rt_mpq = init_test_access("patch_sh.mpq", "DiabloSpawn", 2000, FS_PC);
+
+#ifdef HELLFIRE
+	hellfire_mpq = init_test_access("hellfire.mpq", "DiabloInstall", 8000, FS_PC);
+	hfmonk_mpq = init_test_access("hfmonk.mpq", "DiabloInstall", 8100, FS_PC);
+	hfbard_mpq = init_test_access("hfbard.mpq", "DiabloInstall", 8110, FS_PC);
+	hfbarb_mpq = init_test_access("hfbarb.mpq", "DiabloInstall", 8120, FS_PC);
+	hfmusic_mpq = init_test_access("hfmusic.mpq", "DiabloInstall", 8200, FS_PC);
+	hfvoice_mpq = init_test_access("hfvoice.mpq", "DiabloInstall", 8500, FS_PC);
+	hfopt1_mpq = init_test_access("hfopt1.mpq", "DiabloInstall", 8600, FS_PC);
+	hfopt2_mpq = init_test_access("hfopt2.mpq", "DiabloInstall", 8610, FS_PC);
+#endif
+}
+
+void init_create_window()
+{
+	if (!SpawnWindow(PROJECT_NAME))
+		app_fatal("Unable to create main window");
+	dx_init(NULL);
+	gbActive = true;
+	gpBufStart = &gpBuffer[BUFFER_WIDTH * SCREEN_Y];
+	gpBufEnd = (BYTE *)(BUFFER_WIDTH * (SCREEN_HEIGHT + SCREEN_Y));
+	SDL_DisableScreenSaver();
+}
+
+void MainWndProc(HWND hWnd, UINT Msg, WPARAM wParam, LPARAM lParam)
+{
+	switch (Msg) {
+	case DVL_WM_PAINT:
+		force_redraw = 255;
+		break;
+	case DVL_WM_QUERYENDSESSION:
+		diablo_quit(0);
+		break;
+	}
+}
+
+WNDPROC SetWindowProc(WNDPROC NewProc)
+{
+	WNDPROC OldProc;
+
+	OldProc = CurrentProc;
+	CurrentProc = NewProc;
+	return OldProc;
+}
+
+DEVILUTION_END_NAMESPACE