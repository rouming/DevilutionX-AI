--- conflicted
+++ resolved
@@ -1,60 +1,54 @@
-/**
- * @file sound.h
- *
- * Interface of functions setting up the audio pipeline.
- */
-#ifndef __SOUND_H__
-#define __SOUND_H__
-
-DEVILUTION_BEGIN_NAMESPACE
-
-#ifdef __cplusplus
-extern "C" {
-#endif
-
-extern SoundSample *DSBs[8];
-extern BOOLEAN gbSndInited;
-extern HMODULE hDsound_dll;
-
-void snd_update(BOOL bStopAll);
-void snd_stop_snd(TSnd *pSnd);
-BOOL snd_playing(TSnd *pSnd);
-void snd_play_snd(TSnd *pSnd, int lVolume, int lPan);
-<<<<<<< HEAD
-SoundSample *sound_dup_channel(SoundSample *DSB);
-BOOL sound_file_reload(TSnd *sound_file, SoundSample *DSB);
-TSnd *sound_file_load(char *path);
-=======
-IDirectSoundBuffer *sound_dup_channel(IDirectSoundBuffer *DSB);
-BOOL sound_file_reload(TSnd *sound_file, IDirectSoundBuffer *DSB);
-TSnd *sound_file_load(const char *path);
->>>>>>> ec329e64
-void sound_CreateSoundBuffer(TSnd *sound_file);
-void sound_file_cleanup(TSnd *sound_file);
-void snd_init(HWND hWnd);
-void snd_get_volume(const char *value_name, int *value);
-void sound_create_primary_buffer(HANDLE music_track);
-void sound_cleanup();
-void snd_set_volume(const char *key, int value);
-void music_stop();
-void music_start(int nTrack);
-void sound_disable_music(BOOL disable);
-int sound_get_or_set_music_volume(int volume);
-int sound_get_or_set_sound_volume(int volume);
-
-/* rdata */
-
-/* data */
-
-extern BOOLEAN gbMusicOn;
-extern BOOLEAN gbSoundOn;
-extern BOOLEAN gbDupSounds;
-extern char unk_volume[4][2];
-
-#ifdef __cplusplus
-}
-#endif
-
-DEVILUTION_END_NAMESPACE
-
-#endif /* __SOUND_H__ */
+/**
+ * @file sound.h
+ *
+ * Interface of functions setting up the audio pipeline.
+ */
+#ifndef __SOUND_H__
+#define __SOUND_H__
+
+DEVILUTION_BEGIN_NAMESPACE
+
+#ifdef __cplusplus
+extern "C" {
+#endif
+
+extern SoundSample *DSBs[8];
+extern BOOLEAN gbSndInited;
+extern HMODULE hDsound_dll;
+
+void snd_update(BOOL bStopAll);
+void snd_stop_snd(TSnd *pSnd);
+BOOL snd_playing(TSnd *pSnd);
+void snd_play_snd(TSnd *pSnd, int lVolume, int lPan);
+SoundSample *sound_dup_channel(SoundSample *DSB);
+BOOL sound_file_reload(TSnd *sound_file, SoundSample *DSB);
+TSnd *sound_file_load(const char *path);
+void sound_CreateSoundBuffer(TSnd *sound_file);
+void sound_file_cleanup(TSnd *sound_file);
+void snd_init(HWND hWnd);
+void snd_get_volume(const char *value_name, int *value);
+void sound_create_primary_buffer(HANDLE music_track);
+void sound_cleanup();
+void snd_set_volume(const char *key, int value);
+void music_stop();
+void music_start(int nTrack);
+void sound_disable_music(BOOL disable);
+int sound_get_or_set_music_volume(int volume);
+int sound_get_or_set_sound_volume(int volume);
+
+/* rdata */
+
+/* data */
+
+extern BOOLEAN gbMusicOn;
+extern BOOLEAN gbSoundOn;
+extern BOOLEAN gbDupSounds;
+extern char unk_volume[4][2];
+
+#ifdef __cplusplus
+}
+#endif
+
+DEVILUTION_END_NAMESPACE
+
+#endif /* __SOUND_H__ */