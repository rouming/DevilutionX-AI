--- conflicted
+++ resolved
@@ -1,214 +1,214 @@
-[![Downloads](https://img.shields.io/github/downloads/diasurgical/devilutionX/total.svg)](https://github.com/diasurgical/devilutionX/releases)
-[![github stars](https://img.shields.io/github/stars/diasurgical/devilutionX.svg)](https://github.com/diasurgical/devilutionX/stargazers)
-
-Status | Platform
----:| ---
-[![CircleCI](https://circleci.com/gh/diasurgical/devilutionX.svg?style=svg)](https://circleci.com/gh/diasurgical/devilutionX) | Linux 32bit & 64bit, Windows 32bit
-[![Build Status](https://travis-ci.org/diasurgical/devilutionX.svg?branch=master)](https://travis-ci.org/diasurgical/devilutionX) | macOS 32bit & 64bit
-[![Build status](https://ci.appveyor.com/api/projects/status/1a0jus2372qvksht?svg=true)](https://ci.appveyor.com/project/AJenbo/devilutionx) | Windows MSVC
+[![Downloads](https://img.shields.io/github/downloads/diasurgical/devilutionX/total.svg)](https://github.com/diasurgical/devilutionX/releases)
+[![github stars](https://img.shields.io/github/stars/diasurgical/devilutionX.svg)](https://github.com/diasurgical/devilutionX/stargazers)
+
+Status | Platform
+---:| ---
+[![CircleCI](https://circleci.com/gh/diasurgical/devilutionX.svg?style=svg)](https://circleci.com/gh/diasurgical/devilutionX) | Linux 32bit & 64bit, Windows 32bit
+[![Build Status](https://travis-ci.org/diasurgical/devilutionX.svg?branch=master)](https://travis-ci.org/diasurgical/devilutionX) | macOS 32bit & 64bit
+[![Build status](https://ci.appveyor.com/api/projects/status/1a0jus2372qvksht?svg=true)](https://ci.appveyor.com/project/AJenbo/devilutionx) | Windows MSVC
 
 ![Discord Channel](https://avatars3.githubusercontent.com/u/1965106?s=16&v=4) [Discord Chat Channel](https://discord.gg/aQBQdDe)
 
-# How To Play:
- - Copy diabdat.mpq from your CD, or GoG install folder, to the DevilutionX game directory ; Make sure it is all lowercase.
- - [Download DevilutionX](https://github.com/diasurgical/devilutionX/releases), or build from source
- - Install SDL2 (including SDL2_mixer and SDL2_ttf) make sure to get the appropriate 32bit or 64bit version.
- - Run `./devilutionx`
-
-Please keep in mind that this is still being worked on and is missing parts of UI and some minor bugs, see [milestone 1](https://github.com/diasurgical/devilutionX/milestone/1) for a full list of known issues.
-
-# Building from Source
-## 32-bit building on 64-bit platforms
-<details><summary>Linux</summary>
-
-### Installing dependencies on Debian and Ubuntu
-```
-sudo apt-get install cmake g++-multilib libsdl2-mixer-dev:i386 libsdl2-ttf-dev:i386 libsodium-dev libsodium-dev:i386
-```
-### Installing dependencies on Fedora
-```
-sudo dnf install cmake glibc-devel.i686 SDL2-devel.i686 SDL2_ttf-devel.i686 SDL2_mixer-devel.i686 libsodium-devel.i686 libasan.i686
-```
-### Compiling
-```
-mkdir build
-cd build
-linux32 cmake -DCMAKE_TOOLCHAIN_FILE=../CMake/32bit.cmake ..
-linux32 make -j$(nproc)
-```
-</details>
-<details><summary>macOS</summary>
-
-### Installing dependencies
-Install [Xcode 9.4.1 and Xcode Command Line tools](https://developer.apple.com/download/more/?=xcode%209.4.1), this is the last version with **32 bits** support.
-
-Note: Be sure that your to select the command line Xcode if you have more then one installed:
-```
-$ sudo xcode-select --switch /Applications/Xcode.app
-```
-
-Verify that you don't have FreeType and HarfBuzz installed from
-[Homebrew](https://brew.sh/), which will cause build errors for SDL2_ttf:
-
-```
-brew info freetype
-brew info harfbuzz
-```
-
-If you do have those installed, you'll have to temporarily uninstall them:
-
-```
-brew uninstall --ignore-dependencies freetype
-brew uninstall --ignore-dependencies harfbuzz
-```
-
-You can install FreeType and HarfBuzz from Homebrew again after devilutionX builds successfully.
-
-Now you can run the build script:
-```
-./macos-build.sh --build-all-x86
-```
-</details>
-<details><summary>Windows via MinGW</summary>
-
-### Installing dependencies on Debian and Ubuntu
-
-Download and place the 32bit MinGW Development Libraries of [SDL2](https://www.libsdl.org/download-2.0.php), [SDL2_mixer](https://www.libsdl.org/projects/SDL_mixer/), [SDL2_ttf](https://www.libsdl.org/projects/SDL_ttf/) and [Libsodium](https://github.com/jedisct1/libsodium/releases) in `/user/i686-w64-mingw32`.
-
-```
-sudo apt-get install cmake gcc-mingw-w64-i686 g++-mingw-w64-i686
-```
-### Compiling
-```
-mkdir build
-cd build
-cmake -DASAN=OFF -DCMAKE_TOOLCHAIN_FILE=../CMake/mingwcc.cmake ..
-make -j$(nproc)
-```
-</details>
-<details><summary>Windows via Visual Studio</summary>
-
-### Installing dependencies
-Make sure to install the `C++ CMake tools for Windows` component for Visual Studio.
-
-* **Using vcpkg (recommended)**
-1. Install vcpkg following the instructions from https://github.com/microsoft/vcpkg#quick-start.
-
-	Don't forget to perform _user-wide integration_ step for additional convenience.
-2. Install required dependencies by executing the following command (via cmd or powershell):
-
-	`vcpkg install sdl2:x86-windows sdl2-mixer:x86-windows sdl2-ttf:x86-windows libsodium:x86-windows`
-
-	_Note: this command installs libraries compiled for x86 but it's not hard to do the same for x64 libraries if you need it_
-
-* **Manually**
-1. Download and place the 32bit MSVC Development Libraries of [SDL2](https://www.libsdl.org/download-2.0.php), [SDL2_mixer](https://www.libsdl.org/projects/SDL_mixer/), [SDL2_ttf](https://www.libsdl.org/projects/SDL_ttf/) and [Libsodium](https://github.com/jedisct1/libsodium/releases) in `%USERPROFILE%\AppData\Local\Microsoft\WindowsApps\`.
-2. If dependencies are not found or you wish to place them in other location - configure required path variables in _"Manage Configurations..."_ dialog inside Visual Studio or in _cmake-gui_.
-
-### Compiling
-
-* **Through Open->CMake in Visual Studio**
-1. Go to `File -> Open -> CMake`, select `CMakeLists.txt` from the project root.
-2. Select `Build devilution.exe` from the `Build` menu.
-
-	_Note: By default Visual Studio only creates configuration x64-Debug, to add the new configuration (e.g. x86-Debug) please click "Manage Configurations..." in combo box on the top and then on button with green plus to add a new configuration_
-
-* **Through cmake-gui**
-
-1. Input the path to devilutionx source directory at `Where is the source code:` field.
-2. Input the path where the binaries would be placed at `Where to build the binaries:` field. If you want to place them inside source directory it's preferable to do so inside directory called `build` to avoid the binaries being added to the source tree.
-3. It's recommended to input `Win32` in `Optional Platform for Generator`, otherwise it will default to x64 build.
-4. In case you're using `vcpkg` select `Specify toolchain file for cross-compiling` and select the file `scripts/buildsystems/vcpkg.cmake` from `vcpkg` directory otherwise just go with `Use default native compilers`.
-5. In case you need to select any paths to dependencies manually do this right in cmake-gui window.
-6. Press `Generate` and open produced `.sln` file using Visual Studio.
-7. Use build/debug etc. commands inside Visual Studio Solution like with any normal Visual Studio project.
-</details>
-
-## Building for the native platform
-*Note: Since 64-bit builds are currently not in a playable state, it is advised to build in a 32-bit environment. Another possibility is a 32-bit build on a 64-bit system (see above).*
-<details><summary>Linux</summary>
-
-### Installing dependencies on Debian and Ubuntu
-```
-sudo apt-get install cmake g++ libsdl2-mixer-dev libsdl2-ttf-dev libsodium-dev
-```
-### Installing dependencies on Fedora
-```
-sudo dnf install cmake glibc-devel SDL2-devel SDL2_ttf-devel SDL2_mixer-devel libsodium-devel libasan
-```
-### Compiling
-```
-mkdir build
-cd build
-cmake ..
-make -j$(nproc)
-```
-</details>
-<details><summary>macOS</summary>
-
-Make sure you have [Homebrew](https://brew.sh/) installed, then run:
-
-```
-brew bundle
-mkdir build
-cd build
-cmake ..
-make -j$(sysctl -n hw.physicalcpu)
-```
-</details>
-<details><summary>FreeBSD</summary>
-*Note: At the moment this only appears to work from a 32bit system.*
-
-### Installing dependencies
-```
-pkg install cmake gcc8 sdl2_mixer sdl2_ttf libsodium
-```
-### Compiling
-```
-mkdir build
-cd build
-cmake -DCMAKE_C_COMPILER=/usr/local/bin/gcc8 -DCMAKE_CXX_COMPILER=/usr/local/bin/g++8 ..
-make -j$(sysctl -n hw.ncpu)
-```
-</details>
-<details><summary>Haiku</summary>
-
-### Installing dependencies on 32 bit Haiku
-```
-pkgman install cmake_x86 devel:libsdl2_x86 devel:libsdl2_mixer_x86 devel:libsdl2_ttf_x86 devel:libsodium_x86
-```
-### Installing dependencies on 64 bit Haiku
-```
-pkgman install cmake devel:libsdl2 devel:libsdl2_mixer devel:libsdl2_ttf devel:libsodium
-```
-### Compiling on 32 bit Haiku
-```
-mkdir build
-cd build
-cmake -DCMAKE_C_COMPILER=gcc-x86 -DCMAKE_CXX_COMPILER=g++-x86 -DBINARY_RELEASE=ON ..
-make -j$(nproc)
-```
-### Compiling on 64 bit Haiku
-```
-mkdir build
-cd build
-cmake ..
-make -j$(nproc)
-```
-</details>
-
-## CMake arguments
-### General
-The default build type is `Debug`. This can be changed with `-DBINARY_RELEASE=ON`. Independently of this, the debug mode of the Diablo engine is always enabled by default. It can be disabled with `-DDEBUG=OFF`. Finally, in debug builds the address sanitizer is enabled by default. This can be disabled with `-DASAN=OFF`.
-### mingw32
-Use `-DCROSS_PREFIX=/path/to/prefix` if the `i686-w64-mingw32` directory is not in `/usr`.
-
+# How To Play:
+ - Copy diabdat.mpq from your CD, or GoG install folder, to the DevilutionX game directory ; Make sure it is all lowercase.
+ - [Download DevilutionX](https://github.com/diasurgical/devilutionX/releases), or build from source
+ - Install SDL2 (including SDL2_mixer and SDL2_ttf) make sure to get the appropriate 32bit or 64bit version.
+ - Run `./devilutionx`
+
+Please keep in mind that this is still being worked on and is missing parts of UI and some minor bugs, see [milestone 1](https://github.com/diasurgical/devilutionX/milestone/1) for a full list of known issues.
+
+# Building from Source
+## 32-bit building on 64-bit platforms
+<details><summary>Linux</summary>
+
+### Installing dependencies on Debian and Ubuntu
+```
+sudo apt-get install cmake g++-multilib libsdl2-mixer-dev:i386 libsdl2-ttf-dev:i386 libsodium-dev libsodium-dev:i386
+```
+### Installing dependencies on Fedora
+```
+sudo dnf install cmake glibc-devel.i686 SDL2-devel.i686 SDL2_ttf-devel.i686 SDL2_mixer-devel.i686 libsodium-devel.i686 libasan.i686
+```
+### Compiling
+```
+mkdir build
+cd build
+linux32 cmake -DCMAKE_TOOLCHAIN_FILE=../CMake/32bit.cmake ..
+linux32 make -j$(nproc)
+```
+</details>
+<details><summary>macOS</summary>
+
+### Installing dependencies
+Install [Xcode 9.4.1 and Xcode Command Line tools](https://developer.apple.com/download/more/?=xcode%209.4.1), this is the last version with **32 bits** support.
+
+Note: Be sure that your to select the command line Xcode if you have more then one installed:
+```
+$ sudo xcode-select --switch /Applications/Xcode.app
+```
+
+Verify that you don't have FreeType and HarfBuzz installed from
+[Homebrew](https://brew.sh/), which will cause build errors for SDL2_ttf:
+
+```
+brew info freetype
+brew info harfbuzz
+```
+
+If you do have those installed, you'll have to temporarily uninstall them:
+
+```
+brew uninstall --ignore-dependencies freetype
+brew uninstall --ignore-dependencies harfbuzz
+```
+
+You can install FreeType and HarfBuzz from Homebrew again after devilutionX builds successfully.
+
+Now you can run the build script:
+```
+./macos-build.sh --build-all-x86
+```
+</details>
+<details><summary>Windows via MinGW</summary>
+
+### Installing dependencies on Debian and Ubuntu
+
+Download and place the 32bit MinGW Development Libraries of [SDL2](https://www.libsdl.org/download-2.0.php), [SDL2_mixer](https://www.libsdl.org/projects/SDL_mixer/), [SDL2_ttf](https://www.libsdl.org/projects/SDL_ttf/) and [Libsodium](https://github.com/jedisct1/libsodium/releases) in `/user/i686-w64-mingw32`.
+
+```
+sudo apt-get install cmake gcc-mingw-w64-i686 g++-mingw-w64-i686
+```
+### Compiling
+```
+mkdir build
+cd build
+cmake -DASAN=OFF -DCMAKE_TOOLCHAIN_FILE=../CMake/mingwcc.cmake ..
+make -j$(nproc)
+```
+</details>
+<details><summary>Windows via Visual Studio</summary>
+
+### Installing dependencies
+Make sure to install the `C++ CMake tools for Windows` component for Visual Studio.
+
+* **Using vcpkg (recommended)**
+1. Install vcpkg following the instructions from https://github.com/microsoft/vcpkg#quick-start.
+
+	Don't forget to perform _user-wide integration_ step for additional convenience.
+2. Install required dependencies by executing the following command (via cmd or powershell):
+
+	`vcpkg install sdl2:x86-windows sdl2-mixer:x86-windows sdl2-ttf:x86-windows libsodium:x86-windows`
+
+	_Note: this command installs libraries compiled for x86 but it's not hard to do the same for x64 libraries if you need it_
+
+* **Manually**
+1. Download and place the 32bit MSVC Development Libraries of [SDL2](https://www.libsdl.org/download-2.0.php), [SDL2_mixer](https://www.libsdl.org/projects/SDL_mixer/), [SDL2_ttf](https://www.libsdl.org/projects/SDL_ttf/) and [Libsodium](https://github.com/jedisct1/libsodium/releases) in `%USERPROFILE%\AppData\Local\Microsoft\WindowsApps\`.
+2. If dependencies are not found or you wish to place them in other location - configure required path variables in _"Manage Configurations..."_ dialog inside Visual Studio or in _cmake-gui_.
+
+### Compiling
+
+* **Through Open->CMake in Visual Studio**
+1. Go to `File -> Open -> CMake`, select `CMakeLists.txt` from the project root.
+2. Select `Build devilution.exe` from the `Build` menu.
+
+	_Note: By default Visual Studio only creates configuration x64-Debug, to add the new configuration (e.g. x86-Debug) please click "Manage Configurations..." in combo box on the top and then on button with green plus to add a new configuration_
+
+* **Through cmake-gui**
+
+1. Input the path to devilutionx source directory at `Where is the source code:` field.
+2. Input the path where the binaries would be placed at `Where to build the binaries:` field. If you want to place them inside source directory it's preferable to do so inside directory called `build` to avoid the binaries being added to the source tree.
+3. It's recommended to input `Win32` in `Optional Platform for Generator`, otherwise it will default to x64 build.
+4. In case you're using `vcpkg` select `Specify toolchain file for cross-compiling` and select the file `scripts/buildsystems/vcpkg.cmake` from `vcpkg` directory otherwise just go with `Use default native compilers`.
+5. In case you need to select any paths to dependencies manually do this right in cmake-gui window.
+6. Press `Generate` and open produced `.sln` file using Visual Studio.
+7. Use build/debug etc. commands inside Visual Studio Solution like with any normal Visual Studio project.
+</details>
+
+## Building for the native platform
+*Note: Since 64-bit builds are currently not in a playable state, it is advised to build in a 32-bit environment. Another possibility is a 32-bit build on a 64-bit system (see above).*
+<details><summary>Linux</summary>
+
+### Installing dependencies on Debian and Ubuntu
+```
+sudo apt-get install cmake g++ libsdl2-mixer-dev libsdl2-ttf-dev libsodium-dev
+```
+### Installing dependencies on Fedora
+```
+sudo dnf install cmake glibc-devel SDL2-devel SDL2_ttf-devel SDL2_mixer-devel libsodium-devel libasan
+```
+### Compiling
+```
+mkdir build
+cd build
+cmake ..
+make -j$(nproc)
+```
+</details>
+<details><summary>macOS</summary>
+
+Make sure you have [Homebrew](https://brew.sh/) installed, then run:
+
+```
+brew bundle
+mkdir build
+cd build
+cmake ..
+make -j$(sysctl -n hw.physicalcpu)
+```
+</details>
+<details><summary>FreeBSD</summary>
+*Note: At the moment this only appears to work from a 32bit system.*
+
+### Installing dependencies
+```
+pkg install cmake gcc8 sdl2_mixer sdl2_ttf libsodium
+```
+### Compiling
+```
+mkdir build
+cd build
+cmake -DCMAKE_C_COMPILER=/usr/local/bin/gcc8 -DCMAKE_CXX_COMPILER=/usr/local/bin/g++8 ..
+make -j$(sysctl -n hw.ncpu)
+```
+</details>
+<details><summary>Haiku</summary>
+
+### Installing dependencies on 32 bit Haiku
+```
+pkgman install cmake_x86 devel:libsdl2_x86 devel:libsdl2_mixer_x86 devel:libsdl2_ttf_x86 devel:libsodium_x86
+```
+### Installing dependencies on 64 bit Haiku
+```
+pkgman install cmake devel:libsdl2 devel:libsdl2_mixer devel:libsdl2_ttf devel:libsodium
+```
+### Compiling on 32 bit Haiku
+```
+mkdir build
+cd build
+cmake -DCMAKE_C_COMPILER=gcc-x86 -DCMAKE_CXX_COMPILER=g++-x86 -DBINARY_RELEASE=ON ..
+make -j$(nproc)
+```
+### Compiling on 64 bit Haiku
+```
+mkdir build
+cd build
+cmake ..
+make -j$(nproc)
+```
+</details>
+
+## CMake arguments
+### General
+The default build type is `Debug`. This can be changed with `-DBINARY_RELEASE=ON`. Independently of this, the debug mode of the Diablo engine is always enabled by default. It can be disabled with `-DDEBUG=OFF`. Finally, in debug builds the address sanitizer is enabled by default. This can be disabled with `-DASAN=OFF`.
+### mingw32
+Use `-DCROSS_PREFIX=/path/to/prefix` if the `i686-w64-mingw32` directory is not in `/usr`.
+
 
 # Multiplayer
- - TCP/IP only requires the host to expose port 6112
- - UDP/IP requires that all players expose port 6112
-
-All games are encrypted and password protected.
+ - TCP/IP only requires the host to expose port 6112
+ - UDP/IP requires that all players expose port 6112
+
+All games are encrypted and password protected.
 
 # Contributing
 [Guidelines](docs/CONTRIBUTING.md)
@@ -216,29 +216,19 @@
 # Modding
 Below are a few examples of some simple improvements made to the game. It is planned in the future to create tools for designing dungeons and graphics.
 
-![Screenshot 1: Monster lifebar+items](https://github.com/diasurgical/scalpel/blob/master/screens/mod1.png)
-
-![Screenshot 2: New trade screen](https://github.com/diasurgical/scalpel/blob/master/screens/mod2.png)
+![Screenshot 1: Monster lifebar+items](https://github.com/diasurgical/scalpel/blob/master/screens/mod1.png)
+
+![Screenshot 2: New trade screen](https://github.com/diasurgical/scalpel/blob/master/screens/mod2.png)
 
 # F.A.Q.
 <details><summary>Click to reveal</summary>
 
 > Wow, does this mean I can download and play Diablo for free now?
 
-<<<<<<< HEAD
-No, you'll need access to the data from the original game. If you don't have an original CD then you can [buy Diablo from GoG.com](https://www.gog.com/game/diablo).
-> Cool, so I fired your mod up, but there's no 1080p or new features?
-
-We're working on it.
-=======
 No, you'll need access to the data from the original game. If you don't have an original CD then you can [buy Diablo from GoG.com](https://www.gog.com/game/diablo). Alternatively you can also use `spawn.mpq` from the [http://ftp.blizzard.com/pub/demos/diablosw.exe](shareware) version and compile the with the SPAWN flag defined.
 > Cool, so I fired your mod up, but there's no 1080p or new features?
 
-Devilution aims to keep the original code unaltered, for documentation purposes.
-> So will you ever add cross-platform support or new features in the future?
-
-Yes! This has been done as a side project, please see [DevilutionX](https://github.com/diasurgical/devilutionX).
->>>>>>> c26ec704
+We're working on it.
 > What about Hellfire?
 
 Hellfire was a bit of a flop on the developer's part. Support may come in the future once the base game is finished.
@@ -254,7 +244,7 @@
 - Blizzard North - wait, this was a typo!
 - Depression - reason to waste four months of my life doing this ;)
 
-And a special thanks to all the support and people who work on Devilution to make it possible! <3
+And a special thanks to all the support and people who work on Devilution to make it possible! <3
 
 # Changelog
 [From the beginning until release](docs/CHANGELOG.md)
