--- conflicted
+++ resolved
@@ -90,7 +90,7 @@
 brew install automake autoconf libtool
 ```
 
-Get and build the dependencies 
+Get and build the dependencies
 ```
 $ ./xcode-build.sh --get-libs --build-libs
 ```
@@ -147,22 +147,8 @@
 # F.A.Q.
 > Wow, does this mean I can download and play Diablo for free now?
 
-<<<<<<< HEAD
 No, you'll need access to the data from the original game. To get a legitimate copy of the game assets, please refer to the [GoG release of Diablo 1](https://www.gog.com/game/diablo).
 > Ok, so I'm playing DevilutionX now and all the sudden it crashed. NOW WHAT??
-=======
-No, you'll need access to the data from the original game. Blizzard has discontinued Diablo, but there's plenty of used copies floating around. (I'm still using an original 1996-disc in 2018 without problems)
-> Cool, so I fired your mod up, but there's no 1080p or new features?
-
-Devilution aims to keep the original code unaltered, for documentation purposes.
-> So will you ever add cross-platform support or new features in the future?
-
-Yes! This has been done as a side project, please see [DevilutionX](https://github.com/diasurgical/devilutionX).
-> When and what can I expect from the upcoming project?
-
-Honestly I have no idea. More than 1,200 hours went into creating Devilution, and I have other things going on right now. Maybe in 6-12 months? The goal is to create a native Linux port, convert to OpenGL, modernize the UI, etc. you get the drill. There has to be some surprises. ;)
-> Ok, so I'm playing Devilution now and all the sudden it crashed. NOW WHAT??
->>>>>>> fa59e036
 
 Open an issue and provide as much information as possible (OS version, etc.) including any crash logs.
 > I thought I'd fix the crash myself, but after looking at the code its a disaster. Do you speak v2-34-v8?
